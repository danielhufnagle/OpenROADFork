--- conflicted
+++ resolved
@@ -134,13 +134,9 @@
 add_subdirectory(pdngen)
 add_subdirectory(TritonCTS)
 add_subdirectory(FastRoute)
-<<<<<<< HEAD
 add_subdirectory(OpenPhySyn)
-
-=======
 add_subdirectory(tapcell)
 add_subdirectory(TritonMacroPlace)
->>>>>>> c2661838
 
 ################################################################
 
@@ -176,11 +172,8 @@
   opendb
   TritonCTS
   FastRoute
-<<<<<<< HEAD
   OpenPhySyn
-=======
   tapcell
->>>>>>> c2661838
   zutil 
   zlib 
   tm
