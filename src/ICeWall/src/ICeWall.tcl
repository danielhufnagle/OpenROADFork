sta::define_cmd_args "set_bump_options" {[-pitch pitch] \
                                           [-bump_pin_name pin_name] \
                                           [-spacing_to_edge spacing] \
                                           [-offset {x_offset y_offset}] \
                                           [-array_size {rows columns}] \
                                           [-cell_name bump_cell_table] \
                                           [-num_pads_per_tile value] \
                                           [-rdl_layer name] \
                                           [-rdl_width value] \
                                           [-rdl_spacing value] \
                                           [-rdl_cover_file_name rdl_file_name]}

proc set_bump_options {args} {
  sta::parse_key_args "set_bump_options" args \
    keys {-pitch -bump_pin_name -spacing_to_edge -cell_name -num_pads_per_tile -rdl_layer -rdl_width -rdl_spacing -rdl_cover_file_name -offset -array_size}

  if {[llength $args] > 0} {
    utl::error PAD 218 "Unrecognized arguments ([lindex $args 0]) specified for set_bump_options."
  }
  ICeWall::set_bump_options {*}[array get keys]
}

sta::define_cmd_args "set_bump" {-row row -col col [(-power|-ground|-net) net_name] [-remove]}

proc set_bump {args} {
  if {[ord::get_db_block] == "NULL"} {
    utl::error PAD 231 "Design must be loaded before calling set_bump."
  }

  sta::parse_key_args "set_bump" args \
    keys {-row -col -net -power -ground} \
    flags {-remove}

  if {[llength $args] > 0} {
    utl::error PAD 237 "Unrecognized arguments ([lindex $args 0]) specified for set_bump."
  }

  if {![info exists keys(-row)]} {
    utl::error PAD 233 "Required option -row missing for set_bump."
  }
  if {![info exists keys(-col)]} {
    utl::error PAD 234 "Required option -col missing for set_bump."
  }

  ICeWall::check_rowcol [list row $keys(-row) col $keys(-col)]

  if {([info exists flags(-power)] && [info exists flags(-ground)]) ||
      ([info exists flags(-power)] && [info exists flags(-net)]) ||
      ([info exists flags(-net)] && [info exists flags(-ground)])} {
    utl::error PAD 232 "The -power -ground and -net options are mutualy exclusive for the set_bump command."
  }

  if {[info exists flags(-remove)]} {
    ICeWall::bump_remove $keys(-row) $keys(-col)
  }

  if {[info exists keys(-net)]} {
    ICeWall::bump_set_net $keys(-row) $keys(-col) $keys(-net)
  }
  if {[info exists keys(-power)]} {
    ICeWall::bump_set_power $keys(-row) $keys(-col) $keys(-power)
  }
  if {[info exists keys(-ground)]} {
    ICeWall::bump_set_ground $keys(-row) $keys(-col) $keys(-ground)
  }
}

sta::define_cmd_args "set_padring_options" {[-type (flipchip|wirebond)] \
                                            [-power power_nets] \
                                            [-ground ground_nets] \
                                            [-core_area core_area] \
                                            [-die_area die_area] \
                                            [-offsets offsets] \
                                            [-pad_inst_pattern pad_inst_pattern] \
                                            [-pad_pin_pattern pad_pin_pattern] \
                                            [-pin_layer pin_layer_name] \
                                            [-connect_by_abutment signal_list]}

proc set_padring_options {args} {
  if {[ord::get_db_block] == "NULL"} {
    utl::error PAD 226 "Design must be loaded before calling set_padring_options."
  }

  sta::parse_key_args "set_padring_options" args \
    keys {-type -power -ground -core_area -die_area -offsets -pad_inst_pattern -pad_pin_pattern -pin_layer -connect_by_abutment}

  if {[llength $args] > 0} {
    utl::error PAD 219 "Unrecognized arguments ([lindex $args 0]) specified for set_padring_options."
  }

  if {[info exists keys(-type)]} {
    ICeWall::set_type $keys(-type)
  }

  if {[info exists keys(-power)]} {
    ICeWall::add_power_nets {*}$keys(-power)
  }

  if {[info exists keys(-ground)]} {
    ICeWall::add_ground_nets {*}$keys(-ground)
  }

  if {[info exists keys(-core_area)]} {
    ICeWall::set_core_area {*}$keys(-core_area)
  }

  if {[info exists keys(-die_area)]} {
    ICeWall::set_die_area {*}$keys(-die_area)
  }

  if {[info exists keys(-offsets)]} {
    ICeWall::set_offsets $keys(-offsets)
  }

  if {[info exists keys(-pad_inst_pattern)]} {
    ICeWall::set_pad_inst_name $keys(-pad_inst_pattern)
  }

  if {[info exists keys(-pad_pin_pattern)]} {
    ICeWall::set_pad_pin_name $keys(-pad_pin_pattern)
  }

  if {[info exists keys(-pin_layer)]} {
    ICeWall::set_pin_layer $keys(-pin_layer)
  }

  if {[info exists keys(-connect_by_abutment)]} {
    ICeWall::set_library_connect_by_abutment {*}$keys(-connect_by_abutment)
  }
}

sta::define_cmd_args "define_pad_cell" {[-name name] \
                                      [-type cell_type|-fill|-corner|-bondpad|-bump] \
                                      [-cell_name cell_names_per_side] \
                                      [-orient orientation_per_side] \
                                      [-pad_pin_name pad_pin_name] \
                                      [-break_signals signal_list] \
                                      [-physical_only]}

proc define_pad_cell {args} {
  sta::parse_key_args "define_pad_cell" args \
    keys {-name -type -cell_name -orient -pad_pin_name -break_signals} \
    flags {-fill -corner -bondpad -bump -physical_only}

  if {![ord::db_has_tech]} {
    utl::error PAD 225 "Library must be loaded before calling define_pad_cell."
  }

  if {[llength $args] > 0} {
    utl::error PAD 220 "Unrecognized arguments ([lindex $args 0]) specified for define_pad_cell."
  }
  set args [array get keys]
  if {[info exists flags(-physical_only)]} {
    dict set args -physical_only 1
  }

  foreach flag {-fill -corner -bondpad -bump} {
    if {[info exists flags($flag)]} {
      if {[dict exists $args "-type"]} {
        utl::error PAD 208 "Type option already set to [dict get $args -type], option $flag cannot be used to reset the type."
      }
      dict set args -type [regsub -- {\-} $flag {}]
    }
  }

  ICeWall::add_libcell {*}$args
}

sta::define_cmd_args "add_pad" {[-name name] \
                                  [-type type] \
                                  [-cell library_cell] \
                                  [-signal signal_name] \
                                  [-edge edge] \
                                  [-location location] \
                                  [-bump rowcol] \
                                  [-bondpad bondpad] \
                                  [-inst_name inst_name]}

proc add_pad {args} {
  sta::parse_key_args "add_pad" args \
    keys {-name -type -cell -signal -edge -location -bump -bondpad -inst_name}

  if {[ord::get_db_block] == "NULL"} {
    utl::error PAD 224 "Design must be loaded before calling add_pad."
  }

  if {[llength $args] > 0} {
    utl::error PAD 221 "Unrecognized arguments ([lindex $args 0]) specified for add_pad."
  }
  ICeWall::add_pad {*}[array get keys]
}

sta::define_cmd_args "initialize_padring" {[-signal_assignment_file signal_assigment_file]}
proc initialize_padring {args} {
  if {[ord::get_db_block] == "NULL"} {
    utl::error PAD 227 "Design must be loaded before calling initialize_padring."
  }

  sta::parse_key_args "initialize_padring" args \
    keys {-signal_assignment_file}

  if {[llength $args] > 0} {
    utl::error PAD 222 "Unrecognized arguments ([lindex $args 0]) specified for initialize_padring."
  }
  ICeWall::init_footprint {*}[array get keys]
}

namespace eval ICeWall {
  variable footprint {}
  variable library {}
  variable cells {}
  variable block {}
  variable db {}
  variable default_orientation {bottom R0 right R90 top R180 left R270 ll R0 lr MY ur R180 ul MX}
  variable connect_pins_by_abutment
  variable idx {fill 0}
  variable unassigned_idx 0

  proc initialize {} {
    variable db
    variable tech
    variable block

    set db [::ord::get_db]
    set tech [$db getTech]
    set block [[$db getChip] getBlock]
    init_process_footprint
  }

  proc set_message {level message} {
    return "\[$level\] $message"
  }

  proc debug {message} {
    set state [info frame -1]
    set str ""
    if {[dict exists $state file]} {
      set str "$str[dict get $state file]:"
    }
    if {[dict exists $state proc]} {
      set str "$str[dict get $state proc]:"
    }
    if {[dict exists $state line]} {
      set str "$str[dict get $state line]"
    }
    puts [set_message DEBUG "$str: $message"]
  }

  proc set_footprint {footprint_data} {
    variable footprint

    set footprint $footprint_data
  }

  proc set_library {library_data} {
    variable library

    set library $library_data
  }

  proc set_library_connect_by_abutment {args} {
    variable library

    dict set library connect_by_abutment $args

    if {[dict exists $library breakers]} {
      foreach breaker_cell_type [dict get $library breakers] {
        if {![dict exists $library types $breaker_cell_type]} {
          utl::error PAD 203 "No cell type $breaker_cell_type defined."
        }
        if {![dict exists $library cells [dict get $library types $breaker_cell_type]]} {
          utl::error PAD 204 "No cell [dict get $library types $breaker_cell_type] defined."
        }
        foreach break_signal [dict keys [dict get $library cells [dict get $library types $breaker_cell_type] breaks]] {
          if {[lsearch [dict get $library connect_by_abutment] $break_signal] == -1} {
            utl::error PAD 187 "Signal $break_signal not defined in the list of signals to connect by abutment."
          }
        }
      }
    }
  }

  proc get_origin {center width height orient} {
      if {![dict exists $center x]} {
        utl::error PAD 54 "Parameter center \"$center\" missing a value for x."
      }
      if {![dict exists $center y]} {
        utl::error PAD 55 "Parameter center \"$center\" missing a value for y."
      }
      switch -exact $orient {
        R0    {
          set x [expr [dict get $center x] - ($width / 2)]
          set y [expr [dict get $center y] - ($height / 2)]
        }
        R180  {
          set x [expr [dict get $center x] + ($width / 2)]
          set y [expr [dict get $center y] + ($height / 2)]
        }
        MX    {
          set x [expr [dict get $center x] - ($width / 2)]
          set y [expr [dict get $center y] + ($height / 2)]
        }
        MY    {
          set x [expr [dict get $center x] + ($width / 2)]
          set y [expr [dict get $center y] - ($height / 2)]
        }
        R90   {
          set x [expr [dict get $center x] + ($height / 2)]
          set y [expr [dict get $center y] - ($width / 2)]
        }
        R270  {
          set x [expr [dict get $center x] - ($height / 2)]
          set y [expr [dict get $center y] + ($width / 2)]
        }
        MXR90 {
          set x [expr [dict get $center x] + ($height / 2)]
          set y [expr [dict get $center y] + ($width / 2)]
        }
        MYR90 {
          set x [expr [dict get $center x] - ($height / 2)]
          set y [expr [dict get $center y] - ($width / 2)]
        }
        default {utl::error "PAD" 5 "Illegal orientation \"$orient\" specified."}
      }

      return [list x $x y $y]
  }

  proc get_center {center width height orient} {
      if {![dict exists $center x]} {
        utl::error PAD 56 "Parameter center \"$center\" missing a value for x."
      }
      if {![dict exists $center y]} {
        utl::error PAD 57 "Parameter center \"$center\" missing a value for y."
      }
      switch -exact $orient {
        R0    {
          set x [expr [dict get $center x] + ($width / 2)]
          set y [expr [dict get $center y] + ($height / 2)]
        }
        R180  {
          set x [expr [dict get $center x] - ($width / 2)]
          set y [expr [dict get $center y] - ($height / 2)]
        }
        MX    {
          set x [expr [dict get $center x] + ($width / 2)]
          set y [expr [dict get $center y] - ($height / 2)]
        }
        MY    {
          set x [expr [dict get $center x] - ($width / 2)]
          set y [expr [dict get $center y] + ($height / 2)]
        }
        R90   {
          set x [expr [dict get $center x] - ($height / 2)]
          set y [expr [dict get $center y] + ($width / 2)]
        }
        R270  {
          set x [expr [dict get $center x] + ($height / 2)]
          set y [expr [dict get $center y] - ($width / 2)]
        }
        MXR90 {
          set x [expr [dict get $center x] - ($height / 2)]
          set y [expr [dict get $center y] - ($width / 2)]
        }
        MYR90 {
          set x [expr [dict get $center x] + ($height / 2)]
          set y [expr [dict get $center y] + ($width / 2)]
        }
        default {utl::error "PAD" 6 "Illegal orientation \"$orient\" specified."}
      }

      return [list x $x y $y]
  }

  proc get_footprint_padcells_by_side {side_name} {
    variable footprint
    if {![dict exists $footprint order $side_name]} {
      set padcells {}
      if {![dict exists $footprint padcell]} {
        utl::error PAD 58 "Footprint has no padcell attribute."
      }
      dict for {padcell data} [dict get $footprint padcell] {
        if {![dict exists $data side]} {
          utl::error PAD 59 "No side attribute specified for padcell $padcell."
        }
        if {[dict get $data side] == $side_name} {
          lappend padcells $padcell
        }
      }

      dict set footprint order $side_name $padcells
      # debug "Side: $side_name, Padcells: [dict get $footprint order $side_name]"
    }

    return [dict get $footprint order $side_name]
  }

  proc get_library_bondpad_width {} {
    variable library

    if {[dict exists $library types bondpad]} {
      set bondpad_cell [get_cell "bondpad" "top"]
      return [$bondpad_cell getWidth]
    }

    utl::error "PAD" 24 "Cannot find bondpad type in library."
  }

  proc get_library_bondpad_height {} {
    variable library

    if {[dict exists $library types bondpad]} {
      set bondpad_cell [get_cell "bondpad" "top"]
      return [$bondpad_cell getHeight]
    }

    utl::error "PAD" 26 "Cannot find bondpad type in library."
  }

  proc get_footprint_padcell_names {} {
    variable footprint
    if {![dict exists $footprint padcell]} {
      dict set footprint padcell {}
    }
    return [dict keys [dict get $footprint padcell]]
  }

  proc get_footprint_padcell_order {} {
    variable footprint
    if {![dict exists $footprint full_order]} {
      dict set footprint full_order {}
    }
    return [dict get $footprint full_order]
  }

  proc get_footprint_padcell_order_connected {} {
    variable footprint

    if {![dict exists $footprint connected_padcells_order]} {
      set connected_padcells {}
      foreach padcell [get_footprint_padcell_order] {
        if {[is_padcell_physical_only $padcell]} {continue}
        if {[is_padcell_control $padcell]} {continue}
        lappend connected_padcells $padcell
      }
      dict set footprint connected_padcells_order $connected_padcells
    }
    return [dict get $footprint connected_padcells_order]
  }

  proc is_footprint_create_padcells {} {
    variable footprint

    if {[dict exists $footprint create_padcells]} {
      if {[dict get $footprint create_padcells]} {
        return 1
      }
    }
    return 0
  }

  proc is_footprint_defined {parameter} {
    variable footprint

    return [dict exists $footprint $parameter]
  }

  proc get_padcell_inst_info {padcell} {
    variable footprint

    if {[llength $padcell] > 1} {
      set inst $padcell
    } elseif {[dict exists $footprint padcell $padcell]} {
      set inst [dict get $footprint padcell $padcell]
    } else {
      # debug $padcell
      utl::error "PAD" 25 "No instance found for $padcell."
    }

    return  $inst
  }

  proc get_scaled_location {padcell} {
    variable footprint

    if {[dict exists $footprint padcell $padcell scaled_center]} {
      return [dict get $footprint padcell $padcell scaled_center]
    } elseif {[dict exists $footprint padcell $padcell scaled_origin]} {
      return [dict get $footprint padcell $padcell scaled_origin]
    } elseif {[dict exists $footprint padcell $padcell cell center]} {
      return [get_scaled_center $padcell cell]
    } elseif {[dict exists $footprint padcell $padcell cell origin]} {
      return [get_scaled_origin $padcell cell]
    }

    utl::error PAD 60 "Cannot determine location of padcell $padcell."
  }

  proc get_scaled_origin {padcell {type "cell"}} {
    variable library
    # debug "padcell: $padcell"

    set inst [get_padcell_inst_info $padcell]
    # debug $inst

    if {[dict exists $inst $type scaled_origin]} {
      set scaled_origin [dict get $inst $type scaled_origin];
    } elseif {[dict exists $inst $type origin]} {
      set scaled_origin [list \
        x [ord::microns_to_dbu [dict get $inst $type origin x]] \
        y [ord::microns_to_dbu [dict get $inst $type origin y]] \
      ]
    } else {
      # debug "$padcell $type $inst"
      utl::error PAD 114 "No origin information specified for padcell $padcell $type $inst."
    }

    # debug "end: $scaled_origin"
    return $scaled_origin
  }

  proc get_scaled_center {padcell {type cell}} {
    variable library

    set inst [get_padcell_inst_info $padcell]

    if {[dict exists $inst $type scaled_center]} {
      set scaled_center [dict get $inst $type scaled_center];
    } elseif {[dict exists $inst $type center]} {
      set scaled_center [list \
        x [ord::microns_to_dbu [dict get $inst $type center x]] \
        y [ord::microns_to_dbu [dict get $inst $type center y]] \
      ]
    } else {
      utl::error PAD 115 "No origin information specified for padcell $padcell."
    }

    return $scaled_center
  }

  proc get_padcell_scaled_origin {padcell {type cell}} {
    variable footprint

    if {![dict exists $footprint padcell $padcell $type scaled_origin]} {
      dict set footprint padcell $padcell $type scaled_origin [get_scaled_origin $padcell $type]
    }

    return [dict get $footprint padcell $padcell $type scaled_origin]
  }

  proc get_padcell_origin {padcell {type cell}} {
    set scaled_origin [get_padcell_scaled_origin $padcell]

    return [list x [ord::dbu_to_microns [dict get $scaled_origin x]] y [ord::dbu_to_microns [dict get $scaled_origin y]]]
  }

  proc get_padcell_scaled_center {padcell {type cell}} {
    variable footprint

    if {![dict exists $footprint padcell $padcell $type scaled_center]} {
      dict set footprint padcell $padcell $type scaled_center [get_scaled_center $padcell $type]
    }

    return [dict get $footprint padcell $padcell $type scaled_center]
  }

  proc get_die_area {} {
    variable footprint

    if {![dict exists $footprint die_area]} {
      if {[dict exists $footprint scaled_die_area]} {
        set die_area {}
        foreach value [dict get $footprint scaled_die_area] {
          lappend die_area [ord::dbu_to_microns $value]
        }
        dict set footprint die_area $die_area
      } else {
        if {[set block [ord::get_db_block]] != "NULL"} {
          dict set footprint die_area [ord::get_die_area]
          # debug [dict get $footprint die_area]
        } else {
          utl::error "PAD" 31 "No die_area specified in the footprint specification."
        }
      }
    }
    return [dict get $footprint die_area]
  }

  proc get_core_area {} {
    variable footprint

    if {![dict exists $footprint core_area]} {
      if {[array names ::env CORE_AREA] != ""} {
        dict set footprint core_area $::env(CORE_AREA)
      } else {
        utl::error "PAD" 41 "A value for core_area must specified in the footprint specification, or in the environment variable CORE_AREA."
      }
    }
    return [dict get $footprint core_area]
  }

  proc set_scaled_die_area {xMin yMin xMax yMax} {
    variable footprint

    dict set footprint scaled_die_area [list $xMin $yMin $xMax $yMax]
  }

  proc get_scaled_die_area {} {
    variable footprint

    if {![dict exists $footprint scaled_die_area]} {
      set area {}
      foreach value [get_die_area] {
        lappend area [ord::microns_to_dbu $value]
      }
      dict set footprint scaled_die_area $area
    }
    return [dict get $footprint scaled_die_area]
  }

  proc get_footprint_die_size_x {} {
    variable footprint

    if {![dict exists $footprint die_area]} {
      get_die_area
      if {![dict exists $footprint die_area]} {
        utl::error PAD 61 "Footprint attribute die_area has not been defined."
      }
    }

    return [ord::microns_to_dbu [expr [lindex [dict get $footprint die_area] 2] - [lindex [dict get $footprint die_area] 0]]]
  }

  proc get_footprint_die_size_y {} {
    variable footprint

    if {![dict exists $footprint die_area]} {
      utl::error PAD 62 "Footprint attribute die_area has not been defined."
    }
    return [ord::microns_to_dbu [expr [lindex [dict get $footprint die_area] 3] - [lindex [dict get $footprint die_area] 1]]]
  }

  proc get_core_area {} {
    variable footprint

    variable chip_width
    variable chip_height
    variable edge_bottom_offset
    variable edge_right_offset
    variable edge_top_offset
    variable edge_left_offset
    variable corner_width
    variable inner_bottom_offset
    variable inner_right_offset
    variable inner_top_offset
    variable inner_left_offset

    if {![dict exists $footprint core_area]} {
      dict set footprint core_area [list \
        [expr $edge_left_offset + $corner_width + $inner_left_offset] \
        [expr $edge_bottom_offset + $corner_width + $inner_bottom_offset] \
        [expr $chip_width - $edge_right_offset - $corner_width - $inner_right_offset] \
        [expr $chip_height - $edge_top_offset - $corner_width - $inner_top_offset] \
      ]
    }
    return [dict get $footprint core_area]
  }

  proc set_scaled_core_area {args} {
    variable footprint

    dict set footprint scaled_core_area {*}$args
  }

  proc get_scaled_core_area {} {
    variable footprint

    if {![dict exists $footprint scaled_core_area]} {
      utl::error "PAD" 16 "Scaled core area not defined."
    }

    return [dict get $footprint scaled_core_area]
  }

  proc get_side_name {x y} {
    switch [pdngen::get_quadrant [get_scaled_die_area] $x $y] {
      "b" {return bottom}
      "r" {return right}
      "t" {return top}
      "l" {return left}
    }
  }

  proc get_padcell_side_name {padcell} {
    variable footprint

    if {![dict exists $footprint "padcell" $padcell side]} {
      utl::error PAD 116 "Side for padcell $padcell cannot be determined."
    }

    return [dict get $footprint padcell $padcell side]
  }

  proc get_side_from_orient {cell_ref orient} {
    variable library

    if {[dict exists $library cells $cell_ref]} {
      if {[dict exists $library cells $cell_ref orient]} {
        foreach side [dict keys [dict get $library cells $cell_ref orient]] {
          if {[dict get $library cells $cell_ref orient $side] == $orient} {
            return $orient
          }
        }
        utl::error PAD 117 "No orient entry for cell reference $cell_ref matching orientation $orient."
      } else {
        return $orient
      }
    } else {
      utl::error PAD 119 "No cell reference $cell_ref found in library data."
    }
  }

  proc set_padcell_type {padcell type} {
    variable footprint

    dict set footprint padcell $padcell type $type
  }

  proc set_padcell_cell_name {padcell cell_name} {
    variable footprint

    dict set footprint padcell $padcell cell_name $cell_name
  }

  proc set_padcell_side_name {padcell side_name} {
    variable footprint

    dict set footprint padcell $padcell side $side_name
  }
  
  proc set_padcell_centre {padcell x y } {
    variable footprint

    dict set footprint padcell $padcell cell centre x $x
    dict set footprint padcell $padcell cell centre y $y
  }
<<<<<<< HEAD

  proc set_padcell_scaled_centre {padcell x y } {
    variable footprint

=======

  proc set_padcell_scaled_centre {padcell x y } {
    variable footprint

>>>>>>> 8ad11c4c
    dict set footprint padcell $padcell cell scaled_centre x $x
    dict set footprint padcell $padcell cell scaled_centre y $y
  } 
   
  proc set_padcell_location {padcell location} {
    variable footprint

    dict set footprint padcell $padcell cell $location
  }

  proc set_padcell_bondpad {padcell bondpad} {
    variable footprint

    dict set footprint padcell $padcell bondpad $bondpad
  }

  proc get_padcell_type {padcell} {
    variable footprint
    # debug "start"

    if {[llength $padcell] == 1} {
      set padcell_name $padcell
      if {![dict exists $footprint padcell $padcell_name]} {
        utl::error PAD 63 "Padcell $padcell_name not specified."
      }
      set padcell [dict get $footprint padcell $padcell]
    }

    if {![dict exists $padcell type]} {
      utl::error PAD 64 "No type attribute specified for padcell $padcell_name."
    }
    # debug "end"
    return [dict get $padcell type]
  }

  proc get_padcell_inst_name {padcell} {
    variable footprint

    if {[dict exists $footprint padcell $padcell inst] && [dict get $footprint padcell $padcell inst] != "NULL"} {
      set inst_name [[dict get $footprint padcell $padcell inst] getName]
    } elseif {[dict exists $footprint padcell $padcell pad_inst_name]} {
      set inst_name [format [dict get $footprint padcell $padcell pad_inst_name] [get_padcell_assigned_name $padcell]]
    } else {
      if {[is_padcell_power $padcell] || [is_padcell_ground $padcell]} {
        set padcell_assigned_name $padcell
      } else {
        set padcell_assigned_name [get_padcell_assigned_name $padcell]
      }
      if {[dict exists $footprint pad_inst_name]} {
        set inst_name [format [dict get $footprint pad_inst_name] $padcell_assigned_name]
      } else {
        set inst_name "u_$padcell_assigned_name"
      }
    }

    # debug "inst_name $inst_name"
    return $inst_name
  }

  proc set_padcell_inst {padcell inst} {
    variable footprint

    dict set footprint padcell $padcell inst $inst
  }

  proc is_padcell_signal_type {padcell} {
    variable footprint

    # debug "start: $padcell"
    if {![dict exists $footprint padcell $padcell signal_type]} {
      if {![dict exists $footprint padcell $padcell type]} {
        utl::error PAD 65 "No type attribute specified for padcell $padcell."
      }
      set type [dict get $footprint padcell $padcell type]
      if {$type == "sig"} {
        dict set footprint padcell $padcell signal_type 1
      } else {
        # debug "check library type $type for padcell $padcell"
        dict set footprint padcell $padcell signal_type [is_library_cell_signal_type $type]
      }
    }

    # debug "Return value: [dict get $footprint padcell $padcell signal_type]"
    return [dict get $footprint padcell $padcell signal_type]
  }

  proc is_library_cell_signal_type {type} {
    variable library

    # debug "start: $type"
    if {[dict exists $library types $type]} {
      set cell_ref [dict get $library types $type]

      if {![dict exists $library cells $cell_ref signal_type]} {
        dict set library cells $cell_ref signal_type 0
      }
      # debug "Return attribute: [dict get $library cells $cell_ref signal_type]"
      return [dict get $library cells $cell_ref signal_type]
    }

    # debug "Type $type not found"
    return 0
  }

  proc get_padcell_inst {padcell} {
    variable footprint
    variable block
    # debug start

    if {![dict exists $footprint padcell $padcell inst]} {
      set padcell_inst_name [get_padcell_inst_name $padcell]
      # debug "Looking for padcell with inst name $padcell_inst_name"
      if {[set inst [$block findInst $padcell_inst_name]] != "NULL"} {
        set signal_name [get_padcell_signal_name $padcell]
        # debug "Pad match by name for $padcell ($signal_name)"
        set_padcell_inst $padcell [$block findInst [get_padcell_inst_name $padcell]]
      } elseif {[is_padcell_signal_type $padcell]} {
        set signal_name [get_padcell_signal_name $padcell]
        # debug "Try signal matching - signal: $signal_name"
        if {[is_padcell_unassigned $padcell]} {
          # debug "Pad unassigned for $padcell"
          set_padcell_inst $padcell "NULL"
        } elseif {[set net [$block findNet $signal_name]] != "NULL"} {
          # debug "Pad match by net for $padcell ($signal_name)"
          set net [$block findNet $signal_name]
          if {$net == "NULL"} {
            utl::error "PAD" 32 "Cannot find net $signal_name for $padcell in the design."
          }
          set pad_pin_name [get_padcell_pad_pin_name $padcell]
          # debug "Found net [$net getName] for $padcell"
          set found_pin 0
          foreach iTerm [$net getITerms] {
            # debug "Connection [[$iTerm getInst] getName] ([[$iTerm getMTerm] getName]) for $padcell with signal $signal_name"
            if {[[$iTerm getMTerm] getName] == $pad_pin_name} {
              # debug "Found instance [[$iTerm getInst] getName] for $padcell with signal $signal_name"
              set_padcell_inst $padcell [$iTerm getInst]
              set found_pin 1
              break
            }
          }
          if {$found_pin == 0} {
            # debug "No padcell found for signal $signal_name"
            set_padcell_inst $padcell "NULL"
          }
        } else {
          # debug "No match for $padcell ($signal_name)"
          set_padcell_inst $padcell "NULL"
        }
      } else {
        # debug "Pad not signal type for $padcell"
        set_padcell_inst $padcell "NULL"
      }
    }

    return [dict get $footprint padcell $padcell inst]
  }

  proc get_padcell_cell_offset {padcell} {
    # debug "padcell: $padcell, cell_name: [get_padcell_cell_type $padcell]"
    return [get_library_cell_offset [get_padcell_cell_type $padcell]]
  }

  proc get_padcell_cell_type {padcell} {
    set type [get_padcell_type $padcell]

    return [get_library_cell_by_type $type]
  }

  proc get_library_cell_by_type {type} {
    variable library
    if {![dict exists $library types $type]} {
      utl::error PAD 66 "Library data has no type entry $type."
    }
    return [dict get $library types $type]
  }

  proc get_library_cell_offset {cell_name} {
    variable library

    if {![dict exists $library cells $cell_name scaled_offset]} {
      if {[dict exists $library cells $cell_name offset]} {
        set offset [dict get $library cells $cell_name offset]
        dict set library cells $cell_name scaled_offset [list [ord::microns_to_dbu [lindex $offset 0]] [ord::microns_to_dbu [lindex $offset 1]]]
      } else {
        dict set library cells $cell_name scaled_offset {0 0}
      }
    }

    return [dict get $library cells $cell_name scaled_offset]
  }

  proc get_library_cell_type_offset {type} {
    variable library

    set cell_name [get_library_cell_by_type $type]
    return [get_library_cell_offset $cell_name]
  }

  proc get_library_cell_overlay {type} {
    variable library

    set cell [get_library_cell_by_type $type]
    if {[dict exists $library cells $cell overlay]} {
      return [dict get $library cells $cell overlay]
    }

    return {}
  }

  proc get_library_cell_name {type {position "none"}} {
    variable library
    # debug "cell_type $type, position $position"

    set cell_ref [get_library_cell_by_type $type]
    if {[dict exists $library cells $cell_ref]} {
      if {[dict exists $library cells $cell_ref cell_name]} {
        if {[llength [dict get $library cells $cell_ref cell_name]] > 1} {
          # debug [dict get $library cells $cell_ref cell_name]
          if {![dict exists $library cells $cell_ref cell_name $position]} {
            utl::error PAD 161 "Position $position not defined for $cell_ref, expecting one of [join [dict keys [dict get $library cells $cell_ref cell_name]] {, }]."
          }
          set cell_name [dict get $library cells $cell_ref cell_name $position]
        } else {
          set cell_name [dict get $library cells $cell_ref cell_name]
        }
      } else {
        set cell_name $cell_ref
      }
    } else {
      set cell_name $cell_ref
    }

    return $cell_name
  }

  proc get_padcell_cell_overlay {padcell} {
    variable footprint

    if {![dict exist $footprint padcell $padcell overlay]} {
      set overlay [get_library_cell_overlay [get_padcell_type $padcell]]
      dict set footprint padcell $padcell overlay $overlay
    }

    return [dict get $footprint padcell $padcell overlay]
  }

  proc get_padcell_cell_name {padcell} {
    variable footprint

    if {[llength $padcell] == 1} {
      if {[dict exists $footprint padcell $padcell]} {
        set cell_type [get_padcell_type $padcell]
        set side [get_padcell_side_name $padcell]
      }
    } else {
      set cell_type [get_padcell_type $padcell]
      if {[dict exists $padcell side]} {
        set side [dict get $padcell side]
      } else {
        set side "none"
      }
    }

    return [get_library_cell_name $cell_type $side]
  }

  proc get_padcell_assigned_name {padcell} {
    variable footprint

    if {[dict exists $footprint padcell $padcell use_signal_name]} {
      return [dict get $footprint padcell $padcell use_signal_name]
    }
    return "$padcell"
  }

  proc get_cell_master {name} {
    variable db

    if {[set cell [$db findMaster $name]] != "NULL"} {return $cell}

    utl::error "PAD" 8 "Cannot find cell $name in the database."
  }

  proc get_library_cell_orientation {cell_type position} {
    variable library

    # debug "cell_type $cell_type position $position"
    if {![dict exists $library cells $cell_type orient $position]} {
      if {![dict exists $library cells]} {
        utl::error "PAD" 49 "No cells defined in the library description."
      } elseif {![dict exists $library cells $cell_type]} {
        utl::error "PAD" 96 "No cell $cell_type defined in library ([dict keys [dict get $library cells]])."
      } else {
        utl::error "PAD" 97 "No entry found in library definition for cell $cell_type on $position side."
      }
    }

    set orient [dict get $library cells $cell_type orient $position]
  }

  proc get_library_cell_parameter_default {cell_name parameter_name} {
    variable library

    if {![dict exists $library cells $cell_name parameter_defaults $parameter_name]} {
      dict set library cells $cell_name parameter_defaults $parameter_name ""
    }
    return [dict get $library cells $cell_name parameter_defaults $parameter_name]
  }

  proc get_padcell_orient {padcell {element "cell"}} {
    variable footprint

    if {![dict exists $footprint padcell $padcell $element]} {
      utl::error PAD 120 "Padcell $padcell does not have any location information to derive orientation."
    } else {
      if {![dict exists $footprint padcell $padcell $element orient]} {
        utl::error PAD 121 "Padcell $padcell does not define orientation for $element."
      } else {
        return [dict get $footprint padcell $padcell $element orient]
      }
    }

    return [dict get $padcell $element orient]
  }

  proc get_cell {type {position "none"}} {
     #debug "cell_name [get_library_cell_name $type $position]"
    return [get_cell_master [get_library_cell_name $type $position]]
  }

  proc get_cells {type side} {
    variable library

    set cell_list {}
    if {![dict exists $library types $type]} {
      utl::error PAD 70 "Library does not have type $type specified."
    }
    foreach cell_ref [dict get $library types $type] {
      if {[dict exists $library cells $cell_ref cell_name]} {
        if {[dict exists $library cells $cell_ref cell_name $side]} {
          set cell_name [dict get $library cells $cell_ref cell_name $side]
        } else {
          set cell_name $cell_ref
        }
      } else {
        set cell_name $cell_ref
      }
      set master [get_cell_master $cell_name]
      if {$master == "NULL"} {
        utl::error PAD 71 "No cell $cell_name found."
      }
      dict set cell_list $cell_ref master $master
    }
    return $cell_list
  }

  proc get_library_pad_pin_name {type} {
    variable library

    if {[dict exists $library types $type]} {
      set cell_entry [dict get $library types $type]
      if {[dict exists $library cells $cell_entry]} {
        if {[dict exists $library cells $cell_entry pad_pin_name]} {
          # debug "$cell_entry [dict get $library cells $cell_entry pad_pin_name]"
          return [dict get $library cells $cell_entry pad_pin_name]
        }
      }
    }

    if {[dict exists $library pad_pin_name]} {
      return [dict get $library pad_pin_name]
    } else {
      utl::error "PAD" 33 "No value defined for pad_pin_name in the library or cell data for $type."
    }
  }

  proc get_tech_top_routing_layer {} {
    variable tech

    foreach layer [lreverse [$tech getLayers]] {
      if {[$layer getType] == "ROUTING"} {
        return [$layer getName]
      }
    }

    return [[lindex [$tech getTechLayers] end] getName]
  }

  proc get_library_pad_pin_layer {} {
    variable library

    if {![dict exists $library pad_pin_layer]} {
      dict set library pad_pin_layer [get_tech_top_routing_layer]
    }

    return [dict get $library pad_pin_layer]
  }

  proc get_footprint_pad_pin_layer {} {
    variable footprint

    if {![dict exists $footprint pin_layer]} {
      dict set footprint pin_layer [get_library_pad_pin_layer]
    }

    return [dict get $footprint pin_layer]
  }

  proc set_padcell_property {padcell key value} {
    variable footprint

    dict set footprint padcell $padcell $key $value
  }

  proc padcell_has_bondpad {padcell} {
    variable footprint

    return [dict exists $footprint padcell $padcell bondpad]
  }

  proc new_padcell {padcell} {
    variable footprint

    dict set footprint padcell $padcell {}
  }

  proc set_padcell_signal_name {padcell signal_name} {
    variable footprint
    variable block

    # debug "start: padcell $padcell, signal_name: $signal_name"
    if {[dict exists $footprint padcell $padcell]} {
      dict set footprint padcell $padcell signal_name $signal_name
      dict set footprint padcell $padcell [check_signal_name [dict get $footprint padcell $padcell]]
      return [get_padcell_signal_name $padcell]
    } else {
      return ""
    }
  }

  proc get_padcell_signal_name {padcell} {
    variable footprint

    if {![dict exists $footprint padcell $padcell]} {
      # debug "padcell: $padcell cells: [dict keys [dict get $footprint padcell]]"
      utl::error "PAD" 22 "Cannot find padcell $padcell."
    }
    # debug [dict get $footprint padcell $padcell]
    if {![dict exists $footprint padcell $padcell use_signal_name]} {
      # debug [dict get $footprint padcell $padcell]
      utl::error "PAD" 23 "Signal name for padcell $padcell has not been set."
    }

    return [dict get $footprint padcell $padcell use_signal_name]
  }

  proc get_library_min_bump_spacing_to_die_edge {} {
    variable library

    if {[dict exists $library bump spacing_to_edge]} {
      return [ord::microns_to_dbu [expr [dict get $library bump spacing_to_edge]]]
    }

    utl::error "PAD" 21 "Value of bump spacing_to_edge not specified."
  }

  proc get_footprint_min_bump_spacing_to_die_edge {} {
    variable footprint

    if {![dict exists $footprint scaled bump_spacing_to_edge]} {
      if {[dict exists $footprint bump spacing_to_edge]} {
        dict set footprint scaled bump_spacing_to_edge [ord::microns_to_dbu [dict get $footprint bump spacing_to_edge]]
      } else {
        dict set footprint scaled bump_spacing_to_edge [get_library_min_bump_spacing_to_die_edge]
      }
    }

    return [dict get $footprint scaled bump_spacing_to_edge]
  }

  proc set_padcell_row_col {padcell row col} {
    variable footprint

    dict set footprint padcell $padcell bump row $row
    dict set footprint padcell $padcell bump col $col

    dict set footprint bump $row $col padcell $padcell
  }

  proc set_padcell_rdl_trace {padcell path} {
    variable footprint

    dict set footprint padcell $padcell rdl_trace $path
  }

  proc get_padcell_rdl_trace {padcell} {
    variable footprint

    if {![dict exists $footprint padcell $padcell rdl_trace]} {
      dict set footprint padcell $padcell rdl_trace ""
    }

    return [dict get $footprint padcell $padcell rdl_trace]
  }

  proc get_bump_name_at_row_col {row col} {
    variable footprint

    if {![dict exists $footprint bump $row $col name]} {
      set signal_name [get_bump_signal_name $row $col]
      dict set footprint bump $row $col name "bump_${row}_${col}_${signal_name}"
    }

    return [dict get $footprint bump $row $col name]
  }

  proc get_padcell_bump_name {padcell} {
    variable footprint

    if {![dict exists $footprint padcell $padcell bump]} {
      utl::error PAD 72 "No bump attribute for padcell $padcell."
    }
    if {![dict exists $footprint padcell $padcell bump name]} {
      if {![dict exists $footprint padcell $padcell bump row]} {
        utl::error PAD 73 "No row attribute specified for bump associated with padcell $padcell."
      }
      if {![dict exists $footprint padcell $padcell bump col]} {
        utl::error PAD 74 "No col attribute specified for bump associated with padcell $padcell."
      }
      set row [dict get $footprint padcell $padcell bump row]
      set col [dict get $footprint padcell $padcell bump col]

      set signal_name [get_bump_signal_name $row $col]

      set bump_name "bump_${row}_${col}_${signal_name}"
      dict set footprint padcell $padcell bump name $bump_name
    }

    return [dict get $footprint padcell $padcell bump name]
  }

  proc get_padcell_at_row_col {row col} {
    variable footprint

    if {![dict exists $footprint bump]} {
      foreach padcell [dict keys [dict get $footprint padcell]] {
        if {[dict exists $footprint padcell $padcell bump row] && [dict exists $footprint padcell $padcell bump row]} {
          dict set footprint bump [dict get $footprint padcell $padcell bump row] [dict get $footprint padcell $padcell bump col] padcell $padcell
        }
      }
    }

    if {![dict exists $footprint bump $row $col padcell]} {
      dict set footprint bump $row $col padcell ""
    }
    # debug "($row, $col) [dict get $footprint bump $row $col padcell]"

    return [dict get $footprint bump $row $col padcell]
  }

  proc get_padcell_bump_origin {padcell} {
    variable footprint

    if {![dict exists $footprint padcell $padcell bump]} {
      utl::error PAD 75 "No bump attribute for padcell $padcell."
    }
    if {![dict exists $footprint padcell $padcell bump row]} {
      utl::error PAD 76 "No row attribute specified for bump associated with padcell $padcell."
    }
    if {![dict exists $footprint padcell $padcell bump col]} {
      utl::error PAD 77 "No col attribute specified for bump associated with padcell $padcell."
    }
    set row [dict get $footprint padcell $padcell bump row]
    set col [dict get $footprint padcell $padcell bump col]

    return [get_bump_origin $row $col]
  }

  proc get_bump_center {row col} {
    variable actual_tile_offset_x
    variable actual_tile_offset_y
    variable num_bumps_y

    set pitch [get_footprint_bump_pitch]

    return [list \
      x [expr $actual_tile_offset_x + $pitch / 2 + ($col - 1) * $pitch] \
      y [expr $actual_tile_offset_y + $pitch / 2 + ($num_bumps_y - $row) * $pitch] \
    ]
  }

  proc get_bump_origin {row col} {
    variable actual_tile_offset_x
    variable actual_tile_offset_y
    variable num_bumps_y

    set center [get_bump_center $row $col]
    set bump_width [get_library_bump_width]
    # debug "bump_width : [expr $bump_width / 2000.0]"

    return [list \
      x [expr [dict get $center x] - $bump_width / 2] \
      y [expr [dict get $center y] - $bump_width / 2] \
    ]
  }

  proc get_bump_signal_name {row col} {
    variable footprint

    set padcell [get_padcell_at_row_col $row $col]

    if {$padcell != ""} {
      return [get_padcell_signal_name $padcell]
    }

    if {[set name [bump_get_net $row $col]] != ""} {
      return [bump_get_net $row $col]
    }

    set rdl_routing_layer [get_footprint_rdl_layer_name]
    if {[pdngen::get_dir $rdl_routing_layer] == "hor"} {
      if {$row % 2 == 0} {
        return "VDD"
      }
    } else {
      if {$col % 2 == 0} {
        return "VDD"
      }
    }

    return "VSS"
  }

  proc has_padcell_bondpad {padcell} {
    variable footprint

    return [dict exists $footprint padcell $padcell bondpad]
  }

  proc get_padcell_bondpad_scaled_origin {padcell} {
    return [get_padcell_scaled_origin $padcell bondpad]
  }
  proc get_padcell_bondpad_origin {padcell} {
    return [get_padcell_origin $padcell bondpad]
  }

  proc get_padcell_bondpad_center {padcell} {
    return [get_padcell_scaled_center $padcell bondpad]
  }

  proc get_padcell_parameter {padcell parameter_name} {
    variable footprint

    if {![dict exists $footprint padcell $padcell parameters $parameter_name]} {
      set value [get_library_cell_parameter_default [get_padcell_cell_name $padcell] $parameter_name]
      dict set footprint padcell $padcell parameters $parameter_name $value
    }

    return [dict get $footprint padcell $padcell parameters $parameter_name]
  }

  proc is_footprint_wirebond {} {
    variable footprint

    if {[dict exists $footprint Type]} {
      return [expr {[dict get $footprint Type] == "Wirebond" || [dict get $footprint Type] == "wirebond"}]
    }

    if {[dict exists $footprint type]} {
      return [expr {[dict get $footprint type] == "Wirebond" || [dict get $footprint type] == "wirebond"}]
    }

    return 0
  }

  proc is_footprint_flipchip {} {
    variable footprint

    if {[dict exists $footprint Type]} {
      return [expr {[dict get $footprint Type] == "Flipchip" || [dict get $footprint Type] == "flipchip"}]
    }

    if {[dict exists $footprint type]} {
      return [expr {[dict get $footprint type] == "Flipchip" || [dict get $footprint type] == "flipchip"}]
    }

    return 0
  }

  proc init_library_bondpad {} {
    variable library
    variable bondpad_width
    variable bondpad_height

    # debug "[dict get $library types]"
    if {[dict exists $library types bondpad]} {
      set bondpad_cell [get_cell "bondpad" "top"]
      set bondpad_width [$bondpad_cell getWidth]
      set bondpad_height [$bondpad_cell getHeight]
    }
  }

  proc set_footprint_padcells_order {side_name order} {
    variable footprint

    dict set footprint order $side_name $order

    set full_order {}
    foreach side_name {bottom right top left} {
      if {[dict exists $footprint order $side_name]} {
        set full_order [concat $full_order [dict get $footprint order $side_name]]
      }
    }
    dict set footprint full_order $full_order
  }

  proc get_footprint_padcells_order {} {
    variable footprint

    if {![dict exists $footprint full_order]} {
      foreach side_name {bottom right top left} {
        set unordered_keys {}

        foreach padcell [get_footprint_padcells_by_side $side_name] {
          variable footprint
          # debug "padcell: $padcell, data: [dict get $footprint padcell $padcell]"
          set origin [get_padcell_scaled_origin $padcell]

          if {$side_name == "top" || $side_name == "bottom"} {
            lappend unordered_keys [list $padcell [dict get $origin x]]
          } else {
            lappend unordered_keys [list $padcell [dict get $origin y]]
          }
        }

        set ordered_keys {}
        if {$side_name == "bottom" || $side_name == "right"} {
          set ordered_keys [lsort -integer -index 1 $unordered_keys]
        } else {
          set ordered_keys [lsort -integer -decreasing -index 1 $unordered_keys]
        }

        set order {}
        foreach element $ordered_keys {
          lappend order [lindex $element 0]
        }
        set_footprint_padcells_order $side_name $order
      }
    }

    return [dict get $footprint full_order]
  }

  proc place_padcell_overlay {padcell} {
    variable block

    set overlay [get_padcell_cell_overlay $padcell]
    set inst [get_padcell_inst $padcell]
    if {$inst != "NULL" && [llength $overlay] > 0} {
      set overlay_inst [odb::dbInst_create $block [get_cell_master $overlay] ${padcell}_overlay]

      $overlay_inst setOrient [$inst getOrient]
      $overlay_inst setOrigin {*}[$inst getOrigin]
      $overlay_inst setPlacementStatus "FIRM"
      # debug "padcell $padcell [$inst getOrigin] [$inst getOrient]"
      # debug "overlay [$overlay_inst getName] [$overlay_inst getOrigin] [$overlay_inst getOrient]"
    }
  }

  proc place_padcells {} {
    variable block

    foreach padcell [get_footprint_padcell_names] {
      # Ensure instance exists in the design
      set name [get_padcell_inst_name $padcell]
      set cell [get_padcell_cell_name $padcell]

      # debug "name: $name, cell $cell [get_padcell_assigned_name $padcell]"
      set inst [get_padcell_inst $padcell]
      if {$inst == "NULL"} {
        # debug "No inst for $padcell"
        if {[is_padcell_physical_only $padcell]} {
          # debug "Create physical_only cell $cell with name $name for padcell $padcell"
          set_padcell_inst $padcell [odb::dbInst_create $block [get_cell_master $cell] $name]
        } elseif {[is_padcell_control $padcell]} {
          # debug "Create control cell $cell with name $name for padcell $padcell"
          set_padcell_inst $padcell [odb::dbInst_create $block [get_cell_master $cell] $name]
          # debug [get_padcell_inst $padcell]
        } elseif {[is_footprint_create_padcells]} {
          # debug "Create cell $cell with name $name for padcell $padcell"
          set_padcell_inst $padcell [odb::dbInst_create $block [get_cell_master $cell] $name]
        } elseif {[is_padcell_power $padcell] || [is_padcell_ground $padcell]} {
          # debug "Create power/ground $cell with name $name for padcell $padcell"
          set_padcell_inst $padcell [odb::dbInst_create $block [get_cell_master $cell] $name]
        } elseif {[is_padcell_unassigned $padcell]} {
          # debug "Unassigned pad added named $name"
          set_padcell_inst $padcell "NULL"
          # set_padcell_inst $padcell [odb::dbInst_create $block [get_cell_master $cell] $name]
        } else {
          utl::warn "PAD" 11 "Expected instance $name for padcell, $padcell not found."
          continue
        }
      }
    }
  }

  variable bump_to_edge_pattern {
    1 {0}
    2 {1 0}
    3 {1 0 2}
    4 {3 1 0 2}
    5 {3 1 0 2 4}
  }

  proc assign_padcells_to_bumps {} {
    variable num_bumps_x
    variable num_bumps_y
    variable bump_to_edge_pattern

    set corner_size [get_footprint_corner_size]
    set signal_depth $corner_size

    set num_signals_in_corners 0
    for {set i [expr $corner_size - 1]} {$i > 0} {incr i -1} {
      set num_signals_in_corners [expr $num_signals_in_corners + $i]
    }

    set num_signals_top_bottom [expr ($num_bumps_x - 2 * $corner_size + 1) * $signal_depth + $num_signals_in_corners * 2]
    set num_signals_left_right [expr ($num_bumps_y - 2 * $corner_size + 1) * $signal_depth + $num_signals_in_corners * 2]

    # debug "Bumps ($num_bumps_x $num_bumps_y)"
    # debug "Top/Bottom: $num_signals_top_bottom"
    # debug "Left/Right: $num_signals_left_right"
    # debug "Corner_size: $corner_size"

    set padcells [get_footprint_padcell_order_connected]
    if {[set required [llength $padcells]] > [expr 2 * ($num_signals_top_bottom + $num_signals_left_right)]} {
      utl::error "PAD" 2 "Not enough bumps: available [expr 2 * ($num_signals_top_bottom + $num_signals_left_right)], required $required."
    }
    # debug "available [expr 2 * ($num_signals_top_bottom + $num_signals_left_right)], required $required"

    # Bottom side
    set idx 0
    set row_idx 0
    set col_idx 1
    foreach padcell [lrange $padcells 0 [expr $num_signals_top_bottom - 1]] {
      if {$idx < $num_signals_in_corners} {
        # Signal is in the corner
        set row [expr $num_bumps_y - [lindex [dict get $bump_to_edge_pattern $col_idx] $row_idx]]
        set col $col_idx
        # debug "assign $padcell ($row $col) - corner bottom left"
        set_padcell_row_col $padcell $row $col
        incr row_idx
        if {$row_idx >= [llength [dict get $bump_to_edge_pattern $col_idx]]} {
          set row_idx 0
          incr col_idx
        }
      } elseif {$idx < $num_signals_top_bottom - $num_signals_in_corners} {
        # Signal is in the main body of the side signals
        set row [expr $num_bumps_y - [lindex [dict get $bump_to_edge_pattern $corner_size] [expr $row_idx % $corner_size]]]
        set col $col_idx
        # debug "assign $padcell ($row $col) - bottom"
        set_padcell_row_col $padcell $row $col
        incr row_idx
        if {[expr ($idx - $num_signals_in_corners + 1) % $corner_size] == 0} {
          set row_idx 0
          incr col_idx
        }
      } else {
        # Signal is in the far corner
        set row [expr $num_bumps_y - [lindex [dict get $bump_to_edge_pattern [expr $num_bumps_x + 1 - $col_idx]] $row_idx]]
        set col $col_idx
        # debug "assign $padcell ($row $col) - corner bottom right"
        set_padcell_row_col $padcell $row $col
        incr row_idx
        if {$row_idx == [expr $num_bumps_x + 1 - $col_idx]} {
          set row_idx 0
          incr col_idx
        }
      }
      incr idx
    }

    # Right side
    set idx 0
    set row_idx 1
    set col_idx 0
    foreach padcell [lrange $padcells $num_signals_top_bottom [expr $num_signals_top_bottom + $num_signals_left_right -1]] {
      if {$idx < $num_signals_in_corners} {
        # Signal is in the corner
        set row [expr $num_bumps_y - $row_idx]
        set col [expr $num_bumps_x - [lindex [dict get $bump_to_edge_pattern $row_idx] $col_idx]]
        # debug "assign $padcell ($row $col) - corner right bottom"
        set_padcell_row_col $padcell $row $col
        incr col_idx
        if {$row_idx == $col_idx} {
          incr row_idx
          set col_idx 0
        }
      } elseif {$idx < $num_signals_left_right - $num_signals_in_corners} {
        # Signal is in the main body of the side signals
        set row [expr $num_bumps_y - $row_idx]
        set col [expr $num_bumps_x - [lindex [dict get $bump_to_edge_pattern $corner_size] $col_idx]]
        # debug "assign $padcell ($row $col) - right"
        set_padcell_row_col $padcell $row $col
        incr col_idx
        if {[expr ($idx - $num_signals_in_corners + 1) % $corner_size] == 0} {
          incr row_idx
          set col_idx 0
        }
      } else {
        # Signal is in the far corner
        set row [expr $num_bumps_y - $row_idx]
        set col [expr $num_bumps_x - [lindex [dict get $bump_to_edge_pattern [expr $num_bumps_y - 1 - $row_idx]] $col_idx]]
        # debug "assign $padcell ($row $col) - corner right top"
        set_padcell_row_col $padcell $row $col
        incr col_idx
        if {$row_idx == [expr $num_bumps_x - 1 - $col_idx]} {
          incr row_idx
          set col_idx 0
        }
      }
      incr idx
    }

    # Top side
    set idx 0
    set row_idx 0
    set col_idx 1
    foreach padcell [lrange $padcells [expr $num_signals_top_bottom + $num_signals_left_right] [expr $num_signals_top_bottom * 2 + $num_signals_left_right - 1]] {
      if {$idx < $num_signals_in_corners} {
        # Signal is in the corner
        set row [expr [lindex [dict get $bump_to_edge_pattern $col_idx] $row_idx] + 1]
        set col [expr $num_bumps_x + 1 - $col_idx]
        # debug "assign $padcell ($row $col) - corner top right"
        set_padcell_row_col $padcell $row $col
        incr row_idx
        if {$row_idx == $col_idx} {
          set row_idx 0
          incr col_idx
        }
      } elseif {$idx < $num_signals_top_bottom - $num_signals_in_corners} {
        # Signal is in the main body of the side signals
        set row [expr [lindex [dict get $bump_to_edge_pattern $corner_size] [expr ($row_idx - $num_signals_in_corners) % $corner_size]] + 1]
        set col [expr $num_bumps_x + 1 - $col_idx]
        # debug "assign $padcell ($row $col) - top"
        set_padcell_row_col $padcell $row $col
        incr row_idx
        if {[expr ($idx - $num_signals_in_corners + 1) % $corner_size] == 0} {
          set row_idx 0
          incr col_idx
        }
      } else {
        # Signal is in the far corner
        set row [expr [lindex [dict get $bump_to_edge_pattern [expr $num_bumps_x + 1 - $col_idx]] $row_idx] + 1]
        set col [expr $num_bumps_x + 1 - $col_idx]
        # debug "assign $padcell ($row $col) - corner top left"
        set_padcell_row_col $padcell $row $col
        incr row_idx
        if {$row_idx == [expr $num_bumps_x + 1 - $col_idx]} {
          set row_idx 0
          incr col_idx
        }
      }
      incr idx
    }
   # Left side
    set idx 0
    set row_idx 1
    set col_idx 0
    foreach padcell [lrange $padcells [expr $num_signals_top_bottom * 2 + $num_signals_left_right] end] {
      if {$idx < $num_signals_in_corners} {
        # Signal is in the corner
        set row [expr $row_idx + 1]
        set col [expr [lindex [dict get $bump_to_edge_pattern $row_idx] $col_idx] + 1]
        # debug "assign $padcell ($row $col) - corner left top"
        set_padcell_row_col $padcell $row $col
        incr col_idx
        if {$row_idx == $col_idx} {
          set col_idx 0
          incr row_idx
        }
      } elseif {$idx < $num_signals_left_right - $num_signals_in_corners} {
        # Signal is in the main body of the side signals
        set row [expr $row_idx + 1]
        set col [expr [lindex [dict get $bump_to_edge_pattern $corner_size] [expr ($col_idx - $num_signals_in_corners) % $corner_size]] + 1]
        # debug "assign $padcell ($row $col) - left"
        set_padcell_row_col $padcell $row $col
        incr col_idx
        if {[expr ($idx - $num_signals_in_corners + 1) % $corner_size] == 0} {
          set col_idx 0
          incr row_idx
        }
      } else {
        # Signal is in the far corner
        set row [expr $num_bumps_y - 1 - $row_idx]
        set col [lindex [dict get $bump_to_edge_pattern $row] $col_idx]
        # debug "assign $padcell ($row $col) - corner left bottom"
        set_padcell_row_col $padcell $row $col
        incr col_idx
        if {$row_idx == [expr $num_bumps_y - 1 - $col_idx]} {
          set col_idx 0
          incr row_idx
        }
      }
      incr idx
    }
  }

  proc read_signal_assignments {signal_assignment_file} {
    if {![file exists $signal_assignment_file]} {
      utl::error "PAD" 7 "File $signal_assignment_file not found."
    }
    set errors {}
    set ch [open $signal_assignment_file]
    while {![eof $ch]} {
      set line [gets $ch]
      set line [regsub {\#.} $line {}]
      if {[llength $line] == 0} {continue}
      # debug "$line"
      set line [regsub -all {\s+} $line " "]
      set line [regsub -all {\s+$} $line ""]

      set pad_name [lindex [split $line] 0]
      set signal_name [lindex [split $line] 1]
      # debug "padcell: $pad_name, signal_name: $signal_name"
      if {[set_padcell_signal_name $pad_name $signal_name] == ""} {
        lappend errors "Pad id $pad_name not found in footprint"
      } else {
        # debug "properties: [lrange $line 2 end]"
        dict for {key value} [lrange $line 2 end] {
          set_padcell_property $pad_name $key $value
        }
      }
    }

    if {[llength $errors] > 0} {
      set str "\n"
      foreach msg $errors {
         set str "$str\n  $msg"
      }
      utl::error "PAD" 1 "$str\nIncorrect signal assignments ([llength $errors]) found."
    }

    close $ch
  }

  proc assign_signals {} {
    variable signal_assignment_file

    if {$signal_assignment_file != ""} {
      read_signal_assignments $signal_assignment_file
    }
  }

  proc get_library_cells {} {
    variable library

    foreach type [get_library_types] {
      set cell_name [dict get $library types $type]
      if {[llength $cell_name] > 1} {
        if {[dict exists $library cells $cell_name cell_name]} {
          dict for {key actual_cell_name} [dict get $library cells $cell_name cell_name] {
            lappend cells $actual_cell_name
          }
        } else {
          lappend cells $cell_name
        }
      } else {
        lappend cells $cell_name
      }
    }
    return $cells
  }

  proc get_library_cells_in_design {} {
    variable block

    set library_cells [get_library_cells]
    set existing_io_components {}

    foreach inst [$block getInsts] {
      set cell_name [[$inst getMaster] getName]

      if {[lsearch $library_cells $cell_name] > -1} {
        lappend existing_io_components $inst
      }
    }

    return $existing_io_components
  }

  proc get_design_io {} {
    variable block
    variable footprint

    if {![dict exists $footprint block_io]} {
      foreach bterm [$block getBTerms] {
        lappend io_names [$bterm getName]
      }

      dict set footprint block_io $io_names
    }

    return [dict get $footprint block_io]
  }

  proc assign_signal_pads_to_ios {} {
    variable block

    foreach io_signal [get_design_io] {

    }
  }

  proc load_library_file {library_file} {
    # debug "starti: $library_file"
    source $library_file
    # debug "end"
  }

  proc inst_compare_x {inst1 inst2} {
    return [expr [lindex [$inst1 getOrigin] 0] - [lindex [$inst2 getOrigin] 0]]
  }

  proc inst_compare_y {inst1 inst2} {
    return [expr [lindex [$inst1 getOrigin] 1] - [lindex [$inst2 getOrigin] 1]]
  }

  proc set_footprint_padcell_inst {padcell_name inst} {
    variable footprint

    set_padcell_inst $padcell_name $inst
    dict set footprint padcell $padcell_name cell scaled_origin x [lindex [$inst getOrigin] 0]
    dict set footprint padcell $padcell_name cell scaled_origin y [lindex [$inst getOrigin] 1]
  }

  proc get_padcell_design_signal_name {padcell} {
    set inst [get_padcell_inst $padcell]

    if {$inst == "NULL"} {
      utl::error "PAD" 141 "Signal name for padcell $padcell has not been set."
    }
    if {[is_padcell_signal_type $padcell]} {
      # debug "Get iterms for $padcell"
      set pin_name [get_padcell_pad_pin_name $padcell]
      # debug "pin_name: $pin_name"
      set iterm [$inst findITerm $pin_name]
      # debug "iterm: $iterm"
      if {$iterm != "NULL"} {
        set net [$iterm getNet]
        if {[llength [set pad_connections [$net getBTerms]]] == 1} {
          set_padcell_signal_name $padcell [$pad_connections getName]
        } else {
          utl::error "PAD" 17 "Found [llength $pad_connections] top level connections to $pin_name of padcell i$padcell (inst:[$inst getName]), expecting only 1."
        }
      }
    } else {
       # For non-signal based pads, use the instance name for assignment
      set_padcell_signal_name $padcell [$inst getName]
    }
  }

  proc extract_footprint {} {
    variable db
    variable tech
    variable block

    # debug "start"
    set db [::ord::get_db]
    set tech [$db getTech]
    set block [ord::get_db_block]

    # debug "cells"
    set cells [get_library_cells_in_design]

    set die_area [$block getBBox]
    set core_area [ord::get_db_core]
    # debug "die_area: $die_area"

    set_footprint_offsets 0

    set_scaled_die_area [$die_area xMin] [$die_area yMin] [$die_area xMax] [$die_area yMax]
    if {[llength [$block getRows]] > 0} {
      set_scaled_core_area [pdngen::get_core_area]
    } else {
    }
    # debug "scaled_die_area [$die_area xMin] [$die_area yMin] [$die_area xMax] [$die_area yMax]"

    set count 0
    # debug "Design insts [llength [$block getInsts]]"
    foreach inst [$block getInsts] {
      set type [get_library_inst_type $inst]
      if {$type == "none"} {continue}
      if {$type == "fill" || $type == "corner"} {continue}
      set inst_bbox [$inst getBBox]
      set inst_center [list [expr ([$inst_bbox xMax] + [$inst_bbox xMin]/2)] [expr ([$inst_bbox yMax] + [$inst_bbox yMin]) / 2]]
      set side_name [get_side_name {*}$inst_center]
      lappend pads($side_name) $inst
      incr count
    }
    # debug "Instances: $count"

    foreach type [get_library_types] {
      set index($type) 0
    }

    foreach side {bottom right top left} {
      set error_found 0
      if {[array names pads $side] == ""} {
        set error_found 1
        utl::warn "PAD" 42 "Cannot find any pads on $side side."
      }
      if {$error_found == 1} {
        utl::error "PAD" 43 "Pads must be defined on all sides of the die for successful extraction."
      }
    }

    set xMin [$die_area xMax]
    set yMin [$die_area yMax]
    set xMax [$die_area xMin]
    set yMax [$die_area yMin]
    # set offset
    foreach pad $pads(bottom) {
      set bbox [$pad getBBox]
      if {[set yMinBox [$bbox yMin]] < $yMin} {
        set yMin $yMinBox
      }
    }
    foreach pad $pads(right) {
      set bbox [$pad getBBox]
      if {[set xMaxBox [$bbox xMax]] > $xMax} {
        set xMax $xMaxBox
      }
    }
    foreach pad $pads(top) {
      set bbox [$pad getBBox]
      if {[set yMaxBox [$bbox yMax]] > $yMax} {
        set yMax $yMaxBox
      }
    }
    foreach pad $pads(left) {
      set bbox [$pad getBBox]
      if {[set xMinBox [$bbox xMin]] < $xMin} {
        set xMin $xMinBox
      }
    }

    # debug "# pads: [llength $pads(bottom)] [llength $pads(right)] [llength $pads(top)] [llength $pads(left)]"
    # debug "die_area: [$die_area xMin] [$die_area yMin] [$die_area xMax] [$die_area yMax]"
    # debug "pad_limits: $xMin $yMin $xMax $yMax"
    set_footprint_offsets [list [expr $xMin - [$die_area xMin]] [expr $yMin - [$die_area yMin]] [expr [$die_area xMax] - $xMax] [expr [$die_area yMax] - $yMax]]

    foreach side {bottom right top left} {
      switch $side {
        "bottom" {
          # Sort by x co-ordinate : lowest to highest
          set order [lsort -command inst_compare_x $pads($side)]
        }
        "right" {
          # Sort by y co-ordinate : lowest to highest
          set order [lsort -command inst_compare_y $pads($side)]
        }
        "top" {
          # Sort by x co-ordinate : highest to lowest
          set order [lsort -decreasing -command inst_compare_x $pads($side)]
        }
        "left" {
          # Sort by y co-ordinate : highest to lowest
          set order [lsort -decreasing -command inst_compare_y $pads($side)]
        }
      }

      # debug "Order set"
      foreach inst $order {
        set type [get_library_inst_type $inst]
        if {$type == "none"} {
          # debug "inst: $inst"
          # debug "[$inst getName] [[$inst getMaster] getName]"
          continue
        }

        set idx $index($type)
        incr index($type)
        set padcell_name "${type}_${idx}"

        set_padcell_type $padcell_name $type
        set_padcell_side_name $padcell_name $side
        set_footprint_padcell_inst $padcell_name $inst
        if {[is_padcell_signal_type $padcell_name]} {
          # debug "Signal type"
          if {[set signal_name [get_padcell_design_signal_name $padcell_name]] != ""} {
            set_padcell_signal_name $padcell_name [get_padcell_design_signal_name $padcell_name]
          }
        } else {
          # debug "Non-signal type: $padcell_name [$inst getName]"
          if {![is_padcell_physical_only $padcell_name]} {
            set_padcell_signal_name $padcell_name [$inst getName]
          }
        }
      }
    }
    # debug "end"

    check_footprint
  }

  proc get_power_nets {} {
    variable footprint
    variable block

    set power_nets {}
    if {![dict exists $footprint power_nets]} {
      foreach net [$block getNets] {
        if {[$net getSigType] == "POWER"} {
          lappend power_nets [$net getName]
        }
      }

      dict set footprint power_nets $power_nets
    }
    return [dict get $footprint power_nets]
  }

  proc get_ground_nets {} {
    variable footprint
    variable block

    set ground_nets {}
    if {![dict exists $footprint ground_nets]} {
      foreach net [$block getNets] {
        if {[$net getSigType] == "GROUND"} {
          lappend ground_nets [$net getName]
        }
      }

      dict set footprint ground_nets $ground_nets
    }
    return [dict get $footprint ground_nets]
  }

  proc write_signal_mapping {signal_map_file} {
    variable footprint

    # debug "start"
    if {[catch {set ch [open $signal_map_file "w"]} msg]} {
       utl::error 44 "Cannot open file $signal_map_file."
    }

    foreach padcell [dict keys [dict get $footprint padcell]] {
      if {[is_padcell_physical_only $padcell]} {continue}
      puts $ch "$padcell [get_padcell_signal_name $padcell]"
    }

    close $ch
  }

  proc write_footprint {footprint_file} {
    variable footprint

    # debug "start"
    if {[catch {set ch [open $footprint_file "w"]} msg]} {
      utl::error 45 "Cannot open file $footprint_file."
    }

    puts $ch "source \$::env(FOOTPRINT_LIBRARY)"
    puts $ch ""
    puts $ch "Footprint definition \{"
    puts $ch "  Type wirebond"
    puts $ch ""
    # debug "die area: [get_die_area]"

    set die_area [get_die_area]
    puts $ch "  die_area \"$die_area\""
    if {[is_footprint_defined scaled_core_area]} {
      # debug "core area [get_scaled_core_area]"
      set scaled_core_area [get_scaled_core_area]
      # debug [llength $scaled_core_area]
      set core_area {}
      foreach value $scaled_core_area {
        lappend core_area [ord::dbu_to_microns $value]
      }
      puts $ch "  core_area \"$core_area\""
    }
    # debug "scaled_offsets [get_footprint_offsets]"
    set scaled_offsets [get_footprint_offsets]
    set offsets {}
    foreach value $scaled_offsets {
      lappend offsets [ord::dbu_to_microns $value]
    }

    # debug "pad_layer: [get_footprint_pad_pin_layer]"
    puts $ch "  offsets \"$offsets\""
    puts $ch "  pin_layer \"[get_footprint_pad_pin_layer]\""
    puts $ch "  pad_pin_name \"%s\""
    puts $ch "  pad_inst_name \"%s\""
    # debug "power nets: [get_power_nets]"
    if {[llength [set power_nets [get_power_nets]]] > 0} {
      # debug "power_nets $power_nets"
      puts $ch "  power_nets \"$power_nets\""
    } else {
      utl::warn "PAD" 46 "No power nets found in design."
    }
    if {[llength [set ground_nets [get_ground_nets]]] > 0} {
      puts $ch "  ground_nets \"$ground_nets\""
    } else {
      utl::warn "PAD" 47 "No ground nets found in design."
    }
    if {[dict exists $footprint place]} {
      puts $ch "  place \{"
      dict for {name placement} [dict get $footprint place] {
        puts -nonewline $ch "    $name \{"
        if {[dict exists $placement type]} {
          puts -nonewline "type [dict get $placement type]"
        }
        if {[dict exists $placement name]} {
          puts -nonewline "name [dict get $placement name]"
        }
        if {[dict exists $placement cell]} {
          set origin [get_origin $name]
          puts -nonewline "cell {origin {x [dict get $origin x] y [dict get $origin y]} orient [get_orient $name]}"
        }
        puts $ch "\}"
      }
      puts $ch "  \}"
    }

    # debug "padcell"
    if {[dict exists $footprint padcell]} {
      puts $ch "  padcell \{"
      foreach padcell_name [dict keys [dict get $footprint padcell]] {
        set origin [get_padcell_origin $padcell_name]
        puts -nonewline $ch "    $padcell_name \{type [get_padcell_type $padcell_name]"
        # debug "origin: $origin"
        puts -nonewline $ch " cell {origin {x [dict get $origin x] y [dict get $origin y]} orient [get_padcell_orient $padcell_name]}"
        if {[has_padcell_bondpad $padcell_name]} {
          set bondpad_origin [get_padcell_bondpad_origin $padcell_name]
          puts -nonewline $ch " bondpad {origin {x [dict get $bondpad_origin x] y [dict get $bondpad_origin y]} orient [get_padcell_bondpad_orient $padcell_name]}"
        }
        puts $ch "\}"
      }
      puts $ch "  \}"
    }
    puts $ch "\}"

    close $ch
  }

  proc load_footprint {footprint_file} {
    source $footprint_file

    initialize
  }

  proc init_process_footprint {} {
    variable footprint
    variable db
    variable tech
    variable block
    variable chip_width
    variable chip_height


    set db [::ord::get_db]
    set tech [$db getTech]
    set block [[$db getChip] getBlock]

    if {![dict exists $footprint die_area]} {
      if {[catch {set_die_area {*}[ord::get_die_area]} msg]} {
        utl::error PAD 223 "Design data must be loaded before this command."
      }
    }

    set chip_width  [get_footprint_die_size_x]
    set chip_height [get_footprint_die_size_y]

    init_offsets

    # Allow us to lookup which side a padcell is placed on.
    foreach side_name {bottom right top left} {
      if {[dict exists $footprint padcells $side_name]} {
        # debug "$side_name [dict get $footprint padcells $side_name]"
        foreach padcell [dict keys [dict get $footprint padcells $side_name]] {
          dict set footprint padcell $padcell [dict get $footprint padcells $side_name $padcell]
          if {![dict exists $footprint padcell $padcell side]} {
            dict set footprint padcell $padcell side $side_name
          }
        }
      }
    }
  }

  variable checks {}
  proc consistency_check {name attribute value} {
    variable checks

    if {[dict exists $checks $attribute $value]} {
      utl::error PAD 217 "Attribute $attribute $value for padcell $name has already been used for padcell [dict get $checks $attribute $value]."
    }
  }

  proc register_check {name attribute value} {
    variable checks

    dict set checks $attribute $value $name
  }

  proc check_footprint {} {
    variable footprint
    variable checks

    if {[is_footprint_wirebond]} {
      init_library_bondpad
    } elseif {[is_footprint_flipchip]} {
      init_rdl
    }

    set checks {}
    foreach padcell_name [dict keys [dict get $footprint padcell]] {
      # debug "Checking $padcell, data: [dict get $footprint padcell $padcell]"
      set padcell [dict get $footprint padcell $padcell_name]
      dict set padcell name $padcell_name
      # debug "$padcell_name: $padcell"
      set padcell [verify_padcell $padcell]

      dict set footprint padcell $padcell_name $padcell
    }

    # Lookup side assignment
    foreach padcell [dict keys [dict get $footprint padcell]] {
      # debug [dict get $footprint padcell $padcell]
      set side_name [get_padcell_side_name $padcell]
      dict set footprint padcells $side_name $padcell [dict get $footprint padcell $padcell]
    }

    if {[dict exists $footprint place]} {
      foreach place_name [dict keys [dict get $footprint place]] {
        set cell [dict get $footprint place $place_name]
        dict set cell name $place_name
        set cell [verify_cell_inst $cell]

        place_cell \
          -inst_name [dict get $cell inst_name] \
          -cell [dict get $cell cell_name] \
          -origin [list [ord::dbu_to_microns [dict get $cell cell scaled_origin x]] [ord::dbu_to_microns [dict get $cell cell scaled_origin y]]] \
          -orient [dict get $cell cell orient] \
          -status "FIRM"
      }
    }
  }

  proc get_padcell_pad_pin_name {padcell} {
    variable tech

    return [get_library_pad_pin_name [get_padcell_type $padcell]]
  }

  proc get_library_pad_pin_shape {padcell} {
    variable tech
    # debug "$padcell"

    set inst [get_padcell_inst $padcell]
    # debug "[$inst getName]"
    # debug "[[$inst getMaster] getName]"
    # debug "[get_padcell_type $padcell]"

    set mterm [[$inst getMaster] findMTerm [get_padcell_pad_pin_name $padcell]]
    foreach  mpin  [$mterm getMPins] {

      foreach geometry [$mpin getGeometry] {
        if {[[$geometry getTechLayer] getName] == [get_footprint_pad_pin_layer]} {
          set pin_box [list [$geometry xMin] [$geometry yMin] [$geometry xMax] [$geometry yMax]]
          return $pin_box
        }
      }
    }
  }

  proc get_padcell_pad_pin_shape {padcell} {
    set inst [get_padcell_inst $padcell]
    set pin_box [pdngen::transform_box {*}[get_library_pad_pin_shape $padcell] [$inst getOrigin] [$inst getOrient]]
    return $pin_box
  }

  proc get_box_center {box} {
    return [list [expr ([lindex $box 2] + [lindex $box 0]) / 2] [expr ([lindex $box 3] + [lindex $box 1]) / 2]]
  }

  proc has_padcell_signal_name {padcell} {
    variable footprint

    return [dict exists $footprint padcell $padcell use_signal_name]
  }

  proc add_physical_pin {padcell inst} {
    variable block
    variable tech

    if {![has_padcell_signal_name $padcell]} {
      return
    }

    set term [$block findBTerm [get_padcell_signal_name $padcell]]
    if {$term != "NULL"} {
      set net [$term getNet]
      foreach iterm [$net getITerms] {
        $iterm setSpecial
      }
      $term setSpecial
      $net setSpecial

      set pin [odb::dbBPin_create $term]
      set layer [$tech findLayer [get_footprint_pad_pin_layer]]

      if {[set mterm [[$inst getMaster] findMTerm [get_library_pad_pin_name [get_padcell_type $padcell]]]] == "NULL"} {
        utl::warn "PAD" 20 "Cannot find pin [get_library_pad_pin_name [get_padcell_type $padcell]] on cell [[$inst getMaster] getName]."
        return 0
      } else {
        set mpin [lindex [$mterm getMPins] 0]

        foreach geometry [$mpin getGeometry] {
          if {[[$geometry getTechLayer] getName] == [get_footprint_pad_pin_layer]} {
            set pin_box [pdngen::transform_box [$geometry xMin] [$geometry yMin] [$geometry xMax] [$geometry yMax] [$inst getOrigin] [$inst getOrient]]
            odb::dbBox_create $pin $layer {*}$pin_box
            $pin setPlacementStatus "FIRM"

            return 1
          }
        }
        if {[[$geometry getTechLayer] getName] != [get_footprint_pad_pin_layer]} {
          utl::warn "PAD" 19 "Cannot find shape on layer [get_footprint_pad_pin_layer] for [$inst getName]:[[$inst getMaster] getName]:[$mterm getName]."
          return 0
        }
      }
    }
    if {[get_padcell_type $padcell] == "sig"} {
      utl::warn "PAD" 4 "Cannot find a terminal [get_padcell_signal_name $padcell] for ${padcell}."
    }
  }

  proc connect_to_bondpad_or_bump {inst center padcell} {
    variable block
    variable tech

    set assigned_name [get_padcell_assigned_name $padcell]
    if {[is_power_net $assigned_name]} {
      set type "POWER"
    } elseif {[is_ground_net $assigned_name]} {
      set type "GROUND"
    } else {
      set type "SIGNAL"
    }

    set term [$block findBTerm [get_padcell_signal_name $padcell]]
    if {$term != "NULL"} {
      set net [$term getNet]
      foreach iterm [$net getITerms] {
        $iterm setSpecial
      }
    } else {
      if {$type != "SIGNAL"} {
        set net [$block findNet $assigned_name]
        if {$net == "NULL"} {
          if {$type == "POWER" || $type == "GROUND"} {
            utl::info "PAD" 51 "Creating padring net: $assigned_name."
            set net [odb::dbNet_create $block $assigned_name]
          }
          if {$net == "NULL"} {
            continue
          }
        }
        if {[set term [$block findBTerm $assigned_name]] == "NULL"} {
          set term [odb::dbBTerm_create $net $assigned_name]
          $term setSigType $type
        }
      } elseif {[is_padcell_unassigned $padcell]} {
        set idx 0
        while {[$block findNet "_UNASSIGNED_$idx"] != "NULL"} {
          incr idx
        }
        utl::info "PAD" 52 "Creating padring net: _UNASSIGNED_$idx."
        set net [odb::dbNet_create $block "_UNASSIGNED_$idx"]
        set term [odb::dbBTerm_create $net "_UNASSIGNED_$idx"]
      } else {
        utl::warn "PAD" 12 "Cannot find a terminal [get_padcell_signal_name $padcell] for $padcell to associate with bondpad [$inst getName]."
        return
      }
    }

    # debug "padcell: $padcell, net: $net"
    $net setSpecial
    $net setSigType $type

    set pin [odb::dbBPin_create $term]
    set layer [$tech findLayer [get_footprint_pad_pin_layer]]
    if {$layer == "NULL"} {
      utl::error PAD 78 "Layer [get_footprint_pad_pin_layer] not defined in technology."
    }
    set x [dict get $center x]
    set y [dict get $center y]

    odb::dbBox_create $pin $layer [expr $x - [$layer getWidth] / 2] [expr $y - [$layer getWidth] / 2] [expr $x + [$layer getWidth] / 2] [expr $y + [$layer getWidth] / 2]
    $pin setPlacementStatus "FIRM"
  }

  proc place_bondpads {} {
    variable block
    variable tech

    foreach side_name {bottom right top left} {
      foreach padcell [get_footprint_padcells_by_side $side_name] {
        set signal_name [get_padcell_inst_name $padcell]
        set type [get_padcell_type $padcell]
        if {[padcell_has_bondpad $padcell]} {
          set cell [get_cell bondpad $side_name]
          # Padcells have separate bondpads that need to be added to the design
          set origin [get_padcell_bondpad_scaled_origin $padcell]
          # debug "padcell, $padcell, signal_name: $signal_name"

          set inst [odb::dbInst_create $block $cell "bp_${signal_name}"]
          # debug "inst $inst, block: $block, cell: $cell"

          # debug "Add bondpad to padcell: $padcell"
          $inst setOrigin [dict get $origin x] [dict get $origin y]
          $inst setOrient [get_padcell_orient $padcell bondpad]
          $inst setPlacementStatus "FIRM"

          set center [get_padcell_scaled_center $padcell bondpad]
          connect_to_bondpad_or_bump $inst $center $padcell
        } else {
          if {[set inst [get_padcell_inst $padcell]] == "NULL"} {
            utl::warn "PAD" 48 "No padcell instance found for $padcell."
            continue
          }
          add_physical_pin $padcell [get_padcell_inst $padcell]
        }
      }
    }
  }

  proc init_rdl {} {
    variable num_bumps_x
    variable num_bumps_y
    variable actual_tile_offset_x
    variable actual_tile_offset_y
    variable library

    set die_size_x [get_footprint_die_size_x]
    set die_size_y [get_footprint_die_size_y]
    set pitch [get_footprint_bump_pitch]
    set bump_width [get_footprint_bump_width]
    # debug "$pitch $bump_width"

    if {[dict exists $library bump array_size]} {
      set num_bumps_x [dict get $library bump array_size columns]
      set num_bumps_y [dict get $library bump array_size rows]

      if {[dict exists $library bump offset]} {
        set actual_tile_offset_x [expr [ord::microns_to_dbu [dict get $library bump offset x]] - $pitch / 2]
        set actual_tile_offset_y [expr [ord::microns_to_dbu [dict get $library bump offset y]] - $pitch / 2]
      } else {
        set actual_tile_offset_x [expr ($die_size_x - $num_bumps_x * $pitch) / 2]
        set actual_tile_offset_y [expr ($die_size_y - $num_bumps_y * $pitch) / 2]
      }
    } else {
      if {[dict exists $library bump offset]} {
        set actual_tile_offset_x [expr [ord::microns_to_dbu [dict get $library bump offset x]] - $pitch / 2]
        set actual_tile_offset_y [expr [ord::microns_to_dbu [dict get $library bump offset y]] - $pitch / 2]
        set available_bump_space_x [expr $die_size_x - $actual_tile_offset_x]
        set available_bump_space_y [expr $die_size_y - $actual_tile_offset_y]
      } else {
        set min_bump_spacing_to_die_edge [get_footprint_min_bump_spacing_to_die_edge]
        set tile_spacing_to_die_edge [expr $min_bump_spacing_to_die_edge - ($pitch - $bump_width) / 2]
        set available_bump_space_x [expr $die_size_x - 2 * $tile_spacing_to_die_edge]
        set available_bump_space_y [expr $die_size_y - 2 * $tile_spacing_to_die_edge]
      }
      set num_bumps_x [expr int(1.0 * $available_bump_space_x / $pitch)]
      set num_bumps_y [expr int(1.0 * $available_bump_space_y / $pitch)]

      if {![dict exists $library bump offset]} {
        set actual_tile_offset_x [expr ($die_size_x - $num_bumps_x * $pitch) / 2]
        set actual_tile_offset_y [expr ($die_size_y - $num_bumps_y * $pitch) / 2]
      }
    }

    # debug "tile_spacing_to_die_edge $tile_spacing_to_die_edge"

    # debug "available_bump_space_x $available_bump_space_x"
    # debug "available_bump_space_y $available_bump_space_y"

    # debug "num_bumps_x $num_bumps_x"
    # debug "num_bumps_y $num_bumps_y"
  }

  proc get_bump_pitch_table {} {
    variable library

    if {![dict exists $library scaled lookup_by_pitch]} {
      if {[dict exists $library lookup_by_pitch]} {
        dict for {key value} [dict get $library lookup_by_pitch] {
          set scaled_key [ord::microns_to_dbu $key]
          dict set library scaled lookup_by_pitch $scaled_key $value
        }
      } else {
        utl::error "PAD" 34 "No bump pitch table defined in the library."
      }
    }
    return [dict get $library scaled lookup_by_pitch]
  }

  proc lookup_by_bump_pitch {data} {
    variable library

    set pitch [get_footprint_bump_pitch]

    set pitch_list [lreverse [lsort -integer [dict keys $data]]]
    if {$pitch >= [lindex $pitch_list 0]} {
      return [dict get $data [lindex $pitch_list 0]]
    } else {
      foreach pitch_max $pitch_list {
        if {$pitch < $pitch_max} {
          return [dict get $data $pitch_max]
        }
      }
    }
    return {}
  }

  proc get_footprint_bump_pitch {} {
    variable footprint

    if {![dict exists $footprint scaled bump_pitch]} {
      if {[dict exists $footprint bump pitch]} {
        dict set footprint scaled bump_pitch [ord::microns_to_dbu [dict get $footprint bump pitch]]
      } else {
        dict set footprint scaled bump_pitch [get_library_bump_pitch]
      }
    }
    return [dict get $footprint scaled bump_pitch]
  }

  proc get_footprint_bump_width {} {
    variable footprint

    if {![dict exists $footprint scaled bump_width]} {
      if {[dict exists $footprint bump width]} {
        dict set footprint scaled bump_width [ord::microns_to_dbu [dict get $footprint bump width]]
      } else {
        dict set footprint scaled bump_width [get_library_bump_width]
      }
    }
    return [dict get $footprint scaled bump_width]
  }

  proc get_footprint_rdl_width {} {
    variable footprint

    if {![dict exists $footprint scaled rdl_width]} {
      if {[dict exists $footprint rdl width]} {
        dict set footprint scaled rdl_width [ord::microns_to_dbu [dict get $footprint rdl width]]
      } else {
        dict set footprint scaled rdl_width [get_library_rdl_width]
      }
    }

    return [dict get $footprint scaled rdl_width]
  }

  proc get_footprint_rdl_spacing {} {
    variable footprint

    if {![dict exists $footprint scaled rdl_spacing]} {
      if {[dict exists $footprint rdl spacing]} {
        dict set footprint scaled rdl_spacing [ord::microns_to_dbu [dict get $footprint rdl spacing]]
      } else {
        dict set footprint scaled rdl_spacing [get_library_rdl_spacing]
      }
    }

    return [dict get $footprint scaled rdl_spacing]
  }

  proc get_library_bump_pitch {} {
    variable library

    if {![dict exists $library scaled bump_pitch]} {
      if {[dict exists $library bump pitch]} {
        dict set library scaled bump_pitch [ord::microns_to_dbu [dict get $library bump pitch]]
      } else {
        utl::error "PAD" 35 "No bump_pitch defined in library data."
      }
    }
    return [dict get $library scaled bump_pitch]
  }

  proc get_library_bump_width {} {
    variable library
    variable db

    if {![dict exists $library scaled bump_width]} {
      if {[dict exists $library bump width]} {
        dict set library scaled bump_width [ord::microns_to_dbu [dict get $library bump width]]
      } else {
        if {[dict exists $library bump cell_name]} {
          if {[llength [dict get $library bump cell_name]] == 1} {
            set cell_name [dict get $library bump cell_name]
          } else {
            set cell_name [lookup_by_bump_pitch [dict get $library bump cell_name]]
          }
          # debug "$cell_name, [$db findMaster $cell_name]"
          if {[set master [$db findMaster $cell_name]] != "NULL"} {
            dict set library scaled bump_width [$master getWidth]
            dict set library scaled bump_height [$master getHeight]
          } elseif  {[dict exists $library cells $cell_name width]} {
            dict set library scaled bump_width [ord::microns_to_dbu [dict get $library cells $cell_name width]]
          } else {
            utl::error "PAD" 36 "No width defined for selected bump cell $cell_name."
          }
        } else {
          utl::error "PAD" 37 "No bump_width defined in library data."
        }
      }
    }
    return [dict get $library scaled bump_width]
  }

  proc get_library_bump_pin_name {} {
    variable library

    if {![dict exists $library bump pin_name]} {
      utl::error "PAD" 38 "No bump_pin_name attribute found in the library."
    }
    return [dict get $library bump pin_name]
  }

  proc get_library_rdl_width {} {
    variable library

    if {![dict exists $library scaled rdl_width]} {
      if {[dict exists $library rdl width]} {
        dict set library scaled rdl_width [ord::microns_to_dbu [dict get $library rdl width]]
      } else {
        utl::error "PAD" 39 "No rdl_width defined in library data."
      }
    }
    return [dict get $library scaled rdl_width]
  }

  proc get_library_rdl_spacing {} {
    variable library

    if {![dict exists $library scaled rdl_spacing]} {
      if {[dict exists $library rdl spacing]} {
        dict set library scaled rdl_spacing [ord::microns_to_dbu [dict get $library rdl spacing]]
      } else {
        utl::error "PAD" 40 "No rdl_spacing defined in library data."
      }
    }
    return [dict get $library scaled rdl_spacing]
  }

  proc get_footprint_rdl_cover_file_name {} {
    variable footprint

    if {![dict exists $footprint rdl_cover_file_name]} {
      dict set footprint rdl_cover_file_name "cover.def"
    }

    return [dict get $footprint rdl_cover_file_name]
  }

  proc get_footprint_rdl_layer_name {} {
    variable footprint

    if {![dict exists $footprint rdl_layer_name]} {
      dict set footprint rdl_layer_name [get_library_rdl_layer_name]
    }

    return [dict get $footprint rdl_layer_name]
  }

  proc get_library_rdl_layer_name {} {
    variable library

    if {![dict exists $library rdl layer_name]} {
      dict set library rdl layer_name [lindex $pdngen::metal_layers end]
    }

    return [dict get $library rdl layer_name]
  }

  proc get_footprint_pads_per_pitch {} {
    variable footprint
    if {![dict exists $footprint pads_per_pitch]} {
      utl::error PAD 79 "Footprint does not have the pads_per_pitch attribute specified."
    }
    return [dict get $footprint pads_per_pitch]
  }

  proc get_footprint_corner_size {} {
    variable library

    if {![dict exists $library num_pads_per_tile]} {
      utl::error PAD 162 "Required setting for num_pads_per_tile not found."
    }

    if {[llength [dict get $library num_pads_per_tile]] > 1} {
      set pads_per_pitch [lookup_by_bump_pitch [dict get $library num_pads_per_tile]]
    } else {
      set pads_per_pitch [dict get $library num_pads_per_tile]
    }

    return $pads_per_pitch
  }

  proc is_power_net {net_name} {
    variable footprint

    if {[lsearch [get_power_nets] $net_name] > -1} {
      return 1
    }

    return 0
  }

  proc is_ground_net {net_name} {
    variable footprint

    if {[lsearch [get_ground_nets] $net_name] > -1} {
      return 1
    }

    return 0
  }

  # Trace 0 goes directly up to bump 0
  proc path_trace_0 {x y} {
    upvar tile_offset_y tile_offset_y
    upvar tile_width tile_width

    set path [list \
      [list $x $y] \
      [list $x [expr $tile_offset_y + $tile_width / 2]] \
    ]

    return $path
  }

  # Trace 1 goes up the LHS of bump 0 to bump 1
  proc path_trace_1 {x y} {
    upvar tile_offset_y tile_offset_y
    upvar tile_width tile_width
    upvar rdl_width rdl_width
    upvar rdl_spacing rdl_spacing
    upvar bump_width bump_width
    upvar bump_edge_width bump_edge_width
    upvar offset offset
    upvar y_min y_min
    upvar y_max y_max

    set path [list \
      [list $x $y] \
      [list $x [expr $y_min(1) - abs($x - $offset(1))]] \
      [list $offset(1) $y_min(1)] \
      [list $offset(1) $y_max(1)] \
      [list [expr $tile_width / 2] [expr $tile_width + $tile_offset_y + $tile_width / 2]] \
    ]

    return $path
  }

  # Trace 2 goes up the RHS of bump 0 to bump 2
  proc path_trace_2 {x y} {
    upvar tile_offset_y tile_offset_y
    upvar tile_width tile_width
    upvar rdl_width rdl_width
    upvar rdl_spacing rdl_spacing
    upvar bump_width bump_width
    upvar bump_edge_width bump_edge_width
    upvar offset offset
    upvar y_min y_min
    upvar y_max y_max

    set path [list \
      [list $x $y] \
      [list $x [expr $y_min(2) - abs($x - $offset(2))]] \
      [list $offset(2) $y_min(2)] \
      [list $offset(2) $y_max(2)] \
      [list [expr $tile_width / 2] [expr 2 * $tile_width + $tile_offset_y + $tile_width / 2]] \
    ]

    return $path
  }

  # Trace 3 goes up the LHS of bump 0 to bump 3
  proc path_trace_3 {x y} {
    upvar tile_offset_y tile_offset_y
    upvar tile_width tile_width
    upvar rdl_width rdl_width
    upvar rdl_spacing rdl_spacing
    upvar bump_width bump_width
    upvar bump_edge_width bump_edge_width
    upvar offset offset
    upvar y_min y_min
    upvar y_max y_max

    set path [list \
      [list $x $y] \
      [list $x [expr $y_min(3) - abs($x - $offset(3))]] \
      [list $offset(3) $y_min(3)] \
      [list $offset(3) $y_max(3)] \
      [list [expr $tile_width / 2] [expr 3 * $tile_width + $tile_offset_y + $tile_width / 2]] \
    ]

    return $path
  }

  # Trace 4 goes up the RHS of bump 0 to bump 4
  proc path_trace_4 {x y} {
    upvar tile_offset_y tile_offset_y
    upvar tile_width tile_width
    upvar rdl_width rdl_width
    upvar rdl_spacing rdl_spacing
    upvar bump_width bump_width
    upvar bump_edge_width bump_edge_width
    upvar offset offset
    upvar y_min y_min
    upvar y_max y_max

    set path [list \
      [list $x $y] \
      [list $x [expr $y_min(4) - abs($x - $offset(4))]] \
      [list $offset(4) $y_min(4)] \
      [list $offset(4) $y_max(4)] \
      [list [expr $tile_width / 2] [expr 4 * $tile_width + $tile_offset_y + $tile_width / 2]] \
    ]

    return $path
  }

  proc transform_point {x y origin orientation} {
    switch -exact $orientation {
      R0    {set new_point [list $x $y]}
      R90   {set new_point [list [expr -1 * $y] $x]}
      R180  {set new_point [list [expr -1 * $x] [expr -1 * $y]]}
      R270  {set new_point [list $y [expr -1 * $x]]}
      MX    {set new_point [list $x [expr -1 * $y]]}
      MY    {set new_point [list [expr -1 * $x] $y]}
      MXR90 {set new_point [list $y $x]}
      MYR90 {set new_point [list [expr -1 * $y] [expr -1 * $x]]}
      default {utl::error "PAD" 27 "Illegal orientation $orientation specified."}
    }
    return [list \
      [expr [lindex $new_point 0] + [lindex $origin 0]] \
      [expr [lindex $new_point 1] + [lindex $origin 1]] \
    ]
  }

  proc invert_transform {x y origin orientation} {
    set x [expr $x - [lindex $origin 0]]
    set y [expr $y - [lindex $origin 1]]

    switch -exact $orientation {
      R0    {set new_point [list $x $y]}
      R90   {set new_point [list $y [expr -1 * $x]]}
      R180  {set new_point [list [expr -1 * $x] [expr -1 * $y]]}
      R270  {set new_point [list [expr -1 * $y] $x]}
      MX    {set new_point [list $x [expr -1 * $y]]}
      MY    {set new_point [list [expr -1 * $x] $y]}
      MXR90 {set new_point [list $y $x]}
      MYR90 {set new_point [list [expr -1 * $y] [expr -1 * $x]]}
      default {utl::error "PAD" 28 "Illegal orientation $orientation specified."}
    }

    return $new_point
  }

  proc transform_path {path origin orientation} {
    set new_path {}

    foreach point $path {
      lappend new_path [transform_point {*}$point $origin $orientation]
    }

    return $new_path
  }

  proc get_side {row col} {
    variable num_bumps_x
    variable num_bumps_y

    set corner_size [get_footprint_corner_size]
    set row_n [expr $num_bumps_y - $row + 1]
    set col_n [expr $num_bumps_x - $col + 1]

    if {$row <= $corner_size} {
      if {$row >= $col} {return "l"}
      if {$row > $col_n} {return "r"}
      return "t"
    }

    if {$row_n <= $corner_size} {
      if {$row_n > $col} {return "l"}
      if {$row_n >= $col_n} {return "r"}
      return "b"
    }

    if {$col <= $corner_size} {
      return "l"
    }

    if {$col_n <= $corner_size} {
      return "r"
    }

    return "c"
  }

  proc connect_bumps_to_padcells {} {
    variable num_bumps_x
    variable num_bumps_y
    variable actual_tile_offset_x
    variable actual_tile_offset_y

    # debug "start: ($num_bumps_x, $num_bumps_y)"

    set corner_size [get_footprint_corner_size]

    set bump_pitch [get_footprint_bump_pitch]
    set bump_width [get_footprint_bump_width]
    set tile_width $bump_pitch

    set rdl_width [get_footprint_rdl_width]
    set rdl_spacing [get_footprint_rdl_spacing]

    variable tile_offset_x $actual_tile_offset_x
    variable tile_offset_y $actual_tile_offset_y

    set tile_width [get_footprint_bump_pitch]

    set offset(1) [expr ($rdl_width + $rdl_spacing) * 3 / 2]
    set offset(2) [expr $tile_width - ($rdl_width + $rdl_spacing) * 3 / 2]
    set offset(3) [expr ($rdl_width + $rdl_spacing) / 2]
    set offset(4) [expr $tile_width - ($rdl_width + $rdl_spacing) / 2]

    set y_max(1)   [expr $tile_offset_y + $tile_width / 2 + 1 * $bump_pitch - abs($tile_width / 2 - $offset(1))]
    set y_max(2)   [expr $tile_offset_y + $tile_width / 2 + 2 * $bump_pitch - abs($tile_width / 2 - $offset(2))]
    set y_max(3)   [expr $tile_offset_y + $tile_width / 2 + 3 * $bump_pitch - abs($tile_width / 2 - $offset(3))]
    set y_max(4)   [expr $tile_offset_y + $tile_width / 2 + 4 * $bump_pitch - abs($tile_width / 2 - $offset(4))]

    set y_min(1) [expr $tile_offset_y + $tile_width / 2 - $bump_width / 2 - ($rdl_width / 2 + $rdl_spacing)]
    set y_min(2) [expr $tile_offset_y + $tile_width / 2 - $bump_width / 2 - ($rdl_width / 2 + $rdl_spacing)]
    set y_min(3) [expr $tile_offset_y + $tile_width / 2 - $bump_width / 2 - (3 * $rdl_width / 2 + 2 * $rdl_spacing)]
    set y_min(4) [expr $tile_offset_y + $tile_width / 2 - $bump_width / 2 - (3 * $rdl_width / 2 + 2 * $rdl_spacing)]

    set die_area [get_scaled_die_area]

    # Bottom side
    for {set row 1} {$row <= $num_bumps_x} {incr row} {
      for {set col 1} {$col <= $num_bumps_y} {incr col} {
        if {$row > $corner_size && ($num_bumps_y - $row >= $corner_size) && $col > $corner_size && ($num_bumps_x - $col >= $corner_size)} {
          continue
        }

        if {[set padcell [get_padcell_at_row_col $row $col]] == ""} {continue}
        if {[is_padcell_unassigned $padcell]} {continue}

        set side [get_padcell_side_name $padcell]

        switch $side {
          "bottom" {
            set orientation "R0"
            set tile_origin [list [expr $actual_tile_offset_x + ($col - 1) * $tile_width] [lindex $die_area 1]]
            set trace_func "path_trace_[expr $num_bumps_y - $row]"
          }
          "right" {
            set orientation "R90"
            set tile_origin [list [lindex $die_area 2] [expr $actual_tile_offset_y + ($num_bumps_y - $row) * $tile_width]]
            set trace_func "path_trace_[expr $num_bumps_x - $col]"
          }
          "top" {
            set orientation "R180"
            set tile_origin [list [expr $actual_tile_offset_x + $col * $tile_width] [lindex $die_area 3]]
            set trace_func "path_trace_[expr $row - 1]"
          }
          "left" {
            set orientation "R270"
            set tile_origin [list [lindex $die_area 0] [expr $actual_tile_offset_y + ($num_bumps_y - $row + 1) * $tile_width]]
            set trace_func "path_trace_[expr $col - 1]"
          }
        }

        set padcell_pin_center [get_box_center [get_padcell_pad_pin_shape $padcell]]
        set path [transform_path [$trace_func {*}[invert_transform {*}$padcell_pin_center $tile_origin $orientation]] $tile_origin $orientation]

        set_padcell_rdl_trace $padcell $path
      }
    }
  }

  proc write_rdl_trace_def {} {
    variable num_bumps_x
    variable num_bumps_y

    set rdl_cover_file_name [get_footprint_rdl_cover_file_name]
    set rdl_layer_name [get_footprint_rdl_layer_name]
    set rdl_width [get_footprint_rdl_width]

    set ch [open $rdl_cover_file_name "w"]
    set traces {}
    for {set row 1} {$row <= $num_bumps_y} {incr row} {
      for {set col 1} {$col <= $num_bumps_x} {incr col} {
        # debug "($row, $col)"
        if {[set padcell [get_padcell_at_row_col $row $col]] == ""} {continue}
        if {[is_padcell_unassigned $padcell]} {continue}

        if {[dict exists $traces [get_padcell_signal_name $padcell]]} {
          dict set traces [get_padcell_signal_name $padcell] [concat [dict get $traces [get_padcell_signal_name $padcell]] $padcell]
        } else {
          dict set traces [get_padcell_signal_name $padcell] $padcell
        }
      }
    }

    puts $ch "SPECIALNETS [dict size $traces] ;"

    dict for {net padcells} $traces {
      puts $ch "    - $net "
      if {[is_padcell_power [lindex $padcells 0]]} {
        puts $ch "      + USE POWER"
      }
      if {[is_padcell_ground [lindex $padcells 0]]} {
        puts $ch "      + USE GROUND"
      }
      set prefix "+ ROUTED"
      foreach padcell $padcells {
        puts -nonewline $ch "      $prefix $rdl_layer_name $rdl_width "
        foreach point [get_padcell_rdl_trace $padcell] {
          puts -nonewline $ch " ( [lindex $point 0] [lindex $point 1] )"
        }
        puts $ch ""
        set prefix "NEW"
      }
      puts $ch "      ;"
    }

    puts $ch "END SPECIALNETS"

    close $ch
  }

  variable bumps {}
  proc bump_exists {row col} {
    variable bumps

    if {[dict exists $bumps $row $col removed]} {
      return 0
    }
    return 1
  }

  proc bump_remove {row col} {
    variable bumps

    dict set bumps $row $col removed 1
  }

  proc bump_set_net_name {row col net_name} {
    variable bumps
    variable footprint

    if {[dict exists $bumps $row $col net]} {
      if {[dict get $bumps $row $col net] != $net_name} {
        utl::error PAD 238 "Trying to set bump at ($row $col) to be $net_name, but it has already been set to [dict get $bumps $row $col net]."
      }
    }
    dict set bumps $row $col net $net_name
  }

  proc bump_set_net {row col net_name} {
    variable bumps

    check_net_type $net_name signal
    bump_set_net_name $row $col $net_name
  }

  proc bump_get_net {row col} {
    variable bumps

    if {[dict exists $bumps $row $col net]} {
      return [dict get $bumps $row $col net]
    }
    return ""
  }

  proc check_net_type {net_name type} {
    variable bumps

    if {[dict exists $bumps nets $net_name]} {
      if {[dict get $bumps nets $net_name] != $type} {
        utl::error PAD 235 "Net $net_name specified as a $type net, but has alreaqdy been defined as a [dict get $bumps nets $net_name] net."
      }
    }

    dict set bumps nets $net_name $type
  }

  proc bump_set_power {row col power_net} {
    variable bumps

    check_net_type $power_net power
    bump_set_net_name $row $col $power_net
    add_power_nets $power_net
    dict set bumps $row $col power 1
  }

  proc bump_is_power {row col} {
    variable bumps

    if {[dict exists $bumps $row $col power]} {
      return [dict get $bumps $row $col power]
    }
    return 0
  }

  proc bump_set_ground {row col ground_net} {
    variable bumps

    check_net_type $ground_net ground
    bump_set_net_name $row $col $ground_net
    add_ground_nets $ground_net
    dict set bumps $row $col ground 1
  }

  proc bump_is_ground {row col} {
    variable bumps

    if {[dict exists $bumps $row $col ground]} {
      return [dict get $bumps $row $col ground]
    }
    return 0
  }

  proc place_bumps {} {
    variable num_bumps_x
    variable num_bumps_y
    variable block

    set corner_size [get_footprint_corner_size]
    set bump_master [get_cell bump]
    lassign [$bump_master getOrigin] master_x master_y

    for {set row 1} {$row <= $num_bumps_y} {incr row} {
      for {set col 1} {$col <= $num_bumps_x} {incr col} {
        if {![bump_exists $row $col]} {continue}
        set origin [get_bump_origin $row $col]
        set bump_name [get_bump_name_at_row_col $row $col]

        set inst [odb::dbInst_create $block $bump_master $bump_name]

        $inst setOrigin [expr [dict get $origin x] + $master_x] [expr [dict get $origin y] + $master_y]
        $inst setOrient "R0"
        $inst setPlacementStatus "FIRM"

        set padcell [get_padcell_at_row_col $row $col]
        if {$padcell != ""} {
          connect_to_bondpad_or_bump $inst [get_bump_center $row $col] $padcell
        }
      }
    }
    # debug "end"
  }

  proc bump_get_tag {row col} {
    set net_name [bump_get_net $row $col]
    if {[bump_is_power $row $col]} {
      if {$net_name == "VDD"} {
        return "POWER"
      } else {
        return "POWER_[bump_get_net $row $col]"
      }
    } elseif {[bump_is_ground $row $col]} {
      if {$net_name == "VSS"} {
        return "GROUND"
      } else {
        return "GROUND_[bump_get_net $row $col]"
      }
    }
    utl::error PAD 236 "Bump $row $col is not assigned to power or ground."
  }

  proc add_power_ground_rdl_straps {} {
    variable num_bumps_x
    variable num_bumps_y
    variable tech

    set rdl_routing_layer [get_footprint_rdl_layer_name]
    set rdl_stripe_width [get_footprint_rdl_width]
    set rdl_stripe_spacing [get_footprint_rdl_spacing]
    set corner_size [get_footprint_corner_size]
    set bump_pitch [get_footprint_bump_pitch]

    # debug "rdl_routing_layer $rdl_routing_layer"
    # debug "rdl_stripe_width $rdl_stripe_width"
    # debug "rdl_stripe_spacing $rdl_stripe_spacing"
    # debug "corner_size $corner_size"
    # debug "bump_pitch $bump_pitch"

    set rdl_min_spacing [[$tech findLayer $rdl_routing_layer] getSpacing]
    set power_nets {}
    set ground_nets {}
    # Add stripes for bumps in the central core area
    if {[pdngen::get_dir $rdl_routing_layer] == "hor"} {
      for {set row [expr $corner_size + 1]} {$row <= $num_bumps_y - $corner_size} {incr row} {
        for {set col [expr $corner_size + 1]} {$col <= $num_bumps_x - $corner_size} {incr col} {
          if {[bump_get_net $row $col] == ""} {
            if {$row % 2 == 0} {
              bump_set_power $row $col "VDD"
            } else {
              bump_set_ground $row $col "VSS"
            }
          }
        }
      }
      # debug "minX: [ord::dbu_to_microns $minX], maxX: [ord::dbu_to_microns $maxX]"
      for {set row [expr $corner_size + 1]} {$row <= $num_bumps_y - $corner_size} {incr row} {
        set prev_tag ""
        set y [dict get [get_bump_center $row 1] y]
        set lowerY [expr $y - ($bump_pitch - $rdl_stripe_width - $rdl_stripe_spacing) / 2]
        set upperY [expr $y + ($bump_pitch - $rdl_stripe_width - $rdl_stripe_spacing) / 2]
        for {set col [expr $corner_size + 1]} {$col <= $num_bumps_x - $corner_size} {incr col} {
          if {![bump_exists $row $col]} {
            set prev_tag ""
            continue
          }
          set point [get_bump_center $row $col]
          set net_name [bump_get_net $row $col]
          set tag [bump_get_tag $row $col]
          if {[bump_is_power $row $col]} {
            lappend power_nets $net_name
          } elseif {[bump_is_ground $row $col]} {
            lappend ground_nets $net_name
          }
          # debug $net_name
          if {$prev_tag == ""} {
            set minX [expr [dict get $point x] - $bump_pitch / 2]
          } elseif {$prev_tag == $tag} {
            set minX [expr [dict get $point x] - $bump_pitch / 2 - $rdl_min_spacing / 2]
          } else {
            set minX [expr [dict get $point x] - $bump_pitch / 2 + $rdl_min_spacing / 2]
          }
          set prev_tag $tag
          if {$col == $num_bumps_x - $corner_size} {
            set maxX [expr [dict get $point x] + $bump_pitch / 2]
          } else {
            set maxX [expr [dict get $point x] + $bump_pitch / 2 - $rdl_min_spacing / 2]
          }

          set upper_stripe [odb::newSetFromRect $minX [expr $upperY - $rdl_stripe_width / 2] $maxX [expr $upperY + $rdl_stripe_width / 2]]
          set lower_stripe [odb::newSetFromRect $minX [expr $lowerY - $rdl_stripe_width / 2] $maxX [expr $lowerY + $rdl_stripe_width / 2]]
          pdngen::add_stripe $rdl_routing_layer $tag $upper_stripe
          pdngen::add_stripe $rdl_routing_layer $tag $lower_stripe
          set link_stripe [odb::newSetFromRect [expr [dict get $point x] - $rdl_stripe_width / 2] $lowerY [expr [dict get $point x] + $rdl_stripe_width / 2] $upperY]
          pdngen::add_stripe $rdl_routing_layer $tag $link_stripe
        }
      }
    } elseif {[pdngen::get_dir $rdl_routing_layer] == "ver"} {
      # Columns numbered top to bottom, so maxY is for corner_size +1

      # debug "minY: [ord::dbu_to_microns $minY], maxY: [ord::dbu_to_microns $maxY]"
      for {set row [expr $corner_size + 1]} {$row <= $num_bumps_y - $corner_size} {incr row} {
        for {set col [expr $corner_size + 1]} {$col <= $num_bumps_x - $corner_size} {incr col} {
          if {[bump_get_net $row $col] == ""} {
            if {$col % 2 == 0} {
              bump_set_power $row $col "VDD"
            } else {
              bump_set_ground $row $col "VSS"
            }
          }
        }
      }
      for {set col [expr $corner_size + 1]} {$col <= $num_bumps_x - $corner_size} {incr col} {
        set prev_tag ""
        set x [dict get [get_bump_center 1 $col] x]
        set lowerX [expr $x - ($bump_pitch - $rdl_stripe_width - $rdl_stripe_spacing) / 2]
        set upperX [expr $x + ($bump_pitch - $rdl_stripe_width - $rdl_stripe_spacing) / 2]
        for {set row [expr $corner_size + 1]} {$row <= $num_bumps_y - $corner_size} {incr row} {
          if {![bump_exists $row $col]} {
            set prev_tag ""
            continue
          }
          set net_name [bump_get_net $row $col]
          set tag [bump_get_tag $row $col]
          if {[bump_is_power $row $col]} {
            lappend power_nets $net_name
          } elseif {[bump_is_ground $row $col]} {
            lappend ground_nets $net_name
          }
          set point [get_bump_center $row $col]
          # debug $tag
          if {$prev_tag == ""} {
            set maxY [expr [dict get $point y] + $bump_pitch / 2]
          } elseif {$prev_tag == $tag} {
            set maxY [expr [dict get $point y] + $bump_pitch / 2 + $rdl_min_spacing / 2]
          } else {
            set maxY [expr [dict get $point y] + $bump_pitch / 2 - $rdl_min_spacing / 2]
          }
          if {$row == $num_bumps_y - $corner_size} {
            set minY [expr [dict get $point y] - $bump_pitch / 2]
          } else {
            set minY [expr [dict get $point y] - $bump_pitch / 2 + $rdl_min_spacing / 2]
          }
          # debug "row: $row, col: $col, x: $x, y: [dict get $point y], prev: $prev_tag, tag: $tag, minY: $minY, maxY, $maxY"
          set prev_tag $tag
          set upper_stripe [odb::newSetFromRect [expr $upperX - $rdl_stripe_width / 2] $minY [expr $upperX + $rdl_stripe_width / 2] $maxY]
          set lower_stripe [odb::newSetFromRect [expr $lowerX - $rdl_stripe_width / 2] $minY [expr $lowerX + $rdl_stripe_width / 2] $maxY]
          pdngen::add_stripe $rdl_routing_layer $tag $upper_stripe
          pdngen::add_stripe $rdl_routing_layer $tag $lower_stripe
          set link_stripe [odb::newSetFromRect $lowerX [expr [dict get $point y] - $rdl_stripe_width / 2] $upperX [expr [dict get $point y] + $rdl_stripe_width / 2]]
          pdngen::add_stripe $rdl_routing_layer $tag $link_stripe
        }
      }
    }

    # debug "$pdngen::metal_layers"
    # debug "[array get pdngen::stripe_locs]"
    pdngen::merge_stripes
    dict set pdngen::design_data power_nets [lsort -unique $power_nets]
    dict set pdngen::design_data ground_nets [lsort -unique $ground_nets]
    dict set pdngen::design_data core_domain "CORE"
    pdngen::opendb_update_grid
  }
    # Connect up pads in the corner regions
    # Connect group of padcells up to the column of allocated bumps
  proc get_side_anchor_points {side_name} {
    set anchor_points ""
    foreach padcell [get_footprint_padcells_by_side $side_name] {
      if {[has_padcell_location $padcell]} {
        lappend anchor_points $padcell
	#debug "$padcell is an anchor point"
      }
    }
    return $anchor_points 
  } 
  proc has_padcell_location {padcell} {
    variable footprint
    return  [dict exists $footprint padcell $padcell cell centre] || [dict exists $footprint padcell $padcell cell scaled_centre] || \
            [dict exists $footprint padcell $padcell cell origin] || [dict exists $footprint padcell $padcell cell scaled_origin]
  }
<<<<<<< HEAD

  proc get_padcell_centre {padcell {type cell}} {
    variable footprint

    if {![dict exists $footprint padcell $padcell $type centre]} {
       utl::error PAD 231 "No centre specified for $inst_name"
    }
   
    return [dict get $footprint padcell $padcell $type centre]
  }  
  
  proc set_padcell_origin {padcell centre} {
    variable footprint
    set side_name [get_padcell_side_name $padcell]
    set orient [get_padcell_orient $padcell]
    set name [get_padcell_inst_name $padcell]
    set type [get_padcell_type $padcell]
    set cell [get_cell $type $side_name]
    set cell_height [ord::dbu_to_microns [expr max([$cell getHeight],[$cell getWidth])]]
    set cell_width  [ord::dbu_to_microns [expr min([$cell getHeight],[$cell getWidth])]]

    #debug "padcell: $padcell centre: $centre width: $cell_width height: $cell_height orient: $orient"  
    set origin  [get_origin $centre $cell_width $cell_height $orient]
    dict set footprint padcell $padcell cell origin $origin
    return  $origin
  }
  proc set_padcell_scaled_origin {padcell} {
    variable footprint   
    dict set footprint padcell $padcell cell scaled_origin [get_scaled_origin $padcell]
  }  
     
  proc get_padcell_width {padcell} {
    set side_name [get_padcell_side_name $padcell]
    set type [get_padcell_type $padcell]
    set cell [get_cell $type $side_name]
    return [expr min([$cell getHeight],[$cell getWidth])]
  } 
  proc get_padcell_height {padcell} {
    set side_name [get_padcell_side_name $padcell]
    set type [get_padcell_type $padcell]
    set cell [get_cell $type $side_name]
    return [expr max([$cell getHeight],[$cell getWidth])]
  } 
  
  proc assign_locations {} {
    variable footprint
    variable pad_ring     
    foreach side_name {bottom right top left} {
      switch $side_name \
        "bottom" {
	  set anchor_corner_a corner_ll
          set anchor_corner_b corner_lr
        } \
        "right"  {
	  set anchor_corner_a corner_lr
          set anchor_corner_b corner_ur        
	} \
        "top"    {
	  set anchor_corner_a corner_ur
          set anchor_corner_b corner_ul        
        } \
        "left"   {
	  set anchor_corner_a corner_ul
          set anchor_corner_b corner_ll
	}   
      set unplaced_pads {}
      set anchor_cell_a $anchor_corner_a
      set anchor_cell_b $anchor_corner_b
      foreach padcell [get_footprint_padcells_by_side $side_name] {
	if {![has_padcell_location $padcell]} {
          lappend unplaced_pads $padcell
        } else {	
	  set anchor_cell_b $padcell
          add_locations $side_name  $unplaced_pads $anchor_cell_a $anchor_cell_b 
	  #debug "$side_name  $unplaced_pads $anchor_cell_a $anchor_cell_b" 
	  set unplaced_pads {}
	  set anchor_cell_a $anchor_cell_b	  
	}
      }
      add_locations $side_name  $unplaced_pads $anchor_cell_a $anchor_corner_b
      #debug "$side_name  $unplaced_pads $anchor_cell_a $anchor_cell_b"  
    }  
  }
  
  proc add_locations {side_name  unplaced_pads anchor_cell_a anchor_cell_b } {
    variable pad_ring     
=======

  proc get_padcell_centre {padcell {type cell}} {
    variable footprint

    if {![dict exists $footprint padcell $padcell $type centre]} {
       utl::error PAD 231 "No centre specified for $inst_name"
    }
   
    return [dict get $footprint padcell $padcell $type centre]
  }  
  
  proc set_padcell_origin {padcell centre} {
    variable footprint
    set side_name [get_padcell_side_name $padcell]
    set orient [get_padcell_orient $padcell]
    set name [get_padcell_inst_name $padcell]
    set type [get_padcell_type $padcell]
    set cell [get_cell $type $side_name]
    set cell_height [ord::dbu_to_microns [expr max([$cell getHeight],[$cell getWidth])]]
    set cell_width  [ord::dbu_to_microns [expr min([$cell getHeight],[$cell getWidth])]]

    #debug "padcell: $padcell centre: $centre width: $cell_width height: $cell_height orient: $orient"  
    set origin  [get_origin $centre $cell_width $cell_height $orient]
    dict set footprint padcell $padcell cell origin $origin
    return  $origin
  }
  proc set_padcell_scaled_origin {padcell} {
    variable footprint   
    dict set footprint padcell $padcell cell scaled_origin [get_scaled_origin $padcell]
  }  
     
  proc get_padcell_width {padcell} {
    set side_name [get_padcell_side_name $padcell]
    set type [get_padcell_type $padcell]
    set cell [get_cell $type $side_name]
    return [expr min([$cell getHeight],[$cell getWidth])]
  } 
  proc get_padcell_height {padcell} {
    set side_name [get_padcell_side_name $padcell]
    set type [get_padcell_type $padcell]
    set cell [get_cell $type $side_name]
    return [expr max([$cell getHeight],[$cell getWidth])]
  } 
  
  proc assign_locations {} {
    variable footprint
    variable pad_ring     
    foreach side_name {bottom right top left} {
      switch $side_name \
        "bottom" {
	  set anchor_corner_a corner_ll
          set anchor_corner_b corner_lr
        } \
        "right"  {
	  set anchor_corner_a corner_lr
          set anchor_corner_b corner_ur        
	} \
        "top"    {
	  set anchor_corner_a corner_ur
          set anchor_corner_b corner_ul        
        } \
        "left"   {
	  set anchor_corner_a corner_ul
          set anchor_corner_b corner_ll
	}   
      set unplaced_pads {}
      set anchor_cell_a $anchor_corner_a
      set anchor_cell_b $anchor_corner_b
      foreach padcell [get_footprint_padcells_by_side $side_name] {
	if {![has_padcell_location $padcell]} {
          lappend unplaced_pads $padcell
        } else {	
	  set anchor_cell_b $padcell
          add_locations $side_name  $unplaced_pads $anchor_cell_a $anchor_cell_b 
	  #debug "$side_name  $unplaced_pads $anchor_cell_a $anchor_cell_b" 
	  set unplaced_pads {}
	  set anchor_cell_a $anchor_cell_b	  
	}
      }
      add_locations $side_name  $unplaced_pads $anchor_cell_a $anchor_corner_b
      #debug "$side_name  $unplaced_pads $anchor_cell_a $anchor_cell_b"  
    }  
  }
  
  proc add_locations {side_name  unplaced_pads anchor_cell_a anchor_cell_b } {
    variable pad_ring     
    variable chip_width 
    variable chip_height
    variable edge_bottom_offset 
    variable edge_right_offset 
    variable edge_top_offset 
    variable edge_left_offset
        
    switch $side_name \
      "bottom" {
        if {[regexp corner_ $anchor_cell_a ]} {
          set inst [dict get $pad_ring $anchor_cell_a]
	  set start [[$inst getBBox] xMax]           
        } else {     
          set cell_width_a [get_padcell_width $anchor_cell_a]
          set start [expr [dict get [get_scaled_centre $anchor_cell_a] x] + $cell_width_a / 2]
        } 
        if {[regexp corner_ $anchor_cell_b]} {
          set inst [dict get $pad_ring $anchor_cell_b]            
	  set end [[$inst getBBox] xMin]           
        } else {     
          set cell_width_b [get_padcell_width $anchor_cell_b]
          set end [expr [dict get [get_scaled_centre $anchor_cell_b] x] - $cell_width_b / 2]
        } 
      } \
      "right"  {
        if {[regexp corner_ $anchor_cell_a]} {
          set inst [dict get $pad_ring $anchor_cell_a]
	  set start [[$inst getBBox] yMax]           
        } else {     
          set cell_width_a [get_padcell_width $anchor_cell_a]
          set start [expr [dict get [get_scaled_centre $anchor_cell_a] x] + $cell_width_a / 2]
        } 
        if {[regexp corner_ $anchor_cell_b]} {
          set inst [dict get $pad_ring $anchor_cell_b]            
	  set end [[$inst getBBox] yMin]           
        } else {     
          set cell_width_b [get_padcell_width $anchor_cell_b]
          set end [expr [dict get [get_scaled_centre $anchor_cell_b] x] - $cell_width_b / 2]
        } 
      } \
      "top"    {
        if {[regexp corner_ $anchor_cell_a]} {
          set inst [dict get $pad_ring $anchor_cell_a]
	  set start [[$inst getBBox] xMin]           
        } else {     
          set cell_width_a [get_padcell_width $anchor_cell_a]
          set start [expr [dict get [get_scaled_centre $anchor_cell_a] x] + $cell_width_a / 2]
        } 
        if {[regexp corner_ $anchor_cell_b]} {
          set inst [dict get $pad_ring $anchor_cell_b]            
	  set end [[$inst getBBox] xMax]           
        } else {     
          set cell_width_b [get_padcell_width $anchor_cell_b]
          set end [expr [dict get [get_scaled_centre $anchor_cell_b] x] - $cell_width_b / 2]
        } 
      } \
      "left"   {
      
        if {[regexp corner_ $anchor_cell_a]} {
          set inst [dict get $pad_ring $anchor_cell_a]
	  set start [[$inst getBBox] yMin]           
        } else {     
          set cell_width_a [get_padcell_width $anchor_cell_a]
          set start [expr [dict get [get_scaled_centre $anchor_cell_a] x] + $cell_width_a / 2]
        } 
        if {[regexp corner_ $anchor_cell_b]} {
          set inst [dict get $pad_ring $anchor_cell_b]            
	  set end [[$inst getBBox] yMax]           
        } else {     
          set cell_width_b [get_padcell_width $anchor_cell_b]
          set end [expr [dict get [get_scaled_centre $anchor_cell_b] x] - $cell_width_b / 2]
        }
      } 

    set sideCount [llength $unplaced_pads]
    set sidePadWidth 0
    set sideWidth [ expr abs($end - $start) ]
    foreach padcell $unplaced_pads {
      set sidePadWidth [expr $sidePadWidth +  [get_padcell_width $padcell]]
    }	   
    set siteStart $start
    set gridSnap 1000
    set PadSpacing [expr  $sideWidth / (1 + $sideCount) / $gridSnap * $gridSnap ]
    #debug "side $side_name has $sideCount PADs , with PadSpacing: $PadSpacing, sideWidth $sideWidth sidePadWidth $sidePadWidth $fill_start $fill_end" 
    debug "$side_name: segment starts with $anchor_cell_a  and ends with $anchor_cell_b , start is: $start , and end is $end"   
    foreach padcell $unplaced_pads {
      set padOrder [ expr 1 + [lsearch $unplaced_pads $padcell]] 

      switch $side_name \
    	"bottom" {
    	  set pad_centre_x [expr $siteStart + ($PadSpacing * $padOrder) ] 
    	  set pad_centre_y [expr $edge_bottom_offset + round (0.5 * [get_padcell_height $padcell]) ]
    	} \
    	"right"  {
    	  set pad_centre_x [expr $chip_width - $edge_right_offset - round (0.5 * [get_padcell_height $padcell]) ]
    	  set pad_centre_y [expr $siteStart + ($PadSpacing * $padOrder) ] 
    	} \
    	"top" {
    	  set pad_centre_x [expr $siteStart - ($PadSpacing * $padOrder) ] 
    	  set pad_centre_y [expr $chip_height - $edge_bottom_offset - round (0.5 * [get_padcell_height $padcell])  ]
    	} \
    	"left" {
    	  set pad_centre_x [expr $edge_left_offset + round (0.5 * [get_padcell_height $padcell])]
    	  set pad_centre_y [expr $siteStart - ($PadSpacing * $padOrder) ]
    	}
      #debug "padOrder: $padOrder pad_centre_x: $pad_centre_x  pad_centre_y: $pad_centre_y"

      set pad_centre_x_microns [ord::dbu_to_microns $pad_centre_x]
      set pad_centre_y_microns [ord::dbu_to_microns $pad_centre_y]
      set_padcell_centre $padcell $pad_centre_x_microns $pad_centre_y_microns
      set_padcell_scaled_centre $padcell $pad_centre_x $pad_centre_y	    
      set_padcell_origin $padcell [get_padcell_centre $padcell]     
      set_padcell_scaled_origin $padcell       
      #debug  " pad_cell has origin: [get_padcell_origin $padcell] ,  scaled_origin: [get_padcell_scaled_origin $padcell] , centre: [get_padcell_centre $padcell]] , scaled_centre [get_padcell_scaled_centre $padcell]]"
    }        
  } 
   
  proc place_padring {} {
    variable block
    variable tech
>>>>>>> 8ad11c4c
    variable chip_width 
    variable chip_height
    variable edge_bottom_offset 
    variable edge_right_offset 
    variable edge_top_offset 
    variable edge_left_offset
<<<<<<< HEAD
        
    switch $side_name \
      "bottom" {
        if {[regexp corner_ $anchor_cell_a ]} {
          set inst [dict get $pad_ring $anchor_cell_a]
	  set start [[$inst getBBox] xMax]           
        } else {     
          set cell_width_a [get_padcell_width $anchor_cell_a]
          set start [expr [dict get [get_scaled_centre $anchor_cell_a] x] + $cell_width_a / 2]
        } 
        if {[regexp corner_ $anchor_cell_b]} {
          set inst [dict get $pad_ring $anchor_cell_b]            
	  set end [[$inst getBBox] xMin]           
        } else {     
          set cell_width_b [get_padcell_width $anchor_cell_b]
          set end [expr [dict get [get_scaled_centre $anchor_cell_b] x] - $cell_width_b / 2]
        } 
      } \
      "right"  {
        if {[regexp corner_ $anchor_cell_a]} {
          set inst [dict get $pad_ring $anchor_cell_a]
	  set start [[$inst getBBox] yMax]           
        } else {     
          set cell_width_a [get_padcell_width $anchor_cell_a]
          set start [expr [dict get [get_scaled_centre $anchor_cell_a] x] + $cell_width_a / 2]
        } 
        if {[regexp corner_ $anchor_cell_b]} {
          set inst [dict get $pad_ring $anchor_cell_b]            
	  set end [[$inst getBBox] yMin]           
        } else {     
          set cell_width_b [get_padcell_width $anchor_cell_b]
          set end [expr [dict get [get_scaled_centre $anchor_cell_b] x] - $cell_width_b / 2]
        } 
      } \
      "top"    {
        if {[regexp corner_ $anchor_cell_a]} {
          set inst [dict get $pad_ring $anchor_cell_a]
	  set start [[$inst getBBox] xMin]           
        } else {     
          set cell_width_a [get_padcell_width $anchor_cell_a]
          set start [expr [dict get [get_scaled_centre $anchor_cell_a] x] + $cell_width_a / 2]
        } 
        if {[regexp corner_ $anchor_cell_b]} {
          set inst [dict get $pad_ring $anchor_cell_b]            
	  set end [[$inst getBBox] xMax]           
        } else {     
          set cell_width_b [get_padcell_width $anchor_cell_b]
          set end [expr [dict get [get_scaled_centre $anchor_cell_b] x] - $cell_width_b / 2]
        } 
      } \
      "left"   {
      
        if {[regexp corner_ $anchor_cell_a]} {
          set inst [dict get $pad_ring $anchor_cell_a]
	  set start [[$inst getBBox] yMin]           
        } else {     
          set cell_width_a [get_padcell_width $anchor_cell_a]
          set start [expr [dict get [get_scaled_centre $anchor_cell_a] x] + $cell_width_a / 2]
        } 
        if {[regexp corner_ $anchor_cell_b]} {
          set inst [dict get $pad_ring $anchor_cell_b]            
	  set end [[$inst getBBox] yMax]           
        } else {     
          set cell_width_b [get_padcell_width $anchor_cell_b]
          set end [expr [dict get [get_scaled_centre $anchor_cell_b] x] - $cell_width_b / 2]
        }
      } 

    set sideCount [llength $unplaced_pads]
    set sidePadWidth 0
    set sideWidth [ expr abs($end - $start) ]
    foreach padcell $unplaced_pads {
      set sidePadWidth [expr $sidePadWidth +  [get_padcell_width $padcell]]
    }	   
    set siteStart $start
    set gridSnap 1000
    set PadSpacing [expr  $sideWidth / (1 + $sideCount) / $gridSnap * $gridSnap ]
    #debug "side $side_name has $sideCount PADs , with PadSpacing: $PadSpacing, sideWidth $sideWidth sidePadWidth $sidePadWidth $fill_start $fill_end" 
    debug "$side_name: segment starts with $anchor_cell_a  and ends with $anchor_cell_b , start is: $start , and end is $end"   
    foreach padcell $unplaced_pads {
      set padOrder [ expr 1 + [lsearch $unplaced_pads $padcell]] 

      switch $side_name \
    	"bottom" {
    	  set pad_centre_x [expr $siteStart + ($PadSpacing * $padOrder) ] 
    	  set pad_centre_y [expr $edge_bottom_offset + round (0.5 * [get_padcell_height $padcell]) ]
    	} \
    	"right"  {
    	  set pad_centre_x [expr $chip_width - $edge_right_offset - round (0.5 * [get_padcell_height $padcell]) ]
    	  set pad_centre_y [expr $siteStart + ($PadSpacing * $padOrder) ] 
    	} \
    	"top" {
    	  set pad_centre_x [expr $siteStart - ($PadSpacing * $padOrder) ] 
    	  set pad_centre_y [expr $chip_height - $edge_bottom_offset - round (0.5 * [get_padcell_height $padcell])  ]
    	} \
    	"left" {
    	  set pad_centre_x [expr $edge_left_offset + round (0.5 * [get_padcell_height $padcell])]
    	  set pad_centre_y [expr $siteStart - ($PadSpacing * $padOrder) ]
    	}
      #debug "padOrder: $padOrder pad_centre_x: $pad_centre_x  pad_centre_y: $pad_centre_y"

      set pad_centre_x_microns [ord::dbu_to_microns $pad_centre_x]
      set pad_centre_y_microns [ord::dbu_to_microns $pad_centre_y]
      set_padcell_centre $padcell $pad_centre_x_microns $pad_centre_y_microns
      set_padcell_scaled_centre $padcell $pad_centre_x $pad_centre_y	    
      set_padcell_origin $padcell [get_padcell_centre $padcell]     
      set_padcell_scaled_origin $padcell       
      #debug  " pad_cell has origin: [get_padcell_origin $padcell] ,  scaled_origin: [get_padcell_scaled_origin $padcell] , centre: [get_padcell_centre $padcell]] , scaled_centre [get_padcell_scaled_centre $padcell]]"
    }        
  } 
   
  proc place_padring {} {
    variable block
    variable tech
    variable chip_width
    variable chip_height
    variable edge_bottom_offset
    variable edge_right_offset
    variable edge_top_offset
    variable edge_left_offset
=======
>>>>>>> 8ad11c4c
    variable pad_ring
 
    foreach side_name {bottom right top left} {
      switch $side_name \
        "bottom" {
          set fill_start [expr $edge_left_offset + [corner_width corner_ll]]
          set fill_end   [expr $chip_width - $edge_right_offset - [corner_width corner_lr]]
        } \
        "right"  {
          set fill_start [expr $edge_bottom_offset + [corner_height corner_lr]]
          set fill_end   [expr $chip_height - $edge_top_offset - [corner_height corner_ur]]        
	} \
        "top"    {
          set fill_start [expr $chip_width - $edge_right_offset - [corner_width corner_ur]]
          set fill_end   [expr $edge_left_offset + [corner_width corner_ul]]       
	} \
        "left"   {
          set fill_start [expr $chip_height - $edge_top_offset - [corner_height corner_ul]]
          set fill_end   [expr $edge_bottom_offset + [corner_height corner_ll]]
	}
<<<<<<< HEAD


=======


>>>>>>> 8ad11c4c
      #debug "side:$side_name has anchor_point_a  [$anchor_point_a getName] , anchor_point_b  [$anchor_point_b getName]"
      #debug "side:$side_name has the following anchor_points: [get_side_anchor_points $side_name]"
      #split_iopad_side $side_name
      
      
      # debug "$side_name: fill_start = $fill_start"
       #debug "$side_name: fill_end   = $fill_end"
      # debug "padcells: [get_footprint_padcells_by_side $side_name]"
       # debug " [dict exists $footprint padcell $padcell cell centre]"

      set bbox {}
      set padcells_on_side [get_footprint_padcells_by_side $side_name]
      if {[llength $padcells_on_side] == 0} {
        utl::error "PAD" 15 "No cells found on $side_name side."
      }
      foreach padcell [get_footprint_padcells_by_side $side_name] {
        set name [get_padcell_inst_name $padcell]
        set type [get_padcell_type $padcell]
        set cell [get_cell $type $side_name]
        # debug "name: $name, type: $type, cell: $cell"
        set cell_height [expr max([$cell getHeight],[$cell getWidth])]
        set cell_width  [expr min([$cell getHeight],[$cell getWidth])]
	
	#debug "$padcell is located at side: $side_name , with order $padOrder , cell_height : $cell_height , cell_width : $cell_width"
        #debug "[get_padcell_origin $padcell]"
        #debug "[get_padcell_orient $padcell]"
        #debug "[get_padcell_scaled_centre $padcell]"
	#debug "[dict get $footprint padcell $padcell side]"
	#debug "[dict get $footprint padcell $padcell ]"
	#if {[dict exists $footprint padcell $padcell cell centre]} {
        #  #dict set footprint padcell $padcell $type scaled_origin [get_scaled_origin $padcell $type]
        # debug "[ dict get  $footprint padcell $padcell cell centre]"
        #}
	
        if {[set inst [get_padcell_inst $padcell]] == "NULL"} {
          # debug "Skip padcell $padcell"
          continue
        }

        set orient [get_padcell_orient $padcell]
        set origin [get_padcell_scaled_origin $padcell]
        # debug "padcell: $padcell, orient: $orient, origin: $origin"
        # set offset [get_padcell_cell_offset $padcell]
        # set location [transform_point {*}$offset [list 0 0] $orient]
        # set place_at [list [expr [dict get $origin x] - [lindex $location 0]] [expr [dict get $origin y] - [lindex $location 1]]]
        set place_at [list [dict get $origin x] [dict get $origin y]]
        #debug "padcell: $padcell, origin: $origin, orient: $orient, place_at: $place_at"

        $inst setOrigin {*}$place_at
        $inst setOrient $orient
        $inst setPlacementStatus "FIRM"
        place_padcell_overlay $padcell

        # debug "inst: [$inst getName]"
        set bbox [$inst getBBox]

        switch $side_name \
          "bottom" {
            # debug "cell_width: $cell_width cell_height: $cell_height"
            fill_box $fill_start [$bbox yMin] [$bbox xMin] [$bbox yMax] $side_name
            set fill_start [$bbox xMax]
          } \
          "right"  {
            # debug "fill after [$inst getName]"
            fill_box [$bbox xMin] $fill_start [$bbox xMax] [$bbox yMin] $side_name
            set fill_start [$bbox yMax]
          } \
          "top" {
            fill_box [$bbox xMax] [$bbox yMin] $fill_start [$bbox yMax] $side_name
            # debug "added_cell: [$inst getName] ($x $y) [$cell getName] [$cell getWidth] x [$cell getHeight]"
            set fill_start [$bbox xMin]
            # debug "$side_name: fill_start = $fill_start"
          } \
          "left" {
            fill_box [$bbox xMin] [$bbox yMax] [$bbox xMax] $fill_start $side_name
            set fill_start [$bbox yMin]
          }


        dict set pad_ring $name $inst
        dict incr idx $type
      }

      # debug "$side_name: fill_start = $fill_start"
      # debug "$side_name: fill_end   = $fill_end"
      switch $side_name \
        "bottom" {
          fill_box $fill_start [$bbox yMin] $fill_end [$bbox yMax] $side_name
        } \
        "right"  {
          fill_box [$bbox xMin] $fill_start [$bbox xMax] $fill_end $side_name
        } \
        "top" {
          fill_box $fill_end [$bbox yMin] $fill_start [$bbox yMax] $side_name
        } \
        "left" {
          fill_box [$bbox xMin] $fill_end [$bbox xMax] $fill_start $side_name
        }

    }
  }

  proc corner_width {corner} {
    variable pad_ring

    if {![dict exists $pad_ring $corner]} {
      utl::error PAD 80 "Attribute $corner not specified in pad_ring ($pad_ring)."
    }
    set inst [dict get $pad_ring $corner]
    return [[$inst getBBox] getDX]
  }

  proc corner_height {corner} {
    variable pad_ring

    if {![dict exists $pad_ring $corner]} {
      utl::error PAD 81 "Attribute $corner not specified in pad_ring ($pad_ring)."
    }
    set inst [dict get $pad_ring $corner]
    return [[$inst getBBox] getDY]
  }

  proc place_corners {} {
    variable block
    variable pad_ring
    variable chip_width
    variable chip_height
    variable edge_bottom_offset
    variable edge_right_offset
    variable edge_top_offset
    variable edge_left_offset
     #debug start
    dict set pad_ring corner_ll [set inst [odb::dbInst_create $block [set corner [get_cell corner ll]] "CORNER_LL"]]
    #debug "$inst $corner $block "
    set cell_offset [get_library_cell_type_offset corner]
    set corner_orient [get_library_cell_orientation [$corner getName] ll]
    set corner_origin [list $edge_left_offset $edge_bottom_offset]
    set location [transform_point {*}$cell_offset [list 0 0] $corner_orient]
    set place_at [list [expr [lindex $corner_origin 0] - [lindex $location 0]] [expr [lindex $corner_origin 1] - [lindex $location 1]]]
    # debug "LL: place - $corner_origin, offset - $cell_offset, location - $location, orient - [get_library_cell_orientation [$corner getName] ll]"
    $inst setOrigin {*}$place_at
    $inst setOrient $corner_orient
    $inst setPlacementStatus "FIRM"

    dict set pad_ring corner_lr [set inst [odb::dbInst_create $block [set corner [get_cell corner lr]] "CORNER_LR"]]
    set cell_offset [get_library_cell_type_offset corner]
    set corner_orient [get_library_cell_orientation [$corner getName] lr]
    set corner_origin [list [expr ($chip_width - $edge_right_offset)] $edge_bottom_offset]
    set location [transform_point {*}$cell_offset [list 0 0] $corner_orient]
    set place_at [list [expr [lindex $corner_origin 0] - [lindex $location 0]] [expr [lindex $corner_origin 1] - [lindex $location 1]]]
    # debug "LR: place - $corner_origin, offset - $cell_offset, location - $location, orient - [get_library_cell_orientation [$corner getName] lr]"
    $inst setOrigin {*}$place_at
    $inst setOrient $corner_orient
    $inst setPlacementStatus "FIRM"

    dict set pad_ring corner_ur [set inst [odb::dbInst_create $block [set corner [get_cell corner ur]] "CORNER_UR"]]
    set cell_offset [get_library_cell_type_offset corner]
    set corner_orient [get_library_cell_orientation [$corner getName] ur]
    set corner_origin [list [expr ($chip_width - $edge_right_offset)] [expr ($chip_height - $edge_top_offset)]]
    set location [transform_point {*}$cell_offset [list 0 0] $corner_orient]
    set place_at [list [expr [lindex $corner_origin 0] - [lindex $location 0]] [expr [lindex $corner_origin 1] - [lindex $location 1]]]
    # debug "UR: place - $corner_origin, offset - $cell_offset, location - $location, orient - [get_library_cell_orientation [$corner getName] ur]"
    $inst setOrigin {*}$place_at
    $inst setOrient $corner_orient
    $inst setPlacementStatus "FIRM"

    dict set pad_ring corner_ul [set inst [odb::dbInst_create $block [set corner [get_cell corner ul]] "CORNER_UL"]]
    set cell_offset [get_library_cell_type_offset corner]
    set corner_orient [get_library_cell_orientation [$corner getName] ul]
    set corner_origin [list $edge_left_offset [expr ($chip_height - $edge_top_offset)]]
    set location [transform_point {*}$cell_offset [list 0 0] $corner_orient]
    set place_at [list [expr [lindex $corner_origin 0] - [lindex $location 0]] [expr [lindex $corner_origin 1] - [lindex $location 1]]]
    # debug "UL: place - $corner_origin, offset - $cell_offset, location - $location, orient - [get_library_cell_orientation [$corner getName] ul]"
    $inst setOrigin {*}$place_at
    $inst setOrient $corner_orient
    $inst setPlacementStatus "FIRM"

    # debug "End"
  }

  proc connect_by_abutment {} {
    variable library
    variable block

    if {[dict exists $library connect_by_abutment]} {
      # Breaker cells affect the connectivity of signals connected by abutment.
      set segment {}
      array set pad_segment {}
      set breaker_types {}
      if {[dict exists $library breakers]} {
        set breaker_types [dict get $library breakers]
      }

      # Start each signal index at 0, and increment each time a breaker breaks the abutted signal
      foreach signal [dict get $library connect_by_abutment] {
        dict set segment $signal cur_index 0
        set pad_segment($signal,0) {}
      }

      foreach padcell [get_footprint_padcell_order] {
        set side_name [get_padcell_side_name $padcell]

        # debug "padcell: $padcell, inst [get_padcell_inst $padcell]"
        if {[set inst [get_padcell_inst $padcell]] == "NULL"} {
          set name [get_padcell_inst_name $padcell]
        } else {
          set name [$inst getName]
        }
        set type [get_padcell_type $padcell]
        if {![dict exists $library types $type]} {
          utl::error PAD 82 "Type $type not specified in the set of library types."
        }
        set cell_ref [dict get $library types $type]
        if {![dict exists $library cells $cell_ref]} {
          utl::error PAD 83 "Cell $cell_ref of Type $type is not specified in the list of cells in the library."
        }

        if {[set brk_idx [lsearch $breaker_types $type]] > -1} {
          set breaker [dict get $library types [lindex $breaker_types $brk_idx]]
          set signal_breaks [dict get $library cells $breaker breaks]
          foreach signal [dict get $library connect_by_abutment] {
            if {[lsearch [dict keys $signal_breaks] $signal] > -1} {
              set cur_index [dict get $segment $signal cur_index]

              set before_pin [lindex [dict get $signal_breaks $signal] 0]
              set after_pin [lindex [dict get $signal_breaks $signal] 1]

              dict set segment breaker $signal $cur_index $name [list before_pin $before_pin after_pin $after_pin]
              set cur_index [expr $cur_index + 1]

              dict set segment $signal cur_index $cur_index
              set pad_segment($signal,$cur_index) {}
            } else {
              set pin_name $signal
              if {[dict exists $library cells $cell_ref connect $signal]} {
                set pin_name [dict get $library cells $cell_ref connect $signal]
              }
              # debug "Adding inst_name $name pin_name $pin_name"
              # Dont add breakers into netlist, as they are physical_only
              # lappend pad_segment($signal,[dict get $segment $signal cur_index]) [list inst_name $name pin_name $pin_name]
            }
          }
        } else {
          foreach signal [dict get $library connect_by_abutment] {
            if {$type == "fill"} {continue}
            if {$type == "corner"} {continue}
            set pin_name $signal
            if {[dict exists $library cells $cell_ref connect $signal]} {
              set pin_name [dict get $library cells $cell_ref connect $signal]
            }
            # debug "Adding inst_name $name pin_name $pin_name"
            lappend pad_segment($signal,[dict get $segment $signal cur_index]) [list inst_name $name pin_name $pin_name]
          }
        }
      }
      foreach item [array names pad_segment] {
        # debug "pad_segment: $name"
        regexp {([^,]*),(.*)} $item - signal idx
        dict set segment cells $signal $idx $pad_segment($item)
      }

      # If there is more than one segment, need to account for the first and last segment to be the
      # same, as they loop around back to the start
      dict for {signal seg} [dict get $segment cells] {
        set indexes [lsort -integer [dict keys $seg]]
        set first [lindex $indexes 0]
        set last [lindex $indexes end]

        # debug "Signal: $signal, first: $first, last: $last"
        if {$first != $last} {
          dict set seg $first [concat [dict get $seg $first] [dict get $seg $last]]
          dict set segment cells $signal [dict remove $seg $last]
        }
      }

      # Wire up the nets that connect by abutment
      # Need to set these nets as SPECIAL so the detail router does not try to route them.
      set nets_created {}
      dict for {signal sections} [dict get $segment cells] {
        # debug "Signal: $signal"
        set section_keys [dict keys $sections]
        foreach section $section_keys {
          # debug "Section: $section"

          # Determine net name for ring
          # search for existing nets
          set candidate_nets [dict create]
          foreach inst_pin_name [dict get $sections $section] {
            set inst_name [dict get $inst_pin_name inst_name]
            set pin_name [dict get $inst_pin_name pin_name]

            if {[set inst [$block findInst $inst_name]] == "NULL"} {
              # debug "Cant find instance $inst_name"
              continue
            }
            if {[set iterm [$inst findITerm $pin_name]] == "NULL"} {
              continue
            }
            if {[set net [$iterm getNet]] == "NULL"} {
              # no net connected so we'll assume we need to make it
              continue
            }
            dict set candidate_nets $net ""
          }
          set candidate_nets [dict keys $candidate_nets]
          set net "NULL"
          if {[llength $candidate_nets] == 1} {
            set net [lindex $candidate_nets 0]
          } elseif {[llength $candidate_nets] > 1} {
            utl::warn PAD 50 "Multiple nets found on $signal in padring."
          }

          if {$net == "NULL"} {
            # no net was found, we need to make it
            set net_name "${signal}"
            if {[llength $section_keys] > 1} {
              append net_name "_$section"
            }
            if {[set net [$block findNet $net_name]] != "NULL"} {
              utl::error "PAD" 14 "Net ${signal}_$section already exists, so cannot be used in the padring."
            } else {
              lappend nets_created $net_name
              set net [odb::dbNet_create $block $net_name]
            }
          }
          # debug "Net: [$net getName]"
          $net setSpecial

          foreach inst_pin_name [dict get $sections $section] {
            set inst_name [dict get $inst_pin_name inst_name]
            set pin_name [dict get $inst_pin_name pin_name]

            if {[set inst [$block findInst $inst_name]] == "NULL"} {
              # debug "Cant find instance $inst_name"
              continue
            }
            # debug "inst_name: $inst_name, pin_name: $pin_name"
            set mterm [[$inst getMaster] findMTerm $pin_name]
            if {$mterm != "NULL"} {
              set iterm [odb::dbITerm_connect $inst $net $mterm]
              # debug "connect"
              $iterm setSpecial
            } else {
              utl::warn "PAD" 18 "No terminal $signal found on $inst_name."
            }
          }
        }
      }
      if {[llength $nets_created] > 0} {
        utl::info "PAD" 53 "Creating padring nets: [join $nets_created {, }]."
      }
    }
  }

  proc global_assignments {} {
    variable library

    # Determine actual parameter values for each pad instance
    # Use separate namespaces to ensure there is no clash in evaluation
    if {[namespace exists pad_inst]} {
      namespace delete pad_inst
    }
    namespace eval pad_inst {}
    # Evaluate all the parameters for all padcell instances
    foreach padcell [get_footprint_padcell_order] {
      # debug "padcell - $padcell"
      set type [get_padcell_type $padcell]
      if {![dict exists $library types $type]} {
        utl::error PAD 84 "Type $type not specified in the set of library types."
      }
      set cell_ref [dict get $library types $type]
      if {![dict exists $library cells $cell_ref]} {
        utl::error PAD 85 "Cell $cell_ref of Type $type is not specified in the list of cells in the library."
      }
      set library_cell [dict get $library cells $cell_ref]

      namespace eval "pad_inst_values::$padcell" {}
      if {$type == "sig"} {
      }

      if {[dict exists $library_cell default_parameters]} {
        # debug "default_parameters - [dict get $library_cell default_parameters]"
        dict for {parameter value} [dict get $library_cell default_parameters] {
          # debug "pad_inst_values::${padcell}::$parameter"
          # debug "[dict get $library_cell default_parameters $parameter]"
          set "pad_inst_values::${padcell}::$parameter" $value
        }
      }
    }
  }

  proc get_library_types {} {
    variable library

    if {![dict exists $library types]} {
      utl::error 29 "No types specified in the library."
    }

    return [dict keys [dict get $library types]]
  }

  variable cover_def "cover.def"
  proc set_cover_def_file_name {file_name} {
    variable cover_def

    set cover_def $file_name
  }

  variable signal_assignment_file ""
  proc set_signal_assignment_file {file_name} {
    variable signal_assignment_file

    set signal_assignment_file $file_name
  }

  proc verify_libcell_setup {} {
    variable library

    if {[dict exists $library types]} {
      set required_types {fill corner}
      if {[is_footprint_flipchip]} {
        lappend required_types bump
      }

      foreach required_type $required_types {
        if {![dict exists $library types $required_type]} {
          utl::error PAD 207 "Required type of cell ($required_type) has no libcell definition."
        }
      }
    }

    foreach type [dict keys [dict get $library types]] {
      foreach cell [dict get $library types $type] {
        if {[dict exists $library cells $cell]} {
          set cell_ref [dict get $library cells $cell]
          dict set cell_ref type $type
          dict set library cells $cell $cell_ref
        }
      }
    }

    if {[dict exists $library cells]} {
      dict for {cell_ref_name cell_ref} [dict get $library cells] {
        if {![dict exists $cell_ref name]} {
          dict set cell_ref name $cell_ref_name
        }
        dict set library cells $cell_ref_name [verify_cell_ref $cell_ref]
      }
    }
  }

  proc init_footprint {args} {
    set arglist $args

    verify_libcell_setup

    # debug "start: $args"
    if {[set idx [lsearch $arglist "-signal_mapping"]] > -1} {
      set_signal_assignment_file [lindex $arglist [expr $idx + 1]]
      set arglist [lreplace $arglist $idx [expr $idx + 1]]
    }

    if {[llength $arglist] > 1} {
      utl::error "PAD" 30 "Unrecognized arguments to init_footprint $arglist."
    }

    # debug "arglist: $arglist"
    if {[llength $arglist] == 1} {
      set_signal_assignment_file $arglist
    }

    if {[is_footprint_flipchip]} {
      verify_bump_options
    }

    initialize
    pdngen::init_tech

    # Perform signal assignment
    # debug "assign_signals"
    assign_signals

    check_footprint

    # Padring placement
    # debug "padring placement"
    
    
    place_padcells
    place_corners
    assign_locations
    place_padring
    connect_by_abutment

    # Wirebond pad / Flipchip bump connections
    if {[is_footprint_wirebond]} {
      place_bondpads
      # Bondpads are assumed to connect by abutment
    } elseif {[is_footprint_flipchip]} {
      # assign_padcells_to_bumps
      place_bumps
      connect_bumps_to_padcells
      add_power_ground_rdl_straps
      write_rdl_trace_def
    }
    global_assignments
  }

  proc set_cell_orientation {name position orient} {
    variable library

    dict set $library cells $name $position orient $orient
  }

  proc is_padcell_power {padcell} {
    return [is_power_net [get_padcell_assigned_name $padcell]]
  }

  proc is_padcell_ground {padcell} {
    return [is_ground_net [get_padcell_assigned_name $padcell]]
  }

  proc get_padcell_cell_ref {padcell} {
    variable library

    set type [get_padcell_type $padcell]
    if {![dict exists $library types $type]} {
      utl::error PAD 86 "Type $type not specified in the set of library types."
    }
    set cell_ref [dict get $library types $type]
    if {![dict exists $library cells $cell_ref]} {
      utl::error PAD 87 "Cell $cell_ref of Type $type is not specified in the list of cells in the library."
    }
    return $cell_ref
  }

  proc is_padcell_physical_only {padcell} {
    variable library

    set cell_ref [get_padcell_cell_ref $padcell]
    if {[dict exists $library cells $cell_ref physical_only]} {
      return [dict get $library cells $cell_ref physical_only]
    }

    return 0
  }

  proc is_padcell_control {padcell} {
    variable library

    set cell_ref [get_padcell_cell_ref $padcell]
    if {[dict exists $library cells $cell_ref is_control]} {
      return [dict get $library cells $cell_ref is_control]
    }

    return 0
  }

  proc get_library_types_of_cells {} {
    variable library

    if {![dict exists $library types_of_cells]} {

      dict for {type cell_ref} [dict get $library types] {
        if {[dict exists $library cells $cell_ref]} {
          if {[dict exists $library cells $cell_ref cell_name]} {
            set cell_name [dict get $library cells $cell_ref cell_name]
            if {[llength $cell_name] > 1} {
              dict for {side cell_master} [dict get $library cells $cell_ref cell_name] {
                dict set types_of_cells $cell_master $type
              }
            } else {
              dict set types_of_cells $cell_name $type
            }
          } else {
            dict set types_of_cells $cell_ref $type
          }
        } else {
          dict set types_of_cells $cell_ref $type
        }
      }
      dict set library types_of_cells $types_of_cells
    }

   return [dict get $library types_of_cells]
  }

  proc get_library_cell_masters {} {
    variable library

    return [dict keys [get_library_types_of_cells]]
  }

  proc get_library_inst_type {inst} {
    variable library
    set cell_types [get_library_types_of_cells]
    # debug "cell_types: $cell_types"

    if {[dict exists $cell_types [[$inst getMaster] getName]]} {
      return [dict get $cell_types [[$inst getMaster] getName]]
    }

    return "none"
  }

  proc is_inst_padcell {inst} {
    variable library

    set cell_masters [get_library_cell_masters]

    if {[lsearch $cell_masters [[$inst getMaster] getName] > -1} {
      return 1
    }
    return 0
  }

  proc is_padcell_unassigned {padcell} {
    if {[get_padcell_assigned_name $padcell] == "UNASSIGNED"} {
      return 1
    } else {
      return 0
    }
  }

  proc set_footprint_offsets {offset} {
    variable footprint

    dict set footprint offsets $offset
    init_offsets
  }

  proc get_footprint_offsets {} {
    variable footprint

    if {![dict exists $footprint offsets]} {
      dict set footprint offsets 0
    }

    return [dict get $footprint offsets]
  }

  proc init_offsets {} {
    variable footprint
    variable edge_bottom_offset
    variable edge_right_offset
    variable edge_top_offset
    variable edge_left_offset

    set args [get_footprint_offsets]

    if {[llength $args] == 1} {
      set edge_bottom_offset [ord::microns_to_dbu $args]
      set edge_right_offset  [ord::microns_to_dbu $args]
      set edge_top_offset    [ord::microns_to_dbu $args]
      set edge_left_offset   [ord::microns_to_dbu $args]
    } elseif {[llength $args] == 2} {
      set edge_bottom_offset [ord::microns_to_dbu [lindex $args 0]]
      set edge_right_offset  [ord::microns_to_dbu [lindex $args 1]]
      set edge_top_offset    [ord::microns_to_dbu [lindex $args 0]]
      set edge_left_offset   [ord::microns_to_dbu [lindex $args 1]]
    } elseif {[llength $args] == 4} {
      set edge_bottom_offset [ord::microns_to_dbu [lindex $args 0]]
      set edge_right_offset  [ord::microns_to_dbu [lindex $args 1]]
      set edge_top_offset    [ord::microns_to_dbu [lindex $args 2]]
      set edge_left_offset   [ord::microns_to_dbu [lindex $args 3]]
    } else {
      utl::error "PAD" 9 "Expected 1, 2 or 4 offset values, got [llength $args]."
    }

    # debug "bottom: $edge_bottom_offset, right: $edge_right_offset, top: $edge_top_offset, left: $edge_left_offset"
  }

  proc set_inner_offset {args} {
    variable db
    variable inner_bottom_offset
    variable inner_right_offset
    variable inner_top_offset
    variable inner_left_offset

    if {[llength $args] == 1} {
      set inner_bottom_offset [ord::microns_to_dbu $args]
      set inner_right_offset  [ord::microns_to_dbu $args]
      set inner_top_offset    [ord::microns_to_dbu $args]
      set inner_left_offset   [ord::microns_to_dbu $args]
    } elseif {[llength $args] == 2} {
      set inner_bottom_offset [ord::microns_to_dbu [lindex $args 0]]
      set inner_right_offset  [ord::microns_to_dbu [lindex $args 1]]
      set inner_top_offset    [ord::microns_to_dbu [lindex $args 0]]
      set inner_left_offset   [ord::microns_to_dbu [lindex $args 1]]
    } elseif {[llength $inner_offset] == 4} {
      set inner_bottom_offset [ord::microns_to_dbu [lindex $args 0]]
      set inner_right_offset  [ord::microns_to_dbu [lindex $args 1]]
      set inner_top_offset    [ord::microns_to_dbu [lindex $args 2]]
      set inner_left_offset   [ord::microns_to_dbu [lindex $args 3]]
    } else {
      utl::error "PAD" 10 "Expected 1, 2 or 4 inner_offset values, got [llength $args]."
    }
  }

  proc init_index {} {
    variable cells
    variable idx

    foreach key [dict keys $cells] {
      dict set idx $key 0
    }
  }

  proc fill_box {xmin ymin xmax ymax side} {
    variable idx
    variable edge_bottom_offset
    variable edge_right_offset
    variable edge_top_offset
    variable edge_left_offset
    variable chip_width
    variable chip_height
    variable block

    set type fill

    if {$side == "top" || $side == "bottom"} {
      set fill_start $xmin
      set fill_end $xmax
    } else {
      set fill_start $ymin
      set fill_end $ymax
    }

    set spacers {}
    set filler_cells [get_cells fill $side]
    foreach cell_ref [dict keys $filler_cells] {
      set cell [dict get $filler_cells $cell_ref master]
      set width [expr min([$cell getWidth],[$cell getHeight])]
      dict set filler_cells $cell_ref width $width
      dict set spacers $width $cell_ref
    }
    set spacer_widths [lreverse [lsort -integer [dict keys $spacers]]]
    set smallest_width [lindex $spacer_widths end]

    while {$fill_start < $fill_end} {

      if {$fill_start + $smallest_width >= $fill_end} {
        # Smallest spacer is larger than available fill space, assume we can use it with overlap
        set spacer_type [dict get $spacers [lindex $spacer_widths end]]
        set spacer_width [dict get $filler_cells $spacer_type width]
        set spacer [dict get $filler_cells $spacer_type master]
      } else {
        # Find the largest spacer that will fit in the gap
        foreach space $spacer_widths {
          set spacer_type [dict get $spacers $space]
          set spacer_width [dict get $filler_cells $spacer_type width]
          if {[expr $fill_start + $spacer_width] <= $fill_end} {
            set spacer [dict get $filler_cells $spacer_type master]
            break
          }
        }
      }

      set name "${type}_[dict get $idx $type]"
      set orient [get_library_cell_orientation $spacer_type $side]
      set inst [odb::dbInst_create $block $spacer $name]
      switch $side \
        "bottom" {
          set x      $fill_start
          set y      $edge_bottom_offset
          set fill_start [expr $x + $spacer_width]
        } \
        "right"  {
          set x      [expr $chip_width - $edge_right_offset]
          set y      $fill_start
          set fill_start [expr $y + $spacer_width]
        } \
        "top"    {
          set x      [expr $fill_start + $spacer_width]
          set y      [expr $chip_height - $edge_top_offset]
          set fill_start $x
        } \
        "left"   {
          set x      $edge_left_offset
          set y      [expr $fill_start + $spacer_width]
          set fill_start $y
        }
      # debug "inst [$inst getName], x: $x, y: $y"
      set offset [get_library_cell_offset $spacer_type]
      set fill_origin [list $x $y]
      set location [transform_point {*}$offset [list 0 0] $orient]
      set place_at [list [expr [lindex $fill_origin 0] - [lindex $location 0]] [expr [lindex $fill_origin 1] - [lindex $location 1]]]
      # debug "offset: $offset, fill_origin: $fill_origin, location: $location, place_at: $place_at"
      $inst setOrigin {*}$place_at
      $inst setOrient $orient
      $inst setPlacementStatus "FIRM"

      dict incr idx $type
    }
  }

  proc find_padcell_with_signal_name {signal_name} {
    variable footprint

    if {[is_power_net $signal_name] || [is_ground_net $signal_name]} {
      return ""
    }

    if {[dict exists $footprint padcell]} {
      foreach padcell [dict keys [dict get $footprint padcell]] {
        if {[dict exists $footprint padcell $padcell signal_name]} {
          if {[dict get $footprint padcell $padcell signal_name] == $signal_name} {
            return $padcell
          }
        }
      }
    }
    return ""
  }

  proc check_signal_name {padcell} {
    variable footprint
    variable block
    # debug "start"

    set signal_name [dict get $padcell signal_name]
    if {[$block findNet $signal_name] != "NULL"} {
      dict set padcell use_signal_name $signal_name
      # debug "end: signal found"
      return $padcell
    }

    if {[is_power_net $signal_name]} {
      dict set padcell use_signal_name $signal_name
      # debug "end: power net found"
      return $padcell
    }

    if {[is_ground_net $signal_name]} {
      dict set padcell use_signal_name $signal_name
      # debug "end: ground net found"
      return $padcell
    }

    if {$signal_name == "UNASSIGNED"} {
      dict set padcell use_signal_name $signal_name
      # debug "end: UNASSIGNED net found"
      return $padcell
    }

    if {[is_padcell_physical_only $padcell]} {
      # dict set padcell use_signal_name ""
      # debug "end: physical only padcell"
      return $padcell
    }

    if {[set signal [$block findNet $signal_name]] == "NULL"} {
      set alt_signal_name 0
      if {[dict exists $padcell pad_pin_name]} {
        set alt_signal_name 1
        set try_signal [format [dict get $padcell pad_pin_name] $signal_name]
        set signal [$block findNet $try_signal]
      } elseif {[dict exists $footprint pad_pin_name]} {
        set alt_signal_name 1
        set try_signal [format [dict get $footprint pad_pin_name] $signal_name]
        set signal [$block findNet $try_signal]
      }

      if {$signal == "NULL"} {
        if {[$block findInst $signal_name] == "NULL"} {
          if {$alt_signal_name == 1} {
            utl::error PAD 92 "No signal $signal_name or $try_signal defined for padcell."
          } else {
            utl::error PAD 91 "No signal $signal_name defined for padcell."
          }
        } else {
          dict set padcell use_signal_name $signal_name
          # debug "end: inst name as signal name padcell"
          return $padcell
        }
      } else {
        dict set padcell use_signal_name $try_signal
        # debug "end: alt signal name padcell"
        return $padcell
      }
    }

    utl::error PAD 93 "Signal \"$signal_name\" not found in design."
  }

  proc check_edge_name {edge_name} {
    set edge_names {
      top {top TOP Top T t}
      bottom {bottom BOTTOM Bottom B b}
      right {right RIGHT Right R r}
      left {left LEFT Left L l}
    }

    dict for {edge options} $edge_names {
      if {[lsearch $options $edge_name] > -1} {
        return $edge
      }
    }
    utl::error PAD 94 "Value for -edge_name ($edge_name) not permitted, choose one of bottom, right, top or left."
  }

  proc check_cell_type {type} {
    variable library

    if {[dict exists $library types]} {
      if {[dict exists $library types $type]} {
        return $type
      } else {
        utl::error PAD 95 "Value for -type ($type) does not match any library types ([dict keys [dict get $library types]])."
      }
    } else {
      utl::error PAD 98 "No library types defined."
    }
  }

  proc check_coordinate {xy} {
    if {[llength $xy] != 2} {
      utl::error PAD 239 "expecting a 2 element list in the form \"number number\"."
    }
    set coord [list x [lindex $xy 0] y [lindex $xy 1]]
    if {[catch {check_xy $coord} msg]} {
      utl::error PAD 240 "Invalid coordinate specified $msg."
    }
    return $coord
  }

  proc check_rows_columns {rc} {
    # debug $xy
    if {![dict exists $rc rows]} {
      error "no value specified for rows"
    }
    if {![dict exists $rc columns]} {
      error "no value specified for columns"
    }
    if {![is_number [dict get $rc rows]]} {
      error "rows ([dict get $rc rows]), not recognized as a nummber"
    }
    if {![is_number [dict get $rc columns]]} {
      error "columns ([dict get $rc columns]), not recognized as a nummber"
    }
  }


  proc check_array_size {rc} {
    if {[llength $rc] != 2} {
      utl::error PAD 241 "expecting a 2 element list in the form \"number number\"."
    }
    set rc_spec [list rows [lindex $rc 0] columns [lindex $rc 1]]
    if {[catch {check_rows_columns $rc_spec} msg]} {
      utl::error PAD 242 "Invalid array_size specified $msg."
    }
    return $rc_spec
  }

  proc check_xy {xy} {
    # debug $xy
    if {[llength $xy] != 4} {
      error "expecting a 4 element list in the form \"x number y number\""
    }
    if {![dict exists $xy x]} {
      error "no value specified for x"
    }
    if {![dict exists $xy y]} {
      error "no value specified for y"
    }
    if {![is_number [dict get $xy x]]} {
      error "x co-ordinate ([dict get $xy x]), not recognized as a nummber"
    }
    if {![is_number [dict get $xy y]]} {
      error "y co-ordinate ([dict get $xy y]), not recognized as a nummber"
    }
  }

  proc check_rowcol {rowcol} {
    variable num_bumps_x
    variable num_bumps_y

    if {[llength $rowcol] != 4} {
      utl::error PAD 243 "expecting a 4 element list in the form \"row <integer> col <integer>\"."
    }
    if {![regexp {[0-9]+} [dict get $rowcol row]]} {
      utl::error PAD 244 "row value ([dict get $rowcol row]), not recognized as an integer."
    }
    if {![regexp {[0-9]+} [dict get $rowcol col]]} {
      utl::error PAD 245 "col value ([dict get $rowcol col]), not recognized as an integer."
    }

    set row [dict get $rowcol row]
    set col [dict get $rowcol col]

    if {$row < 1 || $row > $num_bumps_y} {
      utl::error PAD 229 "The value for row is $row, but must be in the range 1 - $num_bumps_y."
    }
    if {$col < 1 || $col > $num_bumps_x} {
      utl::error PAD 230 "The value for col is $col, but must be in the range 1 - $num_bumps_x."
    }
  }

  proc check_orient {orient} {
    set valid {R0 R90 R180 R270 MX MY MXR90 MYR90}

    if {[lsearch $valid $orient] > -1} {
      return $orient
    }
    utl::error PAD 99 "Invalid orientation $orient, must be one of \"$valid\"."
  }

  proc check_location {location} {
    # Allowed options are:
    # {(center|origin) {x <num> y <num>} [orient (R0|R90|R180|R270|MX|MY|MXR90|MYR90)]}
    if {[llength $location] % 2 == 1} {
      utl::error PAD 100 "Incorrect number of arguments for location, expected an even number, got [llength $location] ($location)."
    }
    if {[dict exists $location center] && [dict exists $location origin]} {
      utl::error PAD 101 "Only one of center or origin may be specified for -location ($location)."
    }
    if {[dict exists $location center]} {
      if {[catch {check_xy [dict get $location center]} msg]} {
        # debug "center msg: $msg"
        utl::error PAD 102 "Incorrect value specified for -location center ([dict get $location center]), $msg."
      }
    } elseif {[dict exists $location origin]} {
      if {[catch {check_xy [dict get $location origin]} msg]} {
        # debug "origin msg: $msg"
        utl::error PAD 103 "Incorrect value specified for -location origin ([dict get $location origin]), $msg."
      }
    } else {
      utl::error PAD 104 "Required origin or center not specified for -location ($location)."
    }

    if {[dict exists $location orient]} {
      check_orient [dict get $location orient]
    }

    return $location
  }

  proc check_bondpad {location} {
    variable footprint

    if {![is_footprint_wirebond]} {
      utl::error PAD 105 "Specification of bondpads is only allowed for wirebond padring layouts."
    }
    return [check_location $location]
  }

  proc check_bump {bump} {
    variable footprint

    if {![is_footprint_flipchip]} {
      utl::error PAD 106 "Specification of bumps is only allowed for flipchip padring layouts."
    }

    check_rowcol $bump

    return $bump
  }

  proc check_inst_name {padcell} {
    variable block
    variable footprint

    if {[dict exists $padcell inst_name]} {
      set inst_name [dict get $padcell inst_name]
    } else {
      if {[dict exists $padcell use_signal_name] && ([is_power_net [dict get $padcell use_signal_name]] || [is_ground_net [dict get $padcell use_signal_name]])} {
        if {[dict exists $footprint pad_inst_name]} {
          set inst_name [format [dict get $footprint pad_inst_name] [dict get $padcell name]]
        } else {
          set inst_name [dict get $padcell name]
        }
      } elseif {[set inst_name [check_inst_name_versus_signal $padcell]] == "NULL"} {
        if {[dict exists $footprint pad_inst_name]} {
          if {[dict exists $padcell use_signal_name]} {
            set inst_name [format [dict get $footprint pad_inst_name] [dict get $padcell use_signal_name]]
          } else {
            set inst_name [format [dict get $footprint pad_inst_name] [dict get $padcell name]]
          }
        } else {
          if {[dict exists $padcell use_signal_name]} {
            set inst_name [dict get $padcell use_signal_name]
          } else {
            set inst_name [dict get $padcell name]
          }
        }
      }
    }

    if {[set inst [$block findInst $inst_name]] == "NULL"} {
      set cell [get_padcell_cell_name $padcell]
      if {[is_padcell_physical_only $padcell]} {
        # debug "Create physical_only cell $cell with name $inst_name for padcell $padcell"
        # debug "master: [get_cell_master $cell]"
        set inst [odb::dbInst_create $block [get_cell_master $cell] $inst_name]
        dict set padcell inst $inst
        # debug "done"
      } elseif {[is_padcell_control $padcell]} {
        # debug "Create control cell $cell with name $inst_name for padcell $padcell"
        set inst [odb::dbInst_create $block [get_cell_master $cell] $inst_name]
        dict set padcell inst $inst
      } elseif {[is_footprint_create_padcells]} {
        # debug "Create cell $cell with name $inst_name for padcell $padcell"
        set inst [odb::dbInst_create $block [get_cell_master $cell] $inst_name]
        dict set padcell inst $inst
      } elseif {[dict exists $padcell use_signal_name] && ([is_power_net [dict get $padcell use_signal_name]] || [is_ground_net [dict get $padcell use_signal_name]])} {
        # debug "Create power/ground $cell with name $inst_name for padcell $padcell"
        set inst [odb::dbInst_create $block [get_cell_master $cell] $inst_name]
        dict set padcell inst $inst
      } else {
        utl::error PAD 122 "Cannot find an instance with name \"$inst_name\"."
      }
    }
    dict set padcell inst_name [$inst getName]
    dict set padcell inst $inst

    return $padcell
  }

  proc check_inst_name_versus_signal {padcell} {
    variable block

    # If signal name is specified, check this signal is connected to the correct pin of the specified instance
    if {[dict exists $padcell use_signal_name]} {
      set signal_name [dict get $padcell use_signal_name]
      if {[set net [$block findNet $signal_name]] != "NULL"} {
        set net [$block findNet $signal_name]
        if {$net != "NULL"} {
          set pad_pin_name [get_padcell_pad_pin_name $padcell]
          # debug "Found net [$net getName] for $padcell"
          set found_pin 0
          foreach iTerm [$net getITerms] {
            # debug "Connection [[$iTerm getInst] getName] ([[$iTerm getMTerm] getName]) for $padcell with signal $signal_name"
            if {[[$iTerm getMTerm] getName] == $pad_pin_name} {
              # debug "Found instance [[$iTerm getInst] getName] for $padcell with signal $signal_name"
              dict set $padcell inst [$iTerm getInst]
              return [[$iTerm getInst] getName]
            }
          }
        }
      }
    }

    return "NULL"
  }

  proc check_cell_name {cell_name} {
    variable library
    variable db

    if {[dict exists $library cells] && [dict exists $library cells $cell_name]} {
      return $cell_name
    } else {
      get_cell_master $cell_name
    }

    return $cell_name
  }

  variable type_index {}

  proc is_number {value} {
    return [regexp {[\+\-]?[0-9]*[\.]?[0-9]*} $value]
  }

  proc set_die_area {args} {
    variable footprint

    if {[llength $args] == 1} {
      if {[llength [lindex $args 0]] == 4} {
        set arglist [lindex $args 0]
      } else {
        utl::error PAD 142 "Unexpected number of arguments for set_die_area."
      }
    } elseif {[llength $args] == 4} {
      set arglist $args
    } else {
      utl::error PAD 143 "Unexpected number of arguments for set_die_area."
    }

    set die_area {}
    foreach value $arglist {
      if {[is_number $value]} {
        lappend die_area $value
      }
    }

    dict set footprint die_area $die_area
  }

  proc set_core_area {args} {
    variable footprint

    if {[llength $args] == 1} {
      if {[llength [lindex $args 0]] == 4} {
        set arglist [lindex $args 0]
      } else {
        utl::error PAD 144 "Unexpected number of arguments for set_core_area."
      }
    } elseif {[llength $args] == 4} {
      set arglist $args
    } else {
      utl::error PAD 145 "Unexpected number of arguments for set_core_area."
    }

    set core_area {}
    foreach value $arglist {
      if {[is_number $value]} {
        lappend core_area $value
      }
    }

    dict set footprint core_area $core_area
  }

  proc add_power_nets {args} {
    variable footprint

    foreach arg $args {
      if {[dict exists $footprint power_nets]} {
        if {[lsearch [dict get $footprint power_nets] $arg] == -1} {
          dict lappend footprint power_nets $arg
        }
      } else {
        dict lappend footprint power_nets $arg
      }
    }
  }

  proc add_ground_nets {args} {
    variable footprint

    foreach arg $args {
      if {[dict exists $footprint ground_nets]} {
        if {[lsearch [dict get $footprint ground_nets] $arg] == -1} {
          dict lappend footprint ground_nets $arg
        }
      } else {
        dict lappend footprint ground_nets $arg
      }
    }
  }

  proc set_offsets {value} {
    variable footprint

    if {[llength $value] == 1} {
      if {[is_number $value]} {
        set_footprint_offsets $value
      }
    } elseif {[llength $value] == 2 || [llength $value] == 4} {
      foreach number $value {
        is_number $number
      }
      set_footprint_offsets $value
    } else {
      utl::error PAD 205 "Incorrect number of values specified for offsets ([llength $value]), expected 1, 2 or 4."
    }
  }

  proc set_pin_layer {layer_name} {
    variable footprint

    set tech [ord::get_db_tech]
    dict set footprint pin_layer [check_layer_name $layer_name]
  }

  proc set_pad_inst_name {format_string} {
    variable footprint

    if {[catch {format $format_string test} msg]} {
      utl::error PAD 147 "The pad_inst_name value must be a format string with exactly one string substitution %s."
    }
    dict set footprint pad_inst_name $format_string
  }

  proc set_pad_pin_name {format_string} {
    variable footprint

    if {[catch {format $format_string test} msg]} {
      utl::error PAD 160 "The pad_pin_name value must be a format string with exactly one string substitution %s."
    }
    dict set footprint pad_pin_name $format_string
  }

  proc set_rdl_cover_file_name {file_name} {
    variable footprint

    dict set footprint rdl_cover_file_name $file_name
  }

  proc check_layer_name {layer_name} {
    set tech [ord::get_db_tech]
    if {[$tech findLayer $layer_name] == "NULL"} {
      utl::error PAD 146 "Layer $layer_name is not a valid layer for this technology."
    }
    return $layer_name
  }

  proc set_bump_options {args} {
    variable library

    set process_args $args
    while {[llength $process_args] > 0} {
      set arg [lindex $process_args 0]
      set value [lindex $process_args 1]

      switch $arg {
        -pitch               {dict set library bump pitch $value}
        -bump_pin_name       {dict set library bump bump_pin_name $value}
        -spacing_to_edge     {dict set library bump spacing_to_edge $value}
        -offset              {dict set library bump offset [check_coordinate $value]}
        -array_size          {dict set library bump array_size [check_array_size $value]}
        -cell_name           {dict set library bump cell_name $value}
        -num_pads_per_tile   {dict set library num_pads_per_tile [check_num_pads_per_tile_option $value]}
        -rdl_layer           {dict set library rdl layer_name [check_layer_name $value]}
        -rdl_width           {dict set library rdl width $value}
        -rdl_spacing         {dict set library rdl spacing $value}
        -rdl_cover_file_name {set_rdl_cover_file_name $value}
        default {utl::error PAD 111 "Unrecognized argument $arg, should be one of -pitch, -bump_pin_name, -spacing_to_edge, -cell_name, -bumps_per_tile, -rdl_layer, -rdl_width, -rdl_spacing."}
      }

      set process_args [lrange $process_args 2 end]
    }
  }

  proc check_num_pads_per_tile_option {num_pads_per_tile} {
    if {[llength $num_pads_per_tile] == 1} {
      if {$num_pads_per_tile < 1 || $num_pads_per_tile > 5} {
        utl::error PAD 209 "The number of padcells within a pad pitch ($num_pads_per_tile) must be a number between 1 and 5."
      }
    } else {
      dict for {pitch value} $num_pads_per_tile {
        if {$value < 1 || $value > 5} {
          utl::error PAD 210 "The number of padcells within a pad pitch (pitch $pitch: num_padcells: $value) must be a number between 1 and 5."
        }
      }
    }
    return $num_pads_per_tile
  }

  proc verify_bump_options {} {
    variable library
    set tech [ord::get_db_tech]

    if {[dict exists $library rdl layer_name]} {
    } else {
      utl::error PAD 211 "No RDL layer specified."
    }
    set rdl_layer_name [dict get $library rdl layer_name]
    set rdl_layer [$tech findLayer $rdl_layer_name]

    if {[dict exists $library rdl width]} {
      set scaled_rdl_width [ord::microns_to_dbu [dict get $library rdl width]]
      set min_width [$rdl_layer getMinWidth]
      set max_width [$rdl_layer getMaxWidth]

      if {$scaled_rdl_width < $min_width} {
        utl::error PAD 212 "Width set for RDL layer $rdl_layer_name ([ord::dbu_to_microns $scaled_rdl_width]), is less than the minimum width of the layer in this technology ([ord::dbu_to_microns $min_width])."
      }
      if {$scaled_rdl_width > $max_width} {
        utl::error PAD 213 "Width set for RDL layer $rdl_layer_name ([ord::dbu_to_microns $scaled_rdl_width]), is greater than the maximum width of the layer in this technology ([ord::dbu_to_microns $max_width])."
      }
    } else {
      dict set library rdl width [$rdl_layer getWidth]
    }
    set rdl_width [dict get $library rdl width]

    if {[dict exists $library rdl spacing]} {
      set scaled_rdl_spacing [ord::microns_to_dbu [dict get $library rdl spacing]]
      set spacing [$rdl_layer getSpacing]

      if {$scaled_rdl_spacing < $spacing} {
        utl::error PAD 214 "Spacing set for RDL layer $rdl_layer_name ([ord::dbu_to_microns $scaled_rdl_spacing]), is less than the required spacing for the layer in this technology ([ord::dbu_to_microns $spacing])."
      }
    }

    if {[dict exists $library num_pads_per_tile]} {
      check_num_pads_per_tile_option [dict get $library num_pads_per_tile]
    } else {
      utl::error PAD 215 "The number of pads within a bump pitch has not been specified."
    }
  }

  proc add_pad {args} {
    variable footprint
    variable block
    variable type_index
    variable db
    variable tech

    set db [::ord::get_db]
    set tech [$db getTech]
    set block [ord::get_db_block]

    set padcell_name {}

    if {[llength $args] % 2 == 1} {
        utl::error PAD 109 "Incorrect number of arguments for add_pad - expected an even number, received [llength $args]."
    }

    set padcell {}
    # Determine the padcell name
    if {[dict exists $args -name]} {
      set padcell_name [dict get $args -name]
    } else {
      if {[dict exists $args -type]} {
        set type [dict get $args -type]
        if {![dict exists $type_index $type]} {
          dict set type_index $type 0
        }
        set idx [dict get $type_index $type]
        set padcell_name "${type}_$idx"
        incr idx
        dict set type_index $type $idx
      } else {
        utl::error PAD 110 "Must specify -type option if -name is not specified."
      }
    }
    if {[dict exists $footprint padcell $padcell_name]} {
      utl::error PAD 216 "A padcell with the name $padcell_name already exists."
    }
    dict set padcell name $padcell_name

    set process_args $args
    while {[llength $process_args] > 0} {
      set arg [lindex $process_args 0]
      set value [lindex $process_args 1]

      switch $arg {
        -name      {dict set padcell name $value}
        -signal    {dict set padcell signal_name $value}
        -edge      {dict set padcell side [check_edge_name $value]}
        -type      {dict set padcell type [check_cell_type $value]}
        -cell      {dict set padcell cell_name [check_cell_name $value]}
        -location  {dict set padcell cell [check_location $value]}
        -bump      {dict set padcell bump [check_bump $value]}
        -bondpad   {dict set padcell bondpad [check_bondpad $value]}
        -inst_name {dict set padcell inst_name $value}
        default {utl::error PAD 200 "Unrecognized argument $arg, should be one of -name, -signal, -edge, -type, -cell, -location, -bump, -bondpad, -inst_name."}
      }

      set process_args [lrange $process_args 2 end]
    }

    if {[dict exists $args -signal]} {
      if {[set padcell_duplicate [find_padcell_with_signal_name [dict get $padcell signal_name]]] != {}} {
        utl::error PAD 112 "Padcell $padcell_duplicate already defined to use [dict get $padcell signal_name]."
      }
    }

    dict set footprint padcell $padcell_name [verify_padcell $padcell]
  }

  proc verify_padcell {padcell} {
    variable footprint
    variable library
    variable db
    variable unassigned_idx

    # debug $padcell

    if {![dict exists $padcell name]} {
      utl::error PAD 123 "Attribute 'name' not defined for padcell $padcell."
    }
    set padcell_name [dict get $padcell name]

    # Verify signal_name
    if {[dict exists $padcell signal_name]} {
      if {[dict get $padcell signal_name] == "UNASSIGNED"} {
        set idx $unassigned_idx
        incr unassigned_idx
        dict set padcell signal_name "UNASSIGNED_$idx"
      }
      set padcell [check_signal_name $padcell]
      set signal_name [dict get $padcell use_signal_name]
    }

    # Verify type
    if {[dict exists $padcell type]} {
      check_cell_type [dict get $padcell type]

      if {[dict exists $padcell cell_ref]} {
        set cell_name [dict get $padcell cell_ref]
        set expected_cell_name [dict get $library types [dict get $padcell type]]

        if {$cell_name != $expected_cell_name} {
          utl::error PAD 140 "Type [dict get $padcell type] (cell ref - $expected_cell_name) does not match specified cell_name ($cell_name) for padcell $padcell)."
        }
      } else {
        if {[dict exists $library types [dict get $padcell type]]} {
          dict set padcell cell_ref [dict get $library types [dict get $padcell type]]
          if {[llength [dict get $padcell cell_ref]] > 1} {
            utl::error PAD 124 "Cell type $type does not exist in the set of library types."
          }
        }
      }
    } elseif {[dict exists $padcell cell_ref]} {
      check_cell_ref [dict get $padcell cell_ref]
    } else {
      utl::error PAD 125 "No type specified for padcell $padcell."
    }
    set cell_ref [dict get $padcell cell_ref]

    # Verify center/origin
    if {[dict exists $padcell cell center] && [dict exists $padcell cell origin]} {
      utl::error PAD 126 "Only one of center or origin should be used to specify the location of padcell $padcell."
    }

    # Verify side
    if {![dict exists $padcell side]} {
      if {[dict exists $padcell inst] && [[dict get $padcell inst] getOrigin] != "NULL"} {
        set inst [dict get $padcell inst]
        set bbox [$inst getBBox]
        set inst_center [list [expr ([$inst_bbox xMax] + [$inst_bbox xMin]/2)] [expr ([$inst_bbox yMax] + [$inst_bbox yMin]) / 2]]
        set side_name [get_side_name {*}$inst_center]
      } elseif {[dict exists $padcell cell center]} {
        dict set padcell cell scaled_center [get_scaled_center $padcell]
        set side_name [get_side_name [dict get $padcell cell scaled_center x] [dict get $padcell cell scaled_center y]]
      } elseif {[dict exists $padcell cell origin]} {
        dict set padcell cell scaled_origin [get_scaled_origin $padcell]
        set side_name [get_side_name [dict get $padcell cell scaled_origin x] [dict get $padcell cell scaled_origin y]]
      } elseif {[dict exists $padcell cell orient]} {
        set side_name [get_side_from_orient [dict get $padcell cell_ref] [dict get $padcell cell orient]]
      } else {
        utl::error PAD 127 "Cannot determine side for padcell $padcell, need to sepecify the location or the required edge for the padcell."
      }
      dict set padcell side $side_name
      if {![dict exists $padcell cell orient]} {
        if {[dict exists $library cells [dict get $padcell cell_ref] orient $side_name]} {
          dict set padcell cell orient [dict get $library cells [dict get $padcell cell_ref] orient $side_name]
        } else {
          utl::error PAD 128 "No orientation specified for $cell_ref for side $side_name."
        }
      }

      # debug "$padcell, $side_name"
    }
    set side_name [dict get $padcell side]

    # Verify cell_name
    if {![dict exists $padcell cell_name]} {
      if {![dict exists $library cells $cell_ref]} {
        utl::info PAD 159 "Cell reference $cell_ref not found in library, setting cell_name to $cell_ref."
        set cell_name $cell_ref
      } elseif {[llength [dict get $library cells $cell_ref cell_name]] == 1} {
        set cell_name [dict get $library cells $cell_ref cell_name]
      } elseif {[dict exists $library cells $cell_ref cell_name $side_name]} {
        set cell_name [dict get $library cells $cell_ref cell_name $side_name]
      } else {
        utl::error PAD 129 "Cannot determine cell name for $padcell_name from library element $cell_ref."
      }
      dict set padcell cell_name $cell_name
    }
    set cell_name [dict get $padcell cell_name]
    if {[$db findMaster $cell_name] == "NULL"} {
      utl::error PAD 130 "Cell $cell_name not loaded into design."
    }

    # Verify inst_name
    # debug $padcell
    set padcell [check_inst_name $padcell]
    set inst_name [dict get $padcell inst_name]

    # Verify cell orientation
    if {[dict exists $padcell cell orient]} {
      set orient [dict get $padcell cell orient]
      set side_from_orient [get_side_from_orient $cell_ref [dict get $padcell cell orient]]
      if {$side_from_orient != $orient} {
        utl::error PAD 131 "Orientation of padcell $padcell_name is $orient, which is different from the orientation expected for padcells on side $side_name ($side_from_orient)."
      }
    } else {
      if {[dict exists $library cells $cell_ref orient $side_name]} {
        dict set padcell cell orient [dict get $library cells $cell_ref orient $side_name]
      } else {
        utl::error PAD 132 "Missing orientation information for $cell_ref on side $side_name."
      }
    }
    set orient [dict get $padcell cell orient]

    if {[dict exists $padcell cell]} {
      dict set padcell cell [verify_placement [dict get $padcell cell] $cell_name cell]
    }

    # Verify bondpad
    if {[dict exists $padcell bondpad]} {
      set bondpad_cell_ref [dict get $library types bondpad]
      if {![dict exists $library cells $bondpad_cell_ref]} {
        if {[$db findMaster $bondpad_cell_ref] == "NULL"} {
          utl::error PAD 133 "Bondpad cell $bondpad_cell_ref not found in library definition."
        }
      }
      if {[dict exists $padcell bondpad orient]} {
        if {[dict exists $library cells $bondpad_cell_ref orient]} {
          if {[dict exists $library cells $bondpad_cell_ref orient $side_name]} {
            set expected_orient [dict get $library cells $bondpad_cell_ref orient $side_name]
          } else {
            if {[llength [dict get $library cells $bondpad_cell_ref orient]] == 1} {
              set expected_orient [dict get $library cells $bondpad_cell_ref orient]
            } else {
              utl::error PAD 134 "Unexpected value for orient attribute in library definition for $bondpad_cell_ref."
            }
          }
          if {$expected_orient != [dict get $padcell bondpad orient]} {
            utl::warn PAD 135 "Expected orientation ($expected_orient) of bondpad for padcell $padcell_name, overridden with value [dict exists $padcell bondpad orient]."
          }
        }
      } else {
        if {[dict exists $library cells $bondpad_cell_ref orient]} {
          if {[dict exists $library cells $bondpad_cell_ref orient $side_name]} {
            dict set padcell bondpad orient [dict get $library cells $cell_ref orient $side_name]
          } else {
            if {[llength [dict get $library cells $bondpad_cell_ref orient]] == 1} {
              dict set padcell bondpad orient [dict get $library cells $cell_ref orient]
            } else {
              utl::error PAD 136 "Unexpected value for orient attribute in library definition for $bondpad_cell_ref."
            }
          }
        } else {
          utl::error PAD 137 "Missing orientation information for $cell_ref on side $side_name."
        }
      }
      set bondpad_orient [dict get $padcell bondpad orient]
      dict set padcell bondpad [verify_placement [dict get $padcell bondpad] $bondpad_cell_ref bondpad]
    }

    # Verify bump
    if {[dict exists $padcell bump]} {
      variable num_bumps_x
      variable num_bumps_y

      dict set padcell bump [check_bump [dict get $padcell bump]]

      check_rowcol [dict get $padcell bump]
      set row [dict get $padcell bump row]
      set col [dict get $padcell bump col]

      set pitch [get_footprint_bump_pitch]
      set center [get_bump_center $row $col]

      lassign [get_scaled_die_area] xMin yMin xMax yMax
      switch [dict get $padcell side] {
        "bottom" {set xMin [expr [dict get $center x] - $pitch / 2]; set xMax [expr [dict get $center x] + $pitch / 2]}
        "right"  {set yMin [expr [dict get $center y] - $pitch / 2]; set yMax [expr [dict get $center y] + $pitch / 2]}
        "top"    {set xMin [expr [dict get $center x] - $pitch / 2]; set xMax [expr [dict get $center x] + $pitch / 2]}
        "left"   {set yMin [expr [dict get $center y] - $pitch / 2]; set yMax [expr [dict get $center y] + $pitch / 2]}
      }
      if {[dict get $padcell cell scaled_center x] < $xMin || [dict get $padcell cell scaled_center x] > $xMax} {
        utl::error PAD 163 "Padcell $padcell x location ([ord::dbu_to_microns [dict get $padcell cell scaled_center x]]) cannot connect to the bump $row,$col on the $side_name edge. The x location must satisfy [ord::dbu_to_microns $xMin] <= x <= [ord::dbu_to_microns $xMax]."
      }
      if {[dict get $padcell cell scaled_center y] < $yMin || [dict get $padcell cell scaled_center y] > $yMax} {
        utl::error PAD 164 "Padcell $padcell y location ([ord::dbu_to_microns [dict get $padcell cell scaled_center y]]) cannot connect to the bump $row,$col on the $side_name edge. The y location must satisfy [ord::dbu_to_microns $yMin] <= y <= [ord::dbu_to_microns $yMax]."
      }

      if {[dict exists $padcell use_signal_name]} {
        bump_set_net_name $row $col $signal_name
      } else {
        if {[set net [bump_get_net $row $col]] != ""} {
          dict set padcell signal_name $net
          set padcell [check_signal_name $padcell]
        }
      }
    }

    if {[dict exists $padcell use_signal_name]} {
      if {![is_power_net $signal_name] && ![is_ground_net $signal_name]} {
        consistency_check $padcell_name signal [dict get $padcell use_signal_name]
      }
    }

    consistency_check $padcell_name instance $inst_name
    if {[dict exists $padcell bump]} {
      consistency_check $padcell_name row_col "row=$row, col=$col"
    }

    if {[dict exists $padcell use_signal_name]} {
      if {![is_power_net $signal_name] && ![is_ground_net $signal_name]} {
        register_check $padcell_name signal [dict get $padcell use_signal_name]
      }
    }
    register_check $padcell_name instance $inst_name
    if {[dict exists $padcell bump]} {
      register_check $padcell_name row_col "row=$row, col=$col"
    }

    # debug $padcell
    # debug [dict get $ICeWall::footprint padcell $padcell_name]
    # debug "end"
    return $padcell
  }

  proc verify_cell_inst {cell_inst} {
    variable footprint
    variable library
    variable db

    # debug $cell_inst

    # place {
    #   marker0 {type marker inst_name u_marker_0   cell {center {x 1200.000 y 1200.000} orient R0}}
    # }

    if {![dict exists $cell_inst name]} {
      utl::error PAD 165 "Attribute 'name' not defined for cell $cell_inst."
    }
    set name [dict get $cell_inst name]

    # Verify type
    if {[dict exists $cell_inst type]} {
      check_cell_type [dict get $cell_inst type]

      if {[dict exists $cell_inst cell_ref]} {
        set cell_name [dict get $cell_inst cell_ref]
        set expected_cell_name [dict get $library types [dict get $cell_inst type]]

        if {$cell_name != $expected_cell_name} {
          utl::error PAD 166 "Type [dict get $cell_inst type] (cell ref - $expected_cell_name) does not match specified cell_name ($cell_name) for cell $name)."
        }
      } else {
        if {[dict exists $library types [dict get $cell_inst type]]} {
          dict set cell_inst cell_ref [dict get $library types [dict get $cell_inst type]]
          if {[llength [dict get $cell_inst cell_ref]] > 1} {
            utl::error PAD 167 "Cell type $type does not exist in the set of library types."
          }
        }
      }
    } elseif {[dict exists $cell_inst cell_ref]} {
      check_cell_ref [dict get $cell_inst cell_ref]
    } else {
      utl::error PAD 168 "No type specified for cell $name."
    }
    set cell_ref [dict get $cell_inst cell_ref]

    # Verify center/origin
    if {[dict exists $cell_inst cell center] && [dict exists $cell_inst cell origin]} {
      utl::error PAD 169 "Only one of center or origin should be used to specify the location of cell $name."
    }

    # Verify cell_name
    if {![dict exists $cell_inst cell_name]} {
      if {![dict exists $library cells $cell_ref]} {
        set cell_name $cell_ref
      } elseif {[llength [dict get $library cells $cell_ref cell_name]] == 1} {
        set cell_name [dict get $library cells $cell_ref cell_name]
      } else {
        utl::error PAD 170 "Cannot determine library cell name for cell $name."
      }
      dict set cell_inst cell_name $cell_name
    }
    set cell_name [dict get $cell_inst cell_name]
    if {[$db findMaster $cell_name] == "NULL"} {
      utl::error PAD 171 "Cell $cell_name not loaded into design."
    }

    # Verify inst_name
    if {![dict exists $cell_inst inst_name]} {
      dict set cell_inst inst_name $name
    }

    # Verify cell orientation
    if {[dict exists $cell_inst cell orient]} {
      dict set cell_inst cell orient [check_orient [dict get $cell_inst cell orient]]
    } else {
      if {[dict exists $library cells $cell_ref orient]} {
        dict set cell_inst cell orient [dict get $library cells $cell_ref orient]
      } else {
        utl::error PAD 173 "No orientation information available for $name."
      }
    }
    set orient [dict get $cell_inst cell orient]

    if {[dict exists $cell_inst cell]} {
      dict set cell_inst cell [verify_placement [dict get $cell_inst cell] $cell_name cell]
    }

    # debug $cell_inst
    # debug "end"
    return $cell_inst
  }

  proc verify_placement {place cell_name {element "cell"}} {
    variable bondpad_width
    variable bondpad_height

    # debug "$element: $cell_name, place $place"
    if {[dict exists $place origin]} {
      dict set place scaled_origin [list \
        x [ord::microns_to_dbu [dict get $place origin x]] \
        y [ord::microns_to_dbu [dict get $place origin y]] \
      ]
      if {$element == "bondpad"} {
        set width $bondpad_width
        set height $bondpad_height
      } else {
        set cell [get_cell_master $cell_name]
        set width [$cell getWidth]
        set height [$cell getHeight]
      }
      set orient [dict get $place orient]

      set origin [dict get $place scaled_origin]
      dict set place scaled_center [get_center $origin $width $height $orient]
    }
    if {[dict exists $place center]} {
      dict set place scaled_center [list \
        x [ord::microns_to_dbu [dict get $place center x]] \
        y [ord::microns_to_dbu [dict get $place center y]] \
      ]
      if {$element == "bondpad"} {
        set width $bondpad_width
        set height $bondpad_height
      } else {
        set cell [get_cell_master $cell_name]
        set width [$cell getWidth]
        set height [$cell getHeight]
      }
      set orient [dict get $place orient]

      set center [dict get $place scaled_center]
      dict set place scaled_origin [get_origin $center $width $height $orient]
    }

    return $place
  }

  proc valid_edge_list {first_side} {
    set valid_keys {side {bottom right top left} corner {ll lr ur ul}}

    foreach edge_type {side corner} {
      if {[lsearch [dict get $valid_keys $edge_type] $first_side] > -1} {
        return [list $edge_type [dict get $valid_keys $edge_type]]
      }
    }
    error "incorrect specification $first_side, should be one of bottom, right, top, left, ll, lr, ur or ul"
  }

  proc check_side_specification {edges} {
    set first_side [lindex $edges 0]
    lassign [valid_edge_list $first_side] edge_type edge_list

    foreach edge $edges {
      if {[lsearch $edge_list $edge] == -1} {
        error "keyword $edge should be one of the following [join $edge_list {, }]"
      }
    }
  }

  proc check_cell_name_per_side {cell_name_by_side} {
    # debug $cell_name_by_side
    if {[catch {check_side_specification [dict keys $cell_name_by_side]} msg]} {
      utl::error PAD 174 "Unexpected keyword in cell name specification, $msg."
    }
    foreach side [dict keys $cell_name_by_side] {
      get_cell_master [dict get $cell_name_by_side $side]
    }

    return $cell_name_by_side
  }

  proc check_orient_per_side {orient_by_side} {
    if {[catch {check_side_specification [dict keys $orient_by_side]} msg]} {
      utl::error PAD 175 "Unexpected keyword in orient specification, $orient_by_side."
    }
    foreach side [dict keys $orient_by_side] {
      check_orient [dict get $orient_by_side $side]
    }

    return $orient_by_side
  }

  proc check_boolean {value} {
    if {$value == 1} {
      return 1
    }
    return 0
  }

  proc check_pad_pin_name {cell_name pin_name} {
    variable db

    if {[set master [$db findMaster $cell_name]] == "NULL"} {
      utl::error PAD 176 "Cannot find $cell_name in the database."
    }

    if {[$master findMTerm $pin_name] == "NULL"} {
      utl::error PAD 177 "Pin $pin_name does not exist on cell $cell_name."
    }
  }

  proc add_libcell {args} {
    variable library
    variable block
    variable type_index
    variable db

    set db [::ord::get_db]
    set tech [$db getTech]

    set cell_ref_name {}

    if {[llength $args] % 2 == 1} {
        utl::error PAD 178 "Incorrect number of arguments for add_pad, expected an even number, received [llength $args]."
    }

    set cell_ref {}
    # Determine the cell_ref name
    if {[dict exists $args -name]} {
      set cell_ref_name [dict get $args -name]
    } else {
      utl::error PAD 179 "Must specify -name option for add_libcell."
    }
    dict set cell_ref name $cell_ref_name

    set process_args $args
    while {[llength $process_args] > 0} {
      set arg [lindex $process_args 0]
      set value [lindex $process_args 1]

      switch $arg {
        -name          {dict set cell_ref name $value}
        -type          {dict set cell_ref type $value}
        -cell_name     {dict set cell_ref cell_name $value}
        -orient        {dict set cell_ref orient [check_orient_per_side $value]}
        -pad_pin_name  {dict set cell_ref pad_pin_name $value}
        -physical_only {dict set cell_ref physical_only [check_boolean $value]}
        -break_signals {dict set cell_ref breaks $value}
        default {utl::error PAD 201 "Unrecognized argument $arg, should be one of -name, -type, -cell_name, -orient, -pad_pin_name, -break_signals, -physical_only."}
      }

      set process_args [lrange $process_args 2 end]
    }

    if {[dict exists $args -signal]} {
      if {[set padcell_duplicate [find_padcell_with_signal_name [dict get $padcell signal_name]]] != {}} {
        utl::error PAD 202 "Padcell $padcell_duplicate already defined to use [dict get $padcell signal_name]."
      }
    }
    set cell_ref [verify_cell_ref $cell_ref]
    dict set library cells [dict get $cell_ref name] $cell_ref
  }

  proc verify_cell_ref {cell_ref} {
    variable db
    variable library

    # Verify name
    if {![dict exists $cell_ref name]} {
      utl::error PAD 180 "Library cell reference missing name attribute."
    }
    set cell_ref_name [dict get $cell_ref name]

    # Verify type
    if {![dict exists $cell_ref type]} {
      # Try to determine type
      if {[dict exists $library types]} {
        dict for {type cell_refs} [dict get $library types] {
          if {[lsearch $cell_refs $cell_ref_name] > -1} {
            dict set cell_ref type $type
            break
          }
        }
      }
      if {![dict exists $cell_ref type]} {
        utl::error PAD 181 "Library cell reference $cell_ref_name missing type attribute."
      }
    } else {
      set type [dict get $cell_ref type]
      if {[dict exists $library types $type]} {
        if {[dict get $library types $type] != $cell_ref_name} {
          if {$type == "fill"} {
            set types [dict get $library types $type]
            lappend types $cell_ref_name
            dict set library types $type $types
          } else {
            utl::error PAD 182 "Type of $cell_ref_name ($type) clashes with existing setting for type ([dict get $library types $type])."
          }
        }
      } else {
        dict set library types $type $cell_ref_name
      }
    }
    set type [dict get $cell_ref type]

    # Verify cell_name
    if {[dict exists $cell_ref cell_name]} {
      if {[llength [dict get $cell_ref cell_name]] > 1} {
        dict set cell_ref cell_name [check_cell_name_per_side [dict get $cell_ref cell_name]]
      } else {
        set cell_name [dict get $cell_ref cell_name]
        get_cell_master $cell_name
        if {$type == "bump"} {
          dict set cell_ref cell_name [check_cell_name $cell_name]
        } else {
          if {$type == "corner"} {
            set sides "ll lr ur ul"
          } else {
            set sides "bottom right top left"
          }
          dict set cell_ref cell_name {}
          foreach side $sides {
            dict set cell_ref cell_name $side $cell_name
          }
        }
      }
    } else {
      if {[$db findMaster $cell_ref_name] != "NULL"} {
        if {$type == "corner"} {
          set sides "ll lr ur ul"
        } else {
          set sides "bottom right top left"
        }
        foreach side $sides {
          dict set cell_ref cell_name $side $cell_ref_name
        }
      } else {
        utl::error PAD 183 "No specification found for which cell names to use on each side for padcell $cell_ref_name."
      }
    }
    set cell_name [dict get $cell_ref cell_name]

    # Verify orientation
    if {[dict exists $cell_ref orient]} {
      if {$type != "bump"} {
        dict set cell_ref orient [check_orient_per_side [dict get $cell_ref orient]]
      } else {
        check_orient [dict get $cell_ref orient]
      }
    } else {
      if {$type != "bump"} {
        # utl::error PAD 184 "No specification found for the orientation of cells on each side."
      } else {
        dict set cell_ref orient "R0"
      }
    }

    # Verify physical_only
    if {[dict exists $cell_ref physical_only]} {
      dict set cell_ref physical_only [check_boolean [dict get $cell_ref physical_only]]
    } else {
      dict set cell_ref physical_only 0
    }
    set physical_only [dict get $cell_ref physical_only]

    # Verify pad_pin_name
    if {![dict exists $cell_ref pad_pin_name]} {
      if {[dict exists $library pad_pin_name]} {
        dict set cell_ref pad_pin_name [dict get $library pad_pin_name]
      } else {
        if {$physical_only != 1} {
          utl::error PAD 185 "No specification of the name of the external pin on cell_ref $cell_ref_name."
        }
      }
    }
    if {$physical_only != 1} {
      dict for {side name} $cell_name {
        check_pad_pin_name $name [dict get $cell_ref pad_pin_name]
      }
    }

    # Verify breaks
    if {[dict exists $cell_ref breaks]} {
      dict lappend library breakers $type
    }

    return $cell_ref
  }

  proc check_type {type} {
    if {[regexp {[Ww]irebond} $type]} {
      return "wirebond"
    }
    if {[regexp {[Ff]lipchip} $type]} {
      return "flipchip"
    }
    utl::error PAD 113 "Type specified must be flipchip or wirebond."
  }

  proc set_type {type} {
    variable footprint

    dict set footprint type [check_type $type]
    if {[is_footprint_wirebond]} {
      init_library_bondpad
    } elseif {[is_footprint_flipchip]} {
      init_rdl
    }
}

  proc define {attribute args} {
    variable footprint

    dict set footprint $attribute {*}$args
  }

  proc library {attribute args} {
    variable library

    dict set library $attribute $args
  }

  proc define_ring {args} {
  }

  proc define_bumps {args} {
  }

  namespace export add_libcell define_ring define_bumps
  namespace export set_type set_die_area set_core_area set_offsets set_pin_layer set_pad_inst_name set_pad_pin_name set_rdl_cover_file_name
  namespace export add_pad add_ground_nets add_power_nets
  namespace export set_footprint set_library

  namespace export get_die_area get_core_area
  namespace export init_footprint load_footprint load_library_file
  namespace export extract_footprint write_footprint write_signal_mapping
  namespace ensemble create
}

namespace eval Footprint {
  proc definition {footprint_data} {
    ICeWall set_footprint $footprint_data
  }

  proc library {library_data} {
    ICeWall set_library $library_data
  }

  namespace export definition library
  namespace ensemble create
}

package provide ICeWall 0.1.0


sta::define_cmd_args "place_cell" {-inst_name inst_name \
                                     [-cell library_cell] \
                                     -origin xy_origin \
                                     -orient (R0|R90|R180|R270|MX|MY|MXR90|MYR90) \
                                     [-status (PLACED|FIRM)]}
proc place_cell {args} {
  if {[ord::get_db_block] == "NULL"} {
    utl::error PAD 228 "Design must be loaded before calling place_cell."
  }

  set db [ord::get_db]
  set block [ord::get_db_block]

  sta::parse_key_args "place_cell" args \
    keys {-cell -origin -orient -inst_name -status}

  if {[info exists keys(-status)]} {
    set placement_status $keys(-status)
    if {[lsearch {PLACED FIRM} $placement_status] == -1} {
      utl::error PAD 188 "Invalid placement status $placement_status, must be one of either PLACED or FIRM."
    }
  } else {
    set placement_status "PLACED"
  }

  if {[info exists keys(-cell)]} {
    set cell_name $keys(-cell)
    if {[set cell_master [$db findMaster $cell_name]] == "NULL"} {
      utl::error PAD 189 "Cell $cell_name not loaded into design."
    }
  }

  if {[info exists keys(-inst_name)]} {
    set inst_name [lindex $keys(-inst_name) 0]
  } else {
    utl::err PAD 190 "-inst_name is a required argument to the place_cell command."
  }

  # Verify cell orientation
  set valid_orientation {R0 R90 R180 R270 MX MY MXR90 MYR90}
  if {[info exists keys(-orient)]} {
    set orient $keys(-orient)
    if {[lsearch $valid_orientation $orient] == -1} {
      utl::error PAD 191 "Invalid orientation $orient specified, must be one of [join $valid_orientation {, }]."
    }
  } else {
    utl::error PAD 192 "No orientation specified for $inst_name."
  }

  # Verify center/origin
  if {[info exists keys(-origin)]} {
    set origin $keys(-origin)
    if {[llength $origin] != 2} {
      utl::error PAD 193 "Origin is $origin, but must be a list of 2 numbers."
    }
    if {[catch {set x [ord::microns_to_dbu [lindex $origin 0]]} msg]} {
      utl::error PAD 194 "Invalid value specified for x value, [lindex $origin 0], $msg."
    }
    if {[catch {set y [ord::microns_to_dbu [lindex $origin 1]]} msg]} {
      utl::error PAD 195 "Invalid value specified for y value, [lindex $origin 1], $msg."
    }
  } else {
    utl::error PAD 196 "No origin specified for $inst_name."
  }

  if {[set inst [$block findInst $inst_name]] == "NULL"} {
    if {[info exists keys(-cell)]} {
      set inst [odb::dbInst_create $block $cell_master $inst_name]
    } else {
      utl::error PAD 197 "Instance $inst_name not in the design, -cell must be specified to create a new instance."
    }
  } else {
    if {[info exists keys(-cell)]} {
      if {[[$inst getMaster] getName] != $cell_name} {
        utl::error PAD 198 "Instance $inst_name expected to be $cell_name, but is actually [[$inst getMaster] getName]."
      }
    }
  }

  if {$inst == "NULL"} {
    utl::error PAD 199 "Cannot create instance $inst_name of $cell_name."
  }

  $inst setOrigin $x $y
  $inst setOrient $orient
  $inst setPlacementStatus $placement_status
}<|MERGE_RESOLUTION|>--- conflicted
+++ resolved
@@ -744,17 +744,11 @@
     dict set footprint padcell $padcell cell centre x $x
     dict set footprint padcell $padcell cell centre y $y
   }
-<<<<<<< HEAD
+
 
   proc set_padcell_scaled_centre {padcell x y } {
     variable footprint
 
-=======
-
-  proc set_padcell_scaled_centre {padcell x y } {
-    variable footprint
-
->>>>>>> 8ad11c4c
     dict set footprint padcell $padcell cell scaled_centre x $x
     dict set footprint padcell $padcell cell scaled_centre y $y
   } 
@@ -3404,94 +3398,7 @@
     return  [dict exists $footprint padcell $padcell cell centre] || [dict exists $footprint padcell $padcell cell scaled_centre] || \
             [dict exists $footprint padcell $padcell cell origin] || [dict exists $footprint padcell $padcell cell scaled_origin]
   }
-<<<<<<< HEAD
-
-  proc get_padcell_centre {padcell {type cell}} {
-    variable footprint
-
-    if {![dict exists $footprint padcell $padcell $type centre]} {
-       utl::error PAD 231 "No centre specified for $inst_name"
-    }
-   
-    return [dict get $footprint padcell $padcell $type centre]
-  }  
-  
-  proc set_padcell_origin {padcell centre} {
-    variable footprint
-    set side_name [get_padcell_side_name $padcell]
-    set orient [get_padcell_orient $padcell]
-    set name [get_padcell_inst_name $padcell]
-    set type [get_padcell_type $padcell]
-    set cell [get_cell $type $side_name]
-    set cell_height [ord::dbu_to_microns [expr max([$cell getHeight],[$cell getWidth])]]
-    set cell_width  [ord::dbu_to_microns [expr min([$cell getHeight],[$cell getWidth])]]
-
-    #debug "padcell: $padcell centre: $centre width: $cell_width height: $cell_height orient: $orient"  
-    set origin  [get_origin $centre $cell_width $cell_height $orient]
-    dict set footprint padcell $padcell cell origin $origin
-    return  $origin
-  }
-  proc set_padcell_scaled_origin {padcell} {
-    variable footprint   
-    dict set footprint padcell $padcell cell scaled_origin [get_scaled_origin $padcell]
-  }  
-     
-  proc get_padcell_width {padcell} {
-    set side_name [get_padcell_side_name $padcell]
-    set type [get_padcell_type $padcell]
-    set cell [get_cell $type $side_name]
-    return [expr min([$cell getHeight],[$cell getWidth])]
-  } 
-  proc get_padcell_height {padcell} {
-    set side_name [get_padcell_side_name $padcell]
-    set type [get_padcell_type $padcell]
-    set cell [get_cell $type $side_name]
-    return [expr max([$cell getHeight],[$cell getWidth])]
-  } 
-  
-  proc assign_locations {} {
-    variable footprint
-    variable pad_ring     
-    foreach side_name {bottom right top left} {
-      switch $side_name \
-        "bottom" {
-	  set anchor_corner_a corner_ll
-          set anchor_corner_b corner_lr
-        } \
-        "right"  {
-	  set anchor_corner_a corner_lr
-          set anchor_corner_b corner_ur        
-	} \
-        "top"    {
-	  set anchor_corner_a corner_ur
-          set anchor_corner_b corner_ul        
-        } \
-        "left"   {
-	  set anchor_corner_a corner_ul
-          set anchor_corner_b corner_ll
-	}   
-      set unplaced_pads {}
-      set anchor_cell_a $anchor_corner_a
-      set anchor_cell_b $anchor_corner_b
-      foreach padcell [get_footprint_padcells_by_side $side_name] {
-	if {![has_padcell_location $padcell]} {
-          lappend unplaced_pads $padcell
-        } else {	
-	  set anchor_cell_b $padcell
-          add_locations $side_name  $unplaced_pads $anchor_cell_a $anchor_cell_b 
-	  #debug "$side_name  $unplaced_pads $anchor_cell_a $anchor_cell_b" 
-	  set unplaced_pads {}
-	  set anchor_cell_a $anchor_cell_b	  
-	}
-      }
-      add_locations $side_name  $unplaced_pads $anchor_cell_a $anchor_corner_b
-      #debug "$side_name  $unplaced_pads $anchor_cell_a $anchor_cell_b"  
-    }  
-  }
-  
-  proc add_locations {side_name  unplaced_pads anchor_cell_a anchor_cell_b } {
-    variable pad_ring     
-=======
+
 
   proc get_padcell_centre {padcell {type cell}} {
     variable footprint
@@ -3698,136 +3605,13 @@
   proc place_padring {} {
     variable block
     variable tech
->>>>>>> 8ad11c4c
     variable chip_width 
     variable chip_height
     variable edge_bottom_offset 
     variable edge_right_offset 
     variable edge_top_offset 
     variable edge_left_offset
-<<<<<<< HEAD
-        
-    switch $side_name \
-      "bottom" {
-        if {[regexp corner_ $anchor_cell_a ]} {
-          set inst [dict get $pad_ring $anchor_cell_a]
-	  set start [[$inst getBBox] xMax]           
-        } else {     
-          set cell_width_a [get_padcell_width $anchor_cell_a]
-          set start [expr [dict get [get_scaled_centre $anchor_cell_a] x] + $cell_width_a / 2]
-        } 
-        if {[regexp corner_ $anchor_cell_b]} {
-          set inst [dict get $pad_ring $anchor_cell_b]            
-	  set end [[$inst getBBox] xMin]           
-        } else {     
-          set cell_width_b [get_padcell_width $anchor_cell_b]
-          set end [expr [dict get [get_scaled_centre $anchor_cell_b] x] - $cell_width_b / 2]
-        } 
-      } \
-      "right"  {
-        if {[regexp corner_ $anchor_cell_a]} {
-          set inst [dict get $pad_ring $anchor_cell_a]
-	  set start [[$inst getBBox] yMax]           
-        } else {     
-          set cell_width_a [get_padcell_width $anchor_cell_a]
-          set start [expr [dict get [get_scaled_centre $anchor_cell_a] x] + $cell_width_a / 2]
-        } 
-        if {[regexp corner_ $anchor_cell_b]} {
-          set inst [dict get $pad_ring $anchor_cell_b]            
-	  set end [[$inst getBBox] yMin]           
-        } else {     
-          set cell_width_b [get_padcell_width $anchor_cell_b]
-          set end [expr [dict get [get_scaled_centre $anchor_cell_b] x] - $cell_width_b / 2]
-        } 
-      } \
-      "top"    {
-        if {[regexp corner_ $anchor_cell_a]} {
-          set inst [dict get $pad_ring $anchor_cell_a]
-	  set start [[$inst getBBox] xMin]           
-        } else {     
-          set cell_width_a [get_padcell_width $anchor_cell_a]
-          set start [expr [dict get [get_scaled_centre $anchor_cell_a] x] + $cell_width_a / 2]
-        } 
-        if {[regexp corner_ $anchor_cell_b]} {
-          set inst [dict get $pad_ring $anchor_cell_b]            
-	  set end [[$inst getBBox] xMax]           
-        } else {     
-          set cell_width_b [get_padcell_width $anchor_cell_b]
-          set end [expr [dict get [get_scaled_centre $anchor_cell_b] x] - $cell_width_b / 2]
-        } 
-      } \
-      "left"   {
-      
-        if {[regexp corner_ $anchor_cell_a]} {
-          set inst [dict get $pad_ring $anchor_cell_a]
-	  set start [[$inst getBBox] yMin]           
-        } else {     
-          set cell_width_a [get_padcell_width $anchor_cell_a]
-          set start [expr [dict get [get_scaled_centre $anchor_cell_a] x] + $cell_width_a / 2]
-        } 
-        if {[regexp corner_ $anchor_cell_b]} {
-          set inst [dict get $pad_ring $anchor_cell_b]            
-	  set end [[$inst getBBox] yMax]           
-        } else {     
-          set cell_width_b [get_padcell_width $anchor_cell_b]
-          set end [expr [dict get [get_scaled_centre $anchor_cell_b] x] - $cell_width_b / 2]
-        }
-      } 
-
-    set sideCount [llength $unplaced_pads]
-    set sidePadWidth 0
-    set sideWidth [ expr abs($end - $start) ]
-    foreach padcell $unplaced_pads {
-      set sidePadWidth [expr $sidePadWidth +  [get_padcell_width $padcell]]
-    }	   
-    set siteStart $start
-    set gridSnap 1000
-    set PadSpacing [expr  $sideWidth / (1 + $sideCount) / $gridSnap * $gridSnap ]
-    #debug "side $side_name has $sideCount PADs , with PadSpacing: $PadSpacing, sideWidth $sideWidth sidePadWidth $sidePadWidth $fill_start $fill_end" 
-    debug "$side_name: segment starts with $anchor_cell_a  and ends with $anchor_cell_b , start is: $start , and end is $end"   
-    foreach padcell $unplaced_pads {
-      set padOrder [ expr 1 + [lsearch $unplaced_pads $padcell]] 
-
-      switch $side_name \
-    	"bottom" {
-    	  set pad_centre_x [expr $siteStart + ($PadSpacing * $padOrder) ] 
-    	  set pad_centre_y [expr $edge_bottom_offset + round (0.5 * [get_padcell_height $padcell]) ]
-    	} \
-    	"right"  {
-    	  set pad_centre_x [expr $chip_width - $edge_right_offset - round (0.5 * [get_padcell_height $padcell]) ]
-    	  set pad_centre_y [expr $siteStart + ($PadSpacing * $padOrder) ] 
-    	} \
-    	"top" {
-    	  set pad_centre_x [expr $siteStart - ($PadSpacing * $padOrder) ] 
-    	  set pad_centre_y [expr $chip_height - $edge_bottom_offset - round (0.5 * [get_padcell_height $padcell])  ]
-    	} \
-    	"left" {
-    	  set pad_centre_x [expr $edge_left_offset + round (0.5 * [get_padcell_height $padcell])]
-    	  set pad_centre_y [expr $siteStart - ($PadSpacing * $padOrder) ]
-    	}
-      #debug "padOrder: $padOrder pad_centre_x: $pad_centre_x  pad_centre_y: $pad_centre_y"
-
-      set pad_centre_x_microns [ord::dbu_to_microns $pad_centre_x]
-      set pad_centre_y_microns [ord::dbu_to_microns $pad_centre_y]
-      set_padcell_centre $padcell $pad_centre_x_microns $pad_centre_y_microns
-      set_padcell_scaled_centre $padcell $pad_centre_x $pad_centre_y	    
-      set_padcell_origin $padcell [get_padcell_centre $padcell]     
-      set_padcell_scaled_origin $padcell       
-      #debug  " pad_cell has origin: [get_padcell_origin $padcell] ,  scaled_origin: [get_padcell_scaled_origin $padcell] , centre: [get_padcell_centre $padcell]] , scaled_centre [get_padcell_scaled_centre $padcell]]"
-    }        
-  } 
-   
-  proc place_padring {} {
-    variable block
-    variable tech
-    variable chip_width
-    variable chip_height
-    variable edge_bottom_offset
-    variable edge_right_offset
-    variable edge_top_offset
-    variable edge_left_offset
-=======
->>>>>>> 8ad11c4c
+
     variable pad_ring
  
     foreach side_name {bottom right top left} {
@@ -3848,13 +3632,9 @@
           set fill_start [expr $chip_height - $edge_top_offset - [corner_height corner_ul]]
           set fill_end   [expr $edge_bottom_offset + [corner_height corner_ll]]
 	}
-<<<<<<< HEAD
-
-
-=======
-
-
->>>>>>> 8ad11c4c
+
+
+
       #debug "side:$side_name has anchor_point_a  [$anchor_point_a getName] , anchor_point_b  [$anchor_point_b getName]"
       #debug "side:$side_name has the following anchor_points: [get_side_anchor_points $side_name]"
       #split_iopad_side $side_name
