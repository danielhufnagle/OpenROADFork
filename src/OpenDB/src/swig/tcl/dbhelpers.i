--- conflicted
+++ resolved
@@ -14,19 +14,15 @@
 #include "lefout.h"
 #include "defin.h"
 #include "defout.h"
-<<<<<<< HEAD
 #include "cdl.h"
+#include "utility/Logger.h"
 
 bool 
 dump_netlist(odb::dbBlock* block, const char* path, int includeFillers){
   return cdl::dumpNetLists(block, path, includeFillers); 
 }
-=======
-#include "utility/Logger.h"
->>>>>>> aa690a82
 
-
-int
+ int
 write_lef(odb::dbLib* lib, const char* path) {
   lefout writer;
   return writer.writeTechAndLib(lib, path);
@@ -73,7 +69,6 @@
 
 %}
 
-<<<<<<< HEAD
 odb::dbLib*
 read_lef(odb::dbDatabase* db, const char* path);
 
@@ -86,8 +81,7 @@
 int
 write_def(odb::dbBlock* block, const char* path,
 	      odb::defout::Version version = odb::defout::Version::DEF_5_8);
-=======
->>>>>>> aa690a82
+
 int
 write_lef(odb::dbLib* lib, const char* path);
 
