// BSD 3-Clause License

// Copyright (c) 2019, SCALE Lab, Brown University
// All rights reserved.

// Redistribution and use in source and binary forms, with or without
// modification, are permitted provided that the following conditions are met:

// * Redistributions of source code must retain the above copyright notice, this
//   list of conditions and the following disclaimer.

// * Redistributions in binary form must reproduce the above copyright notice,
//   this list of conditions and the following disclaimer in the documentation
//   and/or other materials provided with the distribution.

// * Neither the name of the copyright holder nor the names of its
//   contributors may be used to endorse or promote products derived from
//   this software without specific prior written permission.

// THIS SOFTWARE IS PROVIDED BY THE COPYRIGHT HOLDERS AND CONTRIBUTORS "AS IS"
// AND ANY EXPRESS OR IMPLIED WARRANTIES, INCLUDING, BUT NOT LIMITED TO, THE
// IMPLIED WARRANTIES OF MERCHANTABILITY AND FITNESS FOR A PARTICULAR PURPOSE
// ARE DISCLAIMED. IN NO EVENT SHALL THE COPYRIGHT HOLDER OR CONTRIBUTORS BE
// LIABLE FOR ANY DIRECT, INDIRECT, INCIDENTAL, SPECIAL, EXEMPLARY, OR
// CONSEQUENTIAL DAMAGES (INCLUDING, BUT NOT LIMITED TO, PROCUREMENT OF
// SUBSTITUTE GOODS OR SERVICES; LOSS OF USE, DATA, OR PROFITS; OR BUSINESS
// INTERRUPTION) HOWEVER CAUSED AND ON ANY THEORY OF LIABILITY, WHETHER IN
// CONTRACT, STRICT LIABILITY, OR TORT (INCLUDING NEGLIGENCE OR OTHERWISE)
// ARISING IN ANY WAY OUT OF THE USE OF THIS SOFTWARE, EVEN IF ADVISED OF THE
// POSSIBILITY OF SUCH DAMAGE.
#include "OpenPhySyn/DatabaseHandler.hpp"
#include <algorithm>
#include <cmath>
#include <set>
#include "OpenPhySyn/ClusteringUtils.hpp"
#include "OpenPhySyn/LibraryMapping.hpp"
#include "OpenPhySyn/PsnGlobal.hpp"
#include "OpenPhySyn/PsnLogger.hpp"
#include "OpenPhySyn/SteinerTree.hpp"
#include "OpenPhySyn/Types.hpp"
#include "db_sta/dbNetwork.hh"
#include "db_sta/dbSta.hh"
#include "opendb/geom.h"
#include "sta/ArcDelayCalc.hh"
#include "sta/Bfs.hh"
#include "sta/Corner.hh"
#include "sta/DcalcAnalysisPt.hh"
#include "sta/EquivCells.hh"
#include "sta/FuncExpr.hh"
#include "sta/Graph.hh"
#include "sta/GraphDelayCalc.hh"
#include "sta/Liberty.hh"
#include "sta/MinMax.hh"
#include "sta/Parasitics.hh"
#include "sta/PathEnd.hh"
#include "sta/PathExpanded.hh"
#include "sta/PatternMatch.hh"
#include "sta/PortDirection.hh"
#include "sta/Power.hh"
#include "sta/Sdc.hh"
#include "sta/Search.hh"
#include "sta/TableModel.hh"
#include "sta/TimingArc.hh"
#include "sta/TimingModel.hh"
#include "sta/TimingRole.hh"
#include "sta/Transition.hh"
<<<<<<< HEAD
#include "sta/Units.hh"
=======
#include "sta/Fuzzy.hh"
>>>>>>> 83dd177f

namespace psn
{
DatabaseHandler::DatabaseHandler(Psn* psn_inst, DatabaseSta* sta)
    : sta_(sta),
      db_(sta->db()),
      has_equiv_cells_(false),
      has_buffer_inverter_seq_(false),
      has_target_loads_(false),
      psn_(psn_inst),
      has_wire_rc_(false),
      maximum_area_valid_(false),
      has_library_cell_mappings_(false)
{
    // Use default corner for now
    corner_                      = sta_->findCorner("default");
    min_max_                     = sta::MinMax::max();
    dcalc_ap_                    = corner_->findDcalcAnalysisPt(min_max_);
    pvt_                         = dcalc_ap_->operatingConditions();
    parasitics_ap_               = corner_->findParasiticAnalysisPt(min_max_);
    legalizer_                   = nullptr;
    res_per_micron_callback_     = nullptr;
    cap_per_micron_callback_     = nullptr;
    dont_use_callback_           = nullptr;
    compute_parasitics_callback_ = nullptr;
    maximum_area_callback_       = nullptr;
    update_design_area_callback_ = nullptr;
    resetDelays();
}

std::vector<InstanceTerm*>
DatabaseHandler::pins(Net* net) const
{
    std::vector<InstanceTerm*> terms;
    auto                       pin_iter = network()->pinIterator(net);
    while (pin_iter->hasNext())
    {
        InstanceTerm* pin = pin_iter->next();
        terms.push_back(pin);
    }
    return terms;
}
std::vector<InstanceTerm*>
DatabaseHandler::pins(Instance* inst) const
{
    std::vector<InstanceTerm*> terms;
    auto                       pin_iter = network()->pinIterator(inst);
    while (pin_iter->hasNext())
    {
        InstanceTerm* pin = pin_iter->next();
        terms.push_back(pin);
    }
    return terms;
}
Net*
DatabaseHandler::net(InstanceTerm* term) const
{
    return network()->net(term);
}
Term*
DatabaseHandler::term(InstanceTerm* term) const
{
    return network()->term(term);
}
Net*
DatabaseHandler::net(Term* term) const
{
    return network()->net(term);
}
std::vector<InstanceTerm*>
DatabaseHandler::connectedPins(Net* net) const
{
    std::vector<InstanceTerm*> terms;
    auto                       pin_iter = network()->connectedPinIterator(net);
    while (pin_iter->hasNext())
    {
        InstanceTerm* pin = pin_iter->next();
        terms.push_back(pin);
    }
    std::sort(terms.begin(), terms.end(), sta::PinPathNameLess(network()));
    return terms;
}
Net*
DatabaseHandler::bufferNet(Net* b_net, LibraryCell* buffer,
                           std::string buffer_name, std::string net_name,
                           Point location)
{
    auto buf_inst      = createInstance(buffer_name.c_str(), buffer);
    auto buf_net       = createNet(net_name.c_str());
    auto buff_in_port  = bufferInputPin(buffer);
    auto buff_out_port = bufferOutputPin(buffer);
    connect(b_net, buf_inst, buff_in_port);
    connect(buf_net, buf_inst, buff_out_port);
    setLocation(buf_inst, location);
    if (b_net && hasWireRC())
    {
        calculateParasitics(b_net);
    }
    if (buf_net && hasWireRC())
    {
        calculateParasitics(buf_net);
    }
    auto db_net = network()->staToDb(b_net);
    if (db_net)
    {
        db_net->setBuffered(true);
    }
    return buf_net;
}
std::set<InstanceTerm*>
DatabaseHandler::clockPins() const
{
    std::set<InstanceTerm*> clock_pins;
    auto                    clk_iter = new sta::ClockIterator(sta_->sdc());
    while (clk_iter->hasNext())
    {
        auto clk  = clk_iter->next();
        auto pins = clk->pins();
        for (auto pin : pins)
        {
            clock_pins.insert(pin);
        }
    }
    delete clk_iter;
    return clock_pins;
}

std::vector<InstanceTerm*>
DatabaseHandler::inputPins(Instance* inst, bool include_top_level) const
{
    auto inst_pins = pins(inst);
    return filterPins(inst_pins, PinDirection::input(), include_top_level);
}

std::vector<InstanceTerm*>
DatabaseHandler::outputPins(Instance* inst, bool include_top_level) const
{
    auto inst_pins = pins(inst);
    return filterPins(inst_pins, PinDirection::output(), include_top_level);
}

std::vector<InstanceTerm*>
DatabaseHandler::fanoutPins(Net* pin_net, bool include_top_level) const
{
    auto inst_pins = pins(pin_net);

    auto filtered_inst_pins =
        filterPins(inst_pins, PinDirection::input(), include_top_level);

    if (include_top_level)
    {
        std::vector<InstanceTerm*> filtered_top_pins;
        auto itr = network()->connectedPinIterator(pin_net);
        while (itr->hasNext())
        {
            InstanceTerm* term = itr->next();
            if (network()->isTopLevelPort(term) &&
                network()->direction(term)->isOutput())
            {
                filtered_top_pins.push_back(term);
            }
        }
        delete itr;
        filtered_inst_pins.insert(filtered_inst_pins.end(),
                                  filtered_top_pins.begin(),
                                  filtered_top_pins.end());
    }
    return filtered_inst_pins;
}

bool
DatabaseHandler::isTieHi(Instance* inst) const
{
    return isTieHi(libraryCell(inst));
}
bool
DatabaseHandler::isTieHi(LibraryCell* cell) const
{
    if (isSingleOutputCombinational(cell))
    {
        auto           output_pins = libraryOutputPins(cell);
        auto           output_pin  = output_pins[0];
        sta::FuncExpr* output_func = output_pin->function();
        if (output_func && output_func->op() == sta::FuncExpr::op_one)
        {
            return true;
        }
    }
    return false;
}
bool
DatabaseHandler::isTieLo(Instance* inst) const
{
    return isTieHiLo(libraryCell(inst));
}
bool
DatabaseHandler::isTieLo(LibraryCell* cell) const
{
    if (isSingleOutputCombinational(cell))
    {
        auto           output_pins = libraryOutputPins(cell);
        auto           output_pin  = output_pins[0];
        sta::FuncExpr* output_func = output_pin->function();
        if (output_func && output_func->op() == sta::FuncExpr::op_zero)
        {
            return true;
        }
    }
    return false;
}
bool
DatabaseHandler::isTieHiLo(Instance* inst) const
{
    return isTieHiLo(libraryCell(inst));
}
bool
DatabaseHandler::isTieHiLo(LibraryCell* cell) const
{
    return isTieHi(cell) || isTieLo(cell);
}
bool
DatabaseHandler::isTieCell(Instance* inst) const
{
    return isTieCell(libraryCell(inst));
}
bool
DatabaseHandler::isTieCell(LibraryCell* cell) const
{
    return isTieCell(cell);
}

std::vector<LibraryCell*>
DatabaseHandler::tiehiCells() const
{
    std::vector<LibraryCell*> cells;
    auto                      all_libs = allLibs();
    for (auto& lib : all_libs)
    {
        sta::LibertyCellIterator cell_iter(lib);
        while (cell_iter.hasNext())
        {
            auto cell        = cell_iter.next();
            auto output_pins = libraryOutputPins(cell);

            if (isSingleOutputCombinational(cell))
            {
                auto           output_pin  = output_pins[0];
                sta::FuncExpr* output_func = output_pin->function();
                if (output_func && output_func->op() == sta::FuncExpr::op_one)
                {
                    cells.push_back(cell);
                }
            }
        }
    }
    return cells;
}
std::vector<LibraryCell*>
DatabaseHandler::inverterCells() const
{
    std::vector<LibraryCell*> cells;
    auto                      all_libs = allLibs();
    for (auto& lib : all_libs)
    {
        sta::LibertyCellIterator cell_iter(lib);
        while (cell_iter.hasNext())
        {
            auto cell        = cell_iter.next();
            auto output_pins = libraryOutputPins(cell);
            auto input_pins  = libraryInputPins(cell);

            if (!dontUse(cell) && isSingleOutputCombinational(cell) &&
                input_pins.size() == 1)
            {
                auto           output_pin  = output_pins[0];
                sta::FuncExpr* output_func = output_pin->function();
                if (output_func && output_func->op() == sta::FuncExpr::op_not)
                {
                    cells.push_back(cell);
                }
            }
        }
    }
    return cells;
}
LibraryCell*
DatabaseHandler::smallestInverterCell() const
{
    auto inverter_cells = inverterCells();
    if (inverter_cells.size())
    {
        auto smallest = *(inverter_cells.begin());
        for (auto& lib : inverter_cells)
        {
            if (area(lib) < area(smallest))
            {
                smallest = lib;
            }
        }
        return smallest;
    }
    return nullptr;
}
std::vector<LibraryCell*>
DatabaseHandler::bufferCells() const
{
    std::vector<LibraryCell*> cells;
    auto                      all_libs = allLibs();
    for (auto& lib : all_libs)
    {
        auto buff_libs = lib->buffers();
        for (auto& cell : *buff_libs)
        {
            if (!dontUse(cell))
            {
                cells.push_back(cell);
            }
        }
    }
    return cells;
}

void
DatabaseHandler::populatePrimitiveCellCache()
{

    std::unordered_map<int, std::string> and_truth;
    std::unordered_map<int, std::string> nand_truth;
    std::unordered_map<int, std::string> or_truth;
    std::unordered_map<int, std::string> nor_truth;
    std::unordered_map<int, std::string> xor_truth;
    std::unordered_map<int, std::string> xnor_truth;

    for (int i = 2; i <= 16; i++)
    {
        std::string and_fn;
        std::string nand_fn;
        std::string or_fn;
        std::string nor_fn;
        std::string xor_fn;
        std::string xnor_fn;
        for (int j = 0; j < std::pow(2, i); j++)
        {
            std::bitset<64> inp(j);
            bool            and_result = inp.test(0);
            bool            or_result  = inp.test(0);
            bool            xor_result = inp.test(0);
            for (int m = 1; m < i; m++)
            {
                and_result &= inp.test(m);
                or_result |= inp.test(m);
                xor_result ^= inp.test(m);
            }
            bool nor_result  = !or_result;
            bool nand_result = !and_result;
            bool xnor_result = !xor_result;
            and_fn           = std::to_string((int)and_result) + and_fn;
            or_fn            = std::to_string((int)or_result) + or_fn;
            nand_fn          = std::to_string((int)nand_result) + nand_fn;
            nor_fn           = std::to_string((int)nor_result) + nor_fn;
            xor_fn           = std::to_string((int)xor_result) + xor_fn;
            xnor_fn          = std::to_string((int)xnor_result) + xnor_fn;
        }
        for (int j = and_fn.size(); j < 64; j++)
        {
            and_fn  = "0" + and_fn;
            or_fn   = "0" + or_fn;
            nand_fn = "0" + nand_fn;
            nor_fn  = "0" + nor_fn;
            xor_fn  = "0" + xor_fn;
            xnor_fn = "0" + xnor_fn;
        }
        and_truth[i]  = and_fn;
        nand_truth[i] = nand_fn;
        or_truth[i]   = or_fn;
        nor_truth[i]  = nor_fn;
        xor_truth[i]  = xor_fn;
        xnor_truth[i] = xnor_fn;
    }

    for (auto& lib : allLibs())
    {
        sta::LibertyCellIterator cell_iter(lib);
        while (cell_iter.hasNext())
        {
            auto lib_cell = cell_iter.next();
            if (nand_cells_.count(lib_cell->libertyCell()) ||
                and_cells_.count(lib_cell->libertyCell()) ||
                nor_cells_.count(lib_cell->libertyCell()) ||
                or_cells_.count(lib_cell->libertyCell()) ||
                xor_cells_.count(lib_cell->libertyCell()))
            {
                continue;
            }

            auto input_pins = libraryInputPins(lib_cell);
            if (isSingleOutputCombinational(lib_cell) && input_pins.size() < 32)
            {
                auto           output_pins = libraryOutputPins(lib_cell);
                auto           input_pins  = libraryInputPins(lib_cell);
                auto           output_pin  = output_pins[0];
                sta::FuncExpr* output_func = output_pin->function();
                if (output_func)
                {
                    auto table = std::bitset<64>(computeTruthTable(lib_cell));
                    if (input_pins.size() >= 2 && input_pins.size() <= 16)
                    {
                        if (nand_truth[input_pins.size()] == table.to_string())
                        {
                            nand_cells_.insert(lib_cell);
                            auto equiv_cells = equivalentCells(lib_cell);
                            for (auto& eq : equiv_cells)
                            {
                                nand_cells_.insert(eq);
                            }
                        }
                        else if (and_truth[input_pins.size()] ==
                                 table.to_string())
                        {
                            and_cells_.insert(lib_cell);
                            auto equiv_cells = equivalentCells(lib_cell);
                            for (auto& eq : equiv_cells)
                            {
                                and_cells_.insert(eq);
                            }
                        }
                        else if (or_truth[input_pins.size()] ==
                                 table.to_string())
                        {
                            or_cells_.insert(lib_cell);
                            auto equiv_cells = equivalentCells(lib_cell);
                            for (auto& eq : equiv_cells)
                            {
                                or_cells_.insert(eq);
                            }
                        }
                        else if (nor_truth[input_pins.size()] ==
                                 table.to_string())
                        {
                            nor_cells_.insert(lib_cell);
                            auto equiv_cells = equivalentCells(lib_cell);
                            for (auto& eq : equiv_cells)
                            {
                                nor_cells_.insert(eq);
                            }
                        }
                        else if (xor_truth[input_pins.size()] ==
                                 table.to_string())
                        {
                            xor_cells_.insert(lib_cell);
                            auto equiv_cells = equivalentCells(lib_cell);
                            for (auto& eq : equiv_cells)
                            {
                                xor_cells_.insert(eq);
                            }
                        }
                        else if (xnor_truth[input_pins.size()] ==
                                 table.to_string())
                        {
                            xnor_cells_.insert(lib_cell);
                            auto equiv_cells = equivalentCells(lib_cell);
                            for (auto& eq : equiv_cells)
                            {
                                xnor_cells_.insert(eq);
                            }
                        }
                    }
                }
            }
        }
    }
}

std::vector<LibraryCell*>
DatabaseHandler::nandCells(int in_size)
{
    if (!nand_cells_.size())
    {
        populatePrimitiveCellCache();
    }
    if (!in_size)
    {
        return std::vector<LibraryCell*>(nand_cells_.begin(),
                                         nand_cells_.end());
    }
    else
    {
        std::vector<LibraryCell*> cells;
        for (auto& cell : nand_cells_)
        {
            if (libraryInputPins(cell).size() == in_size)
            {
                cells.push_back(cell);
            }
        }
        return cells;
    }
}
std::vector<LibraryCell*>
DatabaseHandler::andCells(int in_size)
{
    if (!and_cells_.size())
    {
        populatePrimitiveCellCache();
    }
    if (!in_size)
    {
        return std::vector<LibraryCell*>(and_cells_.begin(), and_cells_.end());
    }
    else
    {
        std::vector<LibraryCell*> cells;
        for (auto& cell : and_cells_)
        {
            if (libraryInputPins(cell).size() == in_size)
            {
                cells.push_back(cell);
            }
        }
        return cells;
    }
}
std::vector<LibraryCell*>
DatabaseHandler::orCells(int in_size)
{
    if (!or_cells_.size())
    {
        populatePrimitiveCellCache();
    }
    if (!in_size)
    {
        return std::vector<LibraryCell*>(or_cells_.begin(), or_cells_.end());
    }
    else
    {
        std::vector<LibraryCell*> cells;
        for (auto& cell : or_cells_)
        {
            if (libraryInputPins(cell).size() == in_size)
            {
                cells.push_back(cell);
            }
        }
        return cells;
    }
}
std::vector<LibraryCell*>
DatabaseHandler::norCells(int in_size)
{
    if (!nor_cells_.size())
    {
        populatePrimitiveCellCache();
    }
    if (!in_size)
    {
        return std::vector<LibraryCell*>(nor_cells_.begin(), nor_cells_.end());
    }
    else
    {
        std::vector<LibraryCell*> cells;
        for (auto& cell : nor_cells_)
        {
            if (libraryInputPins(cell).size() == in_size)
            {
                cells.push_back(cell);
            }
        }
        return cells;
    }
}
std::vector<LibraryCell*>
DatabaseHandler::xorCells(int in_size)
{
    if (!xor_cells_.size())
    {
        populatePrimitiveCellCache();
    }
    if (!in_size)
    {
        return std::vector<LibraryCell*>(xor_cells_.begin(), xor_cells_.end());
    }
    else
    {
        std::vector<LibraryCell*> cells;
        for (auto& cell : xor_cells_)
        {
            if (libraryInputPins(cell).size() == in_size)
            {
                cells.push_back(cell);
            }
        }
        return cells;
    }
}
std::vector<LibraryCell*>
DatabaseHandler::xnorCells(int in_size)
{
    if (!xnor_cells_.size())
    {
        populatePrimitiveCellCache();
    }
    if (!in_size)
    {
        return std::vector<LibraryCell*>(xnor_cells_.begin(),
                                         xnor_cells_.end());
    }
    else
    {
        std::vector<LibraryCell*> cells;
        for (auto& cell : xnor_cells_)
        {
            if (libraryInputPins(cell).size() == in_size)
            {
                cells.push_back(cell);
            }
        }
        return cells;
    }
}
int
DatabaseHandler::isAND(LibraryCell* cell)
{
    if (!and_cells_.size())
    {
        populatePrimitiveCellCache();
    }
    if (and_cells_.count(cell))
    {
        return libraryInputPins(cell).size();
    }
    return 0;
}
int
DatabaseHandler::isNAND(LibraryCell* cell)
{
    if (!nand_cells_.size())
    {
        populatePrimitiveCellCache();
    }
    if (nand_cells_.count(cell))
    {
        return libraryInputPins(cell).size();
    }
    return 0;
}
int
DatabaseHandler::isOR(LibraryCell* cell)
{
    if (!or_cells_.size())
    {
        populatePrimitiveCellCache();
    }
    if (or_cells_.count(cell))
    {
        return libraryInputPins(cell).size();
    }
    return 0;
}
int
DatabaseHandler::isNOR(LibraryCell* cell)
{
    if (!nor_cells_.size())
    {
        populatePrimitiveCellCache();
    }
    if (nor_cells_.count(cell))
    {
        return libraryInputPins(cell).size();
    }
    return 0;
}
int
DatabaseHandler::isXOR(LibraryCell* cell)
{
    if (!xor_cells_.size())
    {
        populatePrimitiveCellCache();
    }
    if (xor_cells_.count(cell))
    {
        return libraryInputPins(cell).size();
    }
    return 0;
}
int
DatabaseHandler::isXNOR(LibraryCell* cell)
{
    if (!xnor_cells_.size())
    {
        populatePrimitiveCellCache();
    }
    if (xnor_cells_.count(cell))
    {
        return libraryInputPins(cell).size();
    }
    return 0;
}
bool
DatabaseHandler::isXORXNOR(LibraryCell* cell)
{
    return isXOR(cell) || isXNOR(cell);
}
bool
DatabaseHandler::isANDOR(LibraryCell* cell)
{
    return isAND(cell) || isOR(cell);
}
bool
DatabaseHandler::isNANDNOR(LibraryCell* cell)
{
    return isNAND(cell) || isNOR(cell);
}
bool
DatabaseHandler::isAnyANDOR(LibraryCell* cell)
{
    return isANDOR(cell) || isNANDNOR(cell);
}

LibraryCell*
DatabaseHandler::closestDriver(LibraryCell*              cell,
                               std::vector<LibraryCell*> candidates,
                               float                     scale)
{
    if (!candidates.size() || !isSingleOutputCombinational(cell))
    {
        return nullptr;
    }
    auto         output_pin    = libraryOutputPins(cell)[0];
    auto         current_limit = scale * maxLoad(output_pin);
    LibraryCell* closest       = nullptr;
    auto         diff          = sta::INF;
    for (auto& cand : candidates)
    {
        auto limit = maxLoad(libraryOutputPins(cand)[0]);
        if (limit == current_limit)
        {
            return cand;
        }

        auto new_diff = std::fabs(limit - current_limit);
        if (new_diff < diff)
        {
            diff    = new_diff;
            closest = cand;
        }
    }
    return closest;
}
LibraryCell*
DatabaseHandler::halfDrivingPowerCell(Instance* inst)
{
    return halfDrivingPowerCell(libraryCell(inst));
}
LibraryCell*
DatabaseHandler::halfDrivingPowerCell(LibraryCell* cell)
{
    return closestDriver(cell, equivalentCells(cell), 0.5);
}
std::vector<LibraryCell*>
DatabaseHandler::inverseCells(LibraryCell* cell)
{
    if (isAND(cell))
    {
        return nandCells(libraryInputPins(cell).size());
    }
    else if (isOR(cell))
    {
        return norCells(libraryInputPins(cell).size());
    }
    else if (isNOR(cell))
    {
        return orCells(libraryInputPins(cell).size());
    }
    else if (isNAND(cell))
    {
        return andCells(libraryInputPins(cell).size());
    }
    else if (isBuffer(cell))
    {
        return inverterCells();
    }
    else if (isInverter(cell))
    {
        return bufferCells();
    }
    return std::vector<LibraryCell*>();
}
std::vector<LibraryCell*>
DatabaseHandler::cellSuperset(LibraryCell* cell, int in_size)
{
    if (isAND(cell))
    {
        return andCells(in_size);
    }
    else if (isOR(cell))
    {
        return orCells(in_size);
    }
    else if (isNOR(cell))
    {
        return norCells(in_size);
    }
    else if (isNAND(cell))
    {
        return nandCells(in_size);
    }
    else if (isBuffer(cell))
    {
        return bufferCells();
    }
    else if (isInverter(cell))
    {
        return inverterCells();
    }
    return std::vector<LibraryCell*>();
}
std::vector<LibraryCell*>
DatabaseHandler::invertedEquivalent(LibraryCell* cell)
{
    if (isAND(cell))
    {
        return norCells(libraryInputPins(cell).size());
    }
    else if (isOR(cell))
    {
        return nandCells(libraryInputPins(cell).size());
    }
    else if (isNOR(cell))
    {
        return andCells(libraryInputPins(cell).size());
    }
    else if (isNAND(cell))
    {
        return norCells(libraryInputPins(cell).size());
    }
    return std::vector<LibraryCell*>();
}

LibraryCell*
DatabaseHandler::minimumDrivingInverter(LibraryCell* cell, float extra_cap)
{
    auto invs = inverterCells();
    std::sort(invs.begin(), invs.end(),
              [&](LibraryCell* b1, LibraryCell* b2) -> bool {
                  return area(b1) < area(b2);
              });
    LibraryCell* smallest = nullptr;
    for (auto& inv : invs)
    {
        bool can_drive = true;
        auto out_pin   = bufferOutputPin(inv);
        auto limit     = maxLoad(out_pin);
        if (out_pin)
        {
            for (auto& in_pin : libraryInputPins(cell))
            {
                if (portCapacitance(in_pin) + extra_cap > limit)
                {
                    can_drive = false;
                    break;
                }
            }
            if (can_drive)
            {
                smallest = inv;
                break;
            }
        }
    }
    return smallest;
}
// cluster_threshold:
// 1   : Single buffer cell
// 3/4 : Small set
// 1/4 : Medium set
// 1/12: Large set
// 0   : All buffer cells
std::pair<std::vector<LibraryCell*>, std::vector<LibraryCell*>>
DatabaseHandler::bufferClusters(float cluster_threshold, bool find_superior,
                                bool include_inverting)
{
    std::vector<LibraryCell*>        buffer_cells, inverter_cells;
    std::unordered_set<LibraryCell*> superior_buffer_cells,
        superior_inverter_cells;
    for (auto& buf : bufferCells())
    {
        if (!dontUse(buf))
        {
            buffer_cells.push_back(buf);
        }
    }
    if (include_inverting)
    {
        for (auto& inv : inverterCells())
        {
            if (!dontUse(inv))
            {
                inverter_cells.push_back(inv);
            }
        }
    }
    std::sort(buffer_cells.begin(), buffer_cells.end(),
              [=](LibraryCell* b1, LibraryCell* b2) -> bool {
                  return bufferInputCapacitance(b1) <
                         bufferInputCapacitance(b2);
              });
    std::sort(inverter_cells.begin(), inverter_cells.end(),
              [=](LibraryCell* b1, LibraryCell* b2) -> bool {
                  return bufferInputCapacitance(b1) <
                         bufferInputCapacitance(b2);
              });

    // Get the smallest capacitance/resistance.
    float min_buff_cap = bufferInputCapacitance(buffer_cells[0]);
    float min_buff_resistance =
        bufferOutputPin(buffer_cells[buffer_cells.size() - 1])
            ->driveResistance();
    float min_buff_slew      = 20E-12;
    float min_inv_cap        = 0.0;
    float min_inv_resistance = 0.0;
    float min_inv_slew       = 20E-12;
    if (inverter_cells.size())
    {
        min_inv_cap = bufferInputCapacitance(inverter_cells[0]);
        float min_inv_resistance =
            bufferOutputPin(inverter_cells[inverter_cells.size() - 1])
                ->driveResistance();
    }

    // Find superior buffers/inverters.
    if (!find_superior)
    {
        superior_buffer_cells.insert(buffer_cells.begin(), buffer_cells.end());
        superior_inverter_cells.insert(inverter_cells.begin(),
                                       inverter_cells.end());
    }
    else
    {
        for (int i = 1; i <= 100; i++)
        {
            float buf_cap = min_buff_cap * i;
            float inv_cap = min_inv_cap * i;
            for (int j = 1; j <= 25; j++)
            {
                float buf_res = min_buff_resistance * j;
                float inv_res = min_inv_resistance * j;
                for (int m = 1; m <= 1; m++)
                {
                    float        buf_slew   = m * min_buff_slew;
                    float        inv_slew   = m * min_inv_slew;
                    LibraryCell *chosen_buf = nullptr, *chosen_inv = nullptr;
                    float        min_delay = sta::INF;
                    for (auto& buf : buffer_cells)
                    {
                        float delay =
                            buf_res * bufferInputCapacitance(buf) +
                            gateDelay(bufferOutputPin(buf), buf_cap, &buf_slew);
                        if (delay < min_delay &&
                            buf_cap <= maxLoad(bufferOutputPin(buf)))
                        {
                            min_delay  = delay;
                            chosen_buf = buf;
                        }
                    }
                    min_delay = sta::INF;
                    for (auto& inv : inverter_cells)
                    {
                        float delay =
                            inv_res * bufferInputCapacitance(inv) +
                            gateDelay(bufferOutputPin(inv), inv_cap, &buf_slew);
                        if (delay < min_delay &&
                            buf_cap <= maxLoad(bufferOutputPin(inv)))
                        {
                            min_delay  = delay;
                            chosen_inv = inv;
                        }
                    }
                    if (chosen_buf)
                    {
                        superior_buffer_cells.insert(chosen_buf);
                    }
                    if (chosen_inv)
                    {
                        superior_inverter_cells.insert(chosen_inv);
                    }
                }
            }
        }
    }
    std::unordered_map<LibraryCell*, float> input_capacitances;
    std::unordered_map<LibraryCell*, float> drive_capacitances;
    std::unordered_map<LibraryCell*, float> intrinsic_delays;
    std::unordered_map<LibraryCell*, float> driver_conductance;
    float max_buff_input_capacitances = -sta::INF;
    float max_buff_drive_capacitance  = -sta::INF;
    float max_buff_intrinsic_delays   = -sta::INF;
    float max_buff_driver_conductance = -sta::INF;
    float max_inv_input_capacitances  = -sta::INF;
    float max_inv_drive_capacitance   = -sta::INF;
    float max_inv_intrinsic_delays    = -sta::INF;
    float max_inv_driver_conductance  = -sta::INF;
    for (auto& buf : superior_buffer_cells)
    {
        auto output_pin         = bufferOutputPin(buf);
        input_capacitances[buf] = bufferInputCapacitance(buf);
        drive_capacitances[buf] = maxLoad(buf);
        intrinsic_delays[buf]   = gateDelay(output_pin, min_buff_cap) -
                                output_pin->driveResistance() * min_buff_cap;
        driver_conductance[buf] = 1.0 / output_pin->driveResistance();
        max_buff_input_capacitances =
            std::max(max_buff_input_capacitances, input_capacitances[buf]);
        max_buff_drive_capacitance =
            std::max(max_buff_drive_capacitance, drive_capacitances[buf]);
        max_buff_intrinsic_delays =
            std::max(max_buff_intrinsic_delays, intrinsic_delays[buf]);
        max_buff_driver_conductance =
            std::max(max_buff_driver_conductance, driver_conductance[buf]);
    }
    for (auto& inv : superior_inverter_cells)
    {
        auto output_pin         = bufferOutputPin(inv);
        input_capacitances[inv] = bufferInputCapacitance(inv);
        drive_capacitances[inv] = maxLoad(inv);
        intrinsic_delays[inv]   = gateDelay(output_pin, min_buff_cap) -
                                output_pin->driveResistance() * min_buff_cap;
        driver_conductance[inv] = 1.0 / output_pin->driveResistance();
        max_inv_input_capacitances =
            std::max(max_inv_input_capacitances, input_capacitances[inv]);
        max_inv_drive_capacitance =
            std::max(max_inv_drive_capacitance, drive_capacitances[inv]);
        max_inv_intrinsic_delays =
            std::max(max_inv_intrinsic_delays, intrinsic_delays[inv]);
        max_inv_driver_conductance =
            std::max(max_inv_driver_conductance, driver_conductance[inv]);
    }

    auto buff_distances = [&](LibraryCell* first,
                              LibraryCell* second) -> float {
        return std::sqrt(
            std::pow((input_capacitances[first] - input_capacitances[second]) /
                         max_buff_input_capacitances,
                     2) +
            std::pow((drive_capacitances[first] - drive_capacitances[second]) /
                         max_buff_drive_capacitance,
                     2) +
            std::pow((intrinsic_delays[first] - intrinsic_delays[second]) /
                         max_buff_intrinsic_delays,
                     2) +
            std::pow((driver_conductance[first] - driver_conductance[second]) /
                         max_buff_driver_conductance,
                     2)

        );
    };
    auto inv_distances = [&](LibraryCell* first, LibraryCell* second) -> float {
        return std::sqrt(
            std::pow((input_capacitances[first] - input_capacitances[second]) /
                         max_inv_input_capacitances,
                     2) +
            std::pow((drive_capacitances[first] - drive_capacitances[second]) /
                         max_inv_drive_capacitance,
                     2) +
            std::pow((intrinsic_delays[first] - intrinsic_delays[second]) /
                         max_inv_intrinsic_delays,
                     2) +
            std::pow((driver_conductance[first] - driver_conductance[second]) /
                         max_inv_driver_conductance,
                     2)

        );
    };

    auto buff_vector = std::vector<LibraryCell*>(superior_buffer_cells.begin(),
                                                 superior_buffer_cells.end());
    auto inv_vector = std::vector<LibraryCell*>(superior_inverter_cells.begin(),
                                                superior_inverter_cells.end());

    auto buffer_cluster = KCenterClustering::cluster<LibraryCell*>(
        buff_vector, buff_distances, cluster_threshold, 0);
    auto inverter_cluster = KCenterClustering::cluster<LibraryCell*>(
        inv_vector, inv_distances, cluster_threshold, 0);
    return std::pair<std::vector<LibraryCell*>, std::vector<LibraryCell*>>(
        buffer_cluster, inverter_cluster);
}
std::unordered_set<InstanceTerm*>
DatabaseHandler::commutativePins(InstanceTerm* term)
{
    std::unordered_set<LibraryTerm*> comm_lib_pins;
    LibraryTerm*                     lib_pin = libraryPin(term);
    if (!commutative_pins_cache_.count(lib_pin))
    {
        comm_lib_pins.insert(lib_pin);
        for (auto inp : libraryInputPins(lib_pin->libertyCell()))
        {
            if (inp != lib_pin && isCommutative(lib_pin, inp))
            {
                comm_lib_pins.insert(inp);
            }
        }
        commutative_pins_cache_[lib_pin] = comm_lib_pins;
    }
    comm_lib_pins = commutative_pins_cache_[lib_pin];
    std::unordered_set<InstanceTerm*> comm;

    for (auto& pn : inputPins(instance(term)))
    {
        if (pn != term && comm_lib_pins.count(libraryPin(pn)))
        {
            comm.insert(pn);
        }
    }

    return comm;
}
std::vector<LibraryCell*>
DatabaseHandler::equivalentCells(LibraryCell* cell)
{
    if (!libraryInputPins(cell).size())
    {
        return std::vector<LibraryCell*>({cell});
    }
    if (!has_equiv_cells_)
    {
        makeEquivalentCells();
    }
    auto equiv_cells = sta_->equivCells(cell);
    if (!equiv_cells)
    {
        return std::vector<LibraryCell*>({cell});
    }
    std::vector<LibraryCell*> filtered_cells;
    for (auto& c : *equiv_cells)
    {
        if (!dontUse(cell) || c == cell)
        {
            filtered_cells.push_back(c);
        }
    }
    return filtered_cells;
}

LibraryCell*
DatabaseHandler::smallestBufferCell() const
{
    auto buff_cells = bufferCells();
    if (buff_cells.size())
    {
        auto smallest = *(buff_cells.begin());
        for (auto& lib : buff_cells)
        {
            if (area(lib) < area(smallest))
            {
                smallest = lib;
            }
        }
        return smallest;
    }
    return nullptr;
}

std::vector<LibraryCell*>
DatabaseHandler::tieloCells() const
{
    std::vector<LibraryCell*> cells;
    auto                      all_libs = allLibs();
    for (auto& lib : all_libs)
    {
        sta::LibertyCellIterator cell_iter(lib);
        while (cell_iter.hasNext())
        {
            auto cell        = cell_iter.next();
            auto output_pins = libraryOutputPins(cell);

            if (isSingleOutputCombinational(cell))
            {
                auto           output_pin  = output_pins[0];
                sta::FuncExpr* output_func = output_pin->function();
                if (output_func && output_func->op() == sta::FuncExpr::op_zero)
                {
                    cells.push_back(cell);
                }
            }
        }
    }
    return cells;
}

std::vector<std::vector<PathPoint>>
DatabaseHandler::bestPath(int path_count) const
{
    return getPaths(false, path_count);
}
std::vector<PathPoint>
DatabaseHandler::criticalPath(int path_count) const
{
    auto paths = getPaths(true, path_count);
    if (paths.size())
    {
        return paths[0];
    }
    return std::vector<PathPoint>();
}
std::vector<std::vector<PathPoint>>
DatabaseHandler::criticalPaths(int path_count) const
{
    auto paths = getPaths(true, path_count);
    if (path_count < paths.size())
    {
        paths.resize(path_count + 1);
    }
    return paths;
}
std::vector<PathPoint>
DatabaseHandler::worstSlackPath(InstanceTerm* term, bool trim) const
{
    sta::PathRef path;
    // sta_->search()->endpointsInvalid();
    sta_->vertexWorstSlackPath(vertex(term), sta::MinMax::max(), path);
    auto expanded = expandPath(&path);
    if (trim && !path.isNull())
    {
        for (int i = expanded.size() - 1; i >= 0; i--)
        {
            if (expanded[i].pin() == term)
            {
                expanded.resize(i + 1);
                break;
            }
        }
    }
    return expanded;
}
std::vector<PathPoint>
DatabaseHandler::worstArrivalPath(InstanceTerm* term) const
{
    sta::PathRef path;
    sta_->vertexWorstArrivalPath(vertex(term), sta::MinMax::max(), path);
    return expandPath(&path);
}

std::vector<PathPoint>
DatabaseHandler::bestSlackPath(InstanceTerm* term) const
{
    sta::PathRef path;
    sta_->vertexWorstSlackPath(vertex(term), sta::MinMax::min(), path);
    return expandPath(&path);
}
std::vector<PathPoint>
DatabaseHandler::bestArrivalPath(InstanceTerm* term) const
{
    sta::PathRef path;
    sta_->vertexWorstArrivalPath(vertex(term), sta::MinMax::min(), path);
    return expandPath(&path);
}
float
DatabaseHandler::pinSlack(InstanceTerm* term, bool is_rise, bool worst) const
{
    return sta_->pinSlack(
        term, is_rise ? sta::RiseFall::rise() : sta::RiseFall::fall(),
        worst ? sta::MinMax::min() : sta::MinMax::max());
}
float
DatabaseHandler::pinSlack(InstanceTerm* term, bool worst) const
{
    return sta_->pinSlack(term,
                          worst ? sta::MinMax::min() : sta::MinMax::max());
}
float
DatabaseHandler::slack(InstanceTerm* term)
{
    return gateDelay(term, loadCapacitance(term)) - required(term);
}
float
DatabaseHandler::slew(InstanceTerm* term) const
{
    return std::max(slew(term, true), slew(term, false));
}
float
DatabaseHandler::slew(InstanceTerm* term, bool is_rise) const
{
    if (network()->direction(term)->isInput())
    {
        return sta_->vertexSlew(vertex(term),
                                is_rise ? sta::RiseFall::rise()
                                        : sta::RiseFall::fall(),
                                sta::MinMax::max());
    }

    auto pin_net = net(term);

    auto net_pins = pins(pin_net);

    for (auto connected_pin : net_pins)
    {
        if (connected_pin != term)
        {
            return sta_->vertexSlew(vertex(connected_pin),
                                    is_rise ? sta::RiseFall::rise()
                                            : sta::RiseFall::fall(),
                                    sta::MinMax::max());
        }
    }
    return sta_->vertexSlew(
        vertex(term), is_rise ? sta::RiseFall::rise() : sta::RiseFall::fall(),
        sta::MinMax::max());
}
float
DatabaseHandler::arrival(InstanceTerm* term, int ap_index, bool is_rise) const
{

    return sta_->vertexArrival(
        vertex(term), is_rise ? sta::RiseFall::rise() : sta::RiseFall::fall(),
        sta_->corners()->findPathAnalysisPt(ap_index));
}
float
DatabaseHandler::required(InstanceTerm* term) const
{
    auto vert = network()->graph()->pinLoadVertex(term);
    auto req  = sta_->vertexRequired(vert, min_max_);
<<<<<<< HEAD
    if (sta::fuzzyInf(req))
    {
        return 0;
    }
    return req;
}
float
DatabaseHandler::required(InstanceTerm* term, bool is_rise,
                          PathAnalysisPoint* path_ap) const
{
    auto vert = network()->graph()->pinLoadVertex(term);
    auto req  = sta_->vertexRequired(
        vert, is_rise ? sta::RiseFall::rise() : sta::RiseFall::fall(), path_ap);
    if (sta::fuzzyInf(req))
=======
    //  worst ? sta::MinMax::min() : sta::MinMax::max());
    if (sta::delayInf(req))
>>>>>>> 83dd177f
    {
        return 0;
    }
    return req;
}
std::vector<std::vector<PathPoint>>
DatabaseHandler::getPaths(bool get_max, int path_count) const
{
    sta_->ensureGraph();
    sta_->searchPreamble();

    sta::PathEndSeq* path_ends =
        sta_->search()->findPathEnds( // from, thrus, to, unconstrained
            nullptr, nullptr, nullptr, false,
            // corner, min_max,
            corner_, get_max ? sta::MinMaxAll::max() : sta::MinMaxAll::min(),
            // group_count, endpoint_count, unique_pins
            path_count, path_count, true, -sta::INF,
            sta::INF, // slack_min, slack_max,
            true,     // sort_by_slack
            nullptr,  // group_names
            // setup, hold, recovery, removal,
            true, true, true, true,
            // clk_gating_setup, clk_gating_hold
            true, true);

    std::vector<std::vector<PathPoint>> result;

    bool first_path = true;
    for (auto& path_end : *path_ends)
    {
        result.push_back(expandPath(path_end, !first_path));
        first_path = false;
    }
    delete path_ends;
    return result;
}
InstanceTerm*
DatabaseHandler::worstSlackPin() const
{
    float   ws;
    Vertex* vert;
    sta_->findRequireds();

    sta_->worstSlack(min_max_, ws, vert);
    return vert->pin();
}

float
DatabaseHandler::worstSlack(InstanceTerm* term) const
{
    float ws;
    // sta_->findRequireds();
    auto vert = vertex(term);
    sta_->vertexRequired(vert, sta::MinMax::min());
    sta::PathRef ref;

    sta_->vertexWorstSlackPath(vert, sta::MinMax::max(), ref);
    if (!ref.tag(sta_))
    {
        return sta::INF;
    }
    return ref.slack(sta_);
}
float
DatabaseHandler::worstSlack() const
{
    float   ws;
    Vertex* vert;
    sta_->findRequireds();

    sta_->worstSlack(min_max_, ws, vert);
    return ws;
}
std::vector<std::vector<PathPoint>>
DatabaseHandler::getNegativeSlackPaths() const
{
    std::vector<std::vector<PathPoint>> result;
    sta_->ensureLevelized();
    sta_->search()->findAllArrivals();
    sta_->findRequireds();

    for (auto& vert : *sta_->search()->endpoints())
    {
        sta::PathRef ref;
        sta_->vertexWorstSlackPath(vert, sta::MinMax::max(), ref);
        if (ref.tag(sta_))
        {
            auto vertSlack = ref.slack(sta_);
            if (vertSlack < 0.0)
            {
                result.push_back(expandPath(&ref));
            }
        }
    }
    std::sort(result.begin(), result.end(),
              [&](const std::vector<PathPoint>& p1,
                  const std::vector<PathPoint>& p2) -> bool {
                  return p1[p1.size() - 1].slack() < p2[p2.size() - 1].slack();
              });
    // Remove clock pin
    for (auto& pth : result)
    {
        pth.erase(pth.begin());
    }

    return result;
}
std::vector<PathPoint>
DatabaseHandler::expandPath(sta::PathEnd* path_end, bool enumed) const
{
    return expandPath(path_end->path(), enumed);
}

std::vector<PathPoint>
DatabaseHandler::expandPath(sta::Path* path, bool enumed) const
{
    std::vector<PathPoint> points;
    sta::PathExpanded      expanded(path, sta_);
    for (size_t i = 1; i < expanded.size(); i++)
    {
        auto ref           = expanded.path(i);
        auto pin           = ref->vertex(sta_)->pin();
        auto is_rising     = ref->transition(sta_) == sta::RiseFall::rise();
        auto arrival       = ref->arrival(sta_);
        auto path_ap       = ref->pathAnalysisPt(sta_);
        auto path_required = enumed ? 0 : ref->required(sta_);
        if (!path_required || sta::fuzzyInf(path_required))
        {
            path_required = required(pin, is_rising, path_ap);
        }
        auto slack = enumed ? path_required - arrival : ref->slack(sta_);
        points.push_back(
            PathPoint(pin, is_rising, arrival, path_required, slack, path_ap));
    }
    return points;
}

bool
DatabaseHandler::isCommutative(InstanceTerm* first, InstanceTerm* second) const
{
    return isCommutative(libraryPin(first), libraryPin(second));
}
bool
DatabaseHandler::isCommutative(LibraryTerm* first, LibraryTerm* second) const
{

    if (first == second)
    {
        return true;
    }
    auto cell_lib = first->libertyCell();
    if (cell_lib->isClockGate() || cell_lib->isPad() || cell_lib->isMacro() ||
        cell_lib->hasSequentials())
    {
        return false;
    }
    auto                      output_pins = libraryOutputPins(cell_lib);
    auto                      input_pins  = libraryInputPins(cell_lib);
    std::vector<LibraryTerm*> remaining_pins;
    for (auto& pin : input_pins)
    {
        if (pin != first && pin != second)
        {
            remaining_pins.push_back(pin);
        }
    }
    for (auto& out : output_pins)
    {
        sta::FuncExpr* func = out->function();
        if (!func)
        {
            return false;
        }
        if (func->hasPort(first) && func->hasPort(second))
        {
            std::unordered_map<LibraryTerm*, int> sim_vals;
            for (int i = 0; i < 2; i++)
            {
                for (int j = 0; j < 2; j++)
                {

                    for (int m = 0; m < std::pow(2, remaining_pins.size()); m++)
                    {
                        sim_vals[first]  = i;
                        sim_vals[second] = j;
                        int temp         = m;
                        for (auto& rp : remaining_pins)
                        {
                            sim_vals[rp] = temp & 1;
                            temp         = temp >> 1;
                        }
                        int first_result =
                            evaluateFunctionExpression(out, sim_vals);

                        sim_vals[first]  = j;
                        sim_vals[second] = i;
                        int second_result =
                            evaluateFunctionExpression(out, sim_vals);
                        if (first_result != second_result ||
                            first_result == -1 || second_result == -1)
                        {
                            return false;
                        }
                    }
                }
            }
        }
    }
    return true;
}
std::vector<InstanceTerm*>
DatabaseHandler::levelDriverPins(
    bool reverse, std::unordered_set<InstanceTerm*> filter_pins) const
{
    sta_->ensureGraph();
    sta_->ensureLevelized();

    auto handler_network = network();

    std::vector<InstanceTerm*> terms;
    std::vector<Vertex*>       vertices;
    sta::VertexIterator        itr(handler_network->graph());
    while (itr.hasNext())
    {
        Vertex* vtx = itr.next();
        if (vtx->isDriver(handler_network))
            vertices.push_back(vtx);
    }
    std::sort(
        vertices.begin(), vertices.end(),
        [=](const Vertex* v1, const Vertex* v2) -> bool {
            return (v1->level() < v2->level()) ||
                   (v1->level() == v2->level() &&
                    sta::stringLess(handler_network->pathName(v1->pin()),
                                    handler_network->pathName(v2->pin())));
        });
    for (auto& v : vertices)
    {
        auto pn = v->pin();
        if (!filter_pins.size() || filter_pins.count(pn))
        {
            terms.push_back(v->pin());
        }
    }
    if (reverse)
    {
        std::reverse(terms.begin(), terms.end());
    }
    return terms;
}

InstanceTerm*
DatabaseHandler::faninPin(InstanceTerm* term) const
{
    return faninPin(net(term));
}
InstanceTerm*
DatabaseHandler::faninPin(Net* net) const
{
    auto net_pins = pins(net);
    for (auto& pin : net_pins)
    {
        Instance* inst = network()->instance(pin);
        if (inst)
        {
            if (network()->direction(pin)->isOutput())
            {
                return pin;
            }
        }
    }

    return nullptr;
}

std::vector<Instance*>
DatabaseHandler::fanoutInstances(Net* net) const
{
    std::vector<Instance*>     insts;
    std::vector<InstanceTerm*> net_pins = fanoutPins(net, false);
    for (auto& term : net_pins)
    {
        insts.push_back(network()->instance(term));
    }
    return insts;
}

std::vector<Instance*>
DatabaseHandler::driverInstances() const
{
    std::set<Instance*> insts_set;
    for (auto& net : nets())
    {
        InstanceTerm* driverPin = faninPin(net);
        if (driverPin)
        {
            Instance* inst = network()->instance(driverPin);
            if (inst)
            {
                insts_set.insert(inst);
            }
        }
    }
    return std::vector<Instance*>(insts_set.begin(), insts_set.end());
}

unsigned int
DatabaseHandler::fanoutCount(Net* net, bool include_top_level) const
{
    return fanoutPins(net, include_top_level).size();
}

Point
DatabaseHandler::location(InstanceTerm* term)
{
    odb::dbITerm* iterm;
    odb::dbBTerm* bterm;
    network()->staToDb(term, iterm, bterm);
    if (iterm)
    {
        int x, y;
        if (iterm->getAvgXY(&x, &y))
        {
            return Point(x, y);
        }
        else
        {
            iterm->getInst()->getOrigin(x, y);
            return Point(x, y);
        }
    }
    if (bterm)
    {
        int x, y;
        if (bterm->getFirstPinLocation(x, y))
            return Point(x, y);
    }
    return Point(0, 0);
}

Point
DatabaseHandler::location(Instance* inst)
{
    odb::dbInst* dinst = network()->staToDb(inst);
    int          x, y;
    dinst->getOrigin(x, y);
    return Point(x, y);
}
void
DatabaseHandler::setLocation(Instance* inst, Point pt)
{
    odb::dbInst* dinst = network()->staToDb(inst);
    dinst->setPlacementStatus(odb::dbPlacementStatus::PLACED);
    dinst->setLocation(pt.getX(), pt.getY());
}

float
DatabaseHandler::area(Instance* inst) const
{
    odb::dbInst*   dinst  = network()->staToDb(inst);
    odb::dbMaster* master = dinst->getMaster();
    if (master->isCoreAutoPlaceable())
    {
        return dbuToMeters(master->getWidth()) *
               dbuToMeters(master->getHeight());
    }
    return 0.0;
}
float
DatabaseHandler::area(LibraryCell* cell) const
{
    odb::dbMaster* master = db_->findMaster(name(cell).c_str());
    if (master->isCoreAutoPlaceable())
    {
        return dbuToMeters(master->getWidth()) *
               dbuToMeters(master->getHeight());
    }
    return 0.0;
}

float
DatabaseHandler::area() const
{
    float total_area = 0.0;
    for (auto inst : top()->getInsts())
    {
        auto master = inst->getMaster();
        if (master->isCoreAutoPlaceable())
        {
            total_area += dbuToMeters(master->getWidth()) *
                          dbuToMeters(master->getHeight());
        }
    }
    return total_area;
}

std::string
DatabaseHandler::unitScaledArea(float ar) const
{
    auto unit = network()->units()->distanceUnit();
    return std::string(unit->asString(ar / unit->scale(), 0));
}
float
DatabaseHandler::power(std::vector<Instance*>& insts)
{
    float            total_pwr = 0.0;
    sta::PowerResult total;
    for (auto inst : insts)
    {
        sta_->power(inst, corner_, total);
        total_pwr += total.total();
    }
    return total_pwr;
}

float
DatabaseHandler::power()
{
    sta::PowerResult total, sequential, combinational, macro, pad;
    sta_->power(corner_, total, sequential, combinational, macro, pad);
    return total.total();
}
LibraryTerm*
DatabaseHandler::libraryPin(InstanceTerm* term) const
{
    return network()->libertyPort(term);
}

Port*
DatabaseHandler::topPort(InstanceTerm* term) const
{
    return network()->port(term);
}
bool
DatabaseHandler::isClocked(InstanceTerm* term) const
{
    return sta_->search()->isClock(vertex(term));
}
bool
DatabaseHandler::isPrimary(Net* net) const
{
    for (auto& pin : pins(net))
    {
        if (network()->isTopLevelPort(pin))
        {
            return true;
        }
    }
    return false;
}

LibraryCell*
DatabaseHandler::libraryCell(InstanceTerm* term) const
{
    auto inst = network()->instance(term);
    if (inst)
    {
        return network()->libertyCell(inst);
    }
    return nullptr;
}

LibraryCell*
DatabaseHandler::libraryCell(Instance* inst) const
{
    return network()->libertyCell(inst);
}

LibraryCell*
DatabaseHandler::libraryCell(const char* name) const
{
    return network()->findLibertyCell(name);
}
LibraryCell*
DatabaseHandler::largestLibraryCell(LibraryCell* cell)
{
    if (!has_equiv_cells_)
    {
        makeEquivalentCells();
    }
    auto  equiv_cells = sta_->equivCells(cell);
    auto  largest     = cell;
    float current_max = maxLoad(cell);
    if (equiv_cells)
    {
        for (auto e_cell : *equiv_cells)
        {
            auto cell_load = maxLoad(e_cell);
            if (cell_load > current_max)
            {
                current_max = cell_load;
                largest     = e_cell;
            }
        }
    }
    return largest;
}
double
DatabaseHandler::dbuToMeters(int dist) const
{
    return static_cast<double>(dist) /
           (db_->getTech()->getDbUnitsPerMicron() * 1E6);
}
double
DatabaseHandler::dbuToMicrons(int dist) const
{
    return (1.0 * dist) / db_->getTech()->getLefUnits();
}
bool
DatabaseHandler::isPlaced(InstanceTerm* term) const
{
    odb::dbITerm* iterm;
    odb::dbBTerm* bterm;
    network()->staToDb(term, iterm, bterm);
    odb::dbPlacementStatus status = odb::dbPlacementStatus::UNPLACED;
    if (iterm)
    {
        odb::dbInst* inst = iterm->getInst();
        status            = inst->getPlacementStatus();
    }
    if (bterm)
        status = bterm->getFirstPinPlacementStatus();
    return status == odb::dbPlacementStatus::PLACED ||
           status == odb::dbPlacementStatus::LOCKED ||
           status == odb::dbPlacementStatus::FIRM ||
           status == odb::dbPlacementStatus::COVER;
}
bool
DatabaseHandler::isPlaced(Instance* inst) const
{
    odb::dbInst*           dinst  = network()->staToDb(inst);
    odb::dbPlacementStatus status = dinst->getPlacementStatus();
    return status == odb::dbPlacementStatus::PLACED ||
           status == odb::dbPlacementStatus::LOCKED ||
           status == odb::dbPlacementStatus::FIRM ||
           status == odb::dbPlacementStatus::COVER;
}
bool
DatabaseHandler::isDriver(InstanceTerm* term) const
{
    return network()->isDriver(term);
}

float
DatabaseHandler::pinCapacitance(InstanceTerm* term) const
{
    auto port = network()->libertyPort(term);
    if (port)
    {
        return pinCapacitance(port);
    }
    return 0.0;
}
void
DatabaseHandler::ripupBuffers(std::unordered_set<Instance*> buffers)
{
    for (auto& cell : buffers)
    {
        ripupBuffer(cell);
    }
}
void
DatabaseHandler::ripupBuffer(Instance* buffer)
{
    auto input_pins  = inputPins(buffer);
    auto output_pins = outputPins(buffer);
    if (input_pins.size() == 1 && output_pins.size() == 1)
    {
        auto output_pin = output_pins[0];
        auto input_pin  = input_pins[0];
        auto source_net = net(input_pin);
        auto sink_net   = net(output_pin);
        if (!source_net)
        {
            PSN_LOG_ERROR("Cannot find buffer driving net");
            return;
        }
        if (!sink_net)
        {
            PSN_LOG_ERROR("Cannot find buffer driven net");
            return;
        }
        auto driven_pins = fanoutPins(sink_net, true);
        disconnectAll(sink_net);
        for (auto& p : driven_pins)
        {
            if (p != output_pin)
            {
                connect(source_net, p);
            }
        }
        disconnect(input_pin);
        del(buffer);
        del(sink_net);
        if (hasWireRC())
        {
            calculateParasitics(source_net);
        }
    }
    else
    {
        PSN_LOG_ERROR("ripupBuffer() requires buffer cells");
    }
}

float
DatabaseHandler::pinCapacitance(LibraryTerm* term) const
{
    float cap1 = term->capacitance(sta::RiseFall::rise(), sta::MinMax::max());
    float cap2 = term->capacitance(sta::RiseFall::fall(), sta::MinMax::max());
    return std::max(cap1, cap2);
}
float
DatabaseHandler::pinSlewLimit(InstanceTerm* term, bool* exists) const
{
    float limit;
    bool  limit_exists;
    slewLimit(term, sta::MinMax::max(), limit, limit_exists);
    if (exists)
    {
        *exists = limit_exists;
    }
    return limit;
}
float
DatabaseHandler::pinAverageRise(LibraryTerm* from, LibraryTerm* to) const
{
    return pinTableAverage(from, to, true, true);
}
float
DatabaseHandler::pinAverageFall(LibraryTerm* from, LibraryTerm* to) const
{
    return pinTableAverage(from, to, true, false);
}
float
DatabaseHandler::pinAverageRiseTransition(LibraryTerm* from,
                                          LibraryTerm* to) const
{
    return pinTableAverage(from, to, false, true);
}
float
DatabaseHandler::pinAverageFallTransition(LibraryTerm* from,
                                          LibraryTerm* to) const
{
    return pinTableAverage(from, to, false, false);
}

float
DatabaseHandler::pinTableLookup(LibraryTerm* from, LibraryTerm* to, float slew,
                                float cap, bool is_delay, bool is_rise) const
{
    auto                  lib_cell        = from->libertyCell();
    sta::TimingArcSetSeq* timing_arc_sets = lib_cell->timingArcSets(from, to);
    if (!timing_arc_sets)
    {
        return sta::INF;
    }
    for (auto& arc_set : *timing_arc_sets)
    {
        sta::TimingArcSetArcIterator itr(arc_set);
        while (itr.hasNext())
        {
            sta::TimingArc* arc = itr.next();
            if ((is_rise &&
                 arc->toTrans()->asRiseFall() == sta::RiseFall::rise()) ||
                (!is_rise &&
                 arc->toTrans()->asRiseFall() == sta::RiseFall::fall()))
            {
                sta::GateTableModel* model =
                    dynamic_cast<sta::GateTableModel*>(arc->model());
                auto delay_slew_model =
                    is_delay ? model->delayModel() : model->slewModel();
                if (model)
                {
                    return delay_slew_model->findValue(
                        lib_cell->libertyLibrary(), lib_cell, pvt_, slew, cap,
                        0);
                }
            }
        }
    }

    return sta::INF;
}

// This function assumes the input slew to be the target input slew
float
DatabaseHandler::slew(LibraryTerm* term, float load_cap, float* tr_slew)
{
    if (!has_target_loads_)
    {
        findTargetLoads();
    }

    auto cell = term->libertyCell();
    // Max rise/fall delays.
    sta::Slew                            max_slew = -sta::INF;
    sta::LibertyCellTimingArcSetIterator set_iter(cell);
    while (set_iter.hasNext())
    {
        sta::TimingArcSet* arc_set = set_iter.next();
        if (arc_set->to() == term)
        {
            sta::TimingArcSetArcIterator arc_iter(arc_set);
            while (arc_iter.hasNext())
            {
                sta::TimingArc* arc   = arc_iter.next();
                sta::RiseFall*  in_rf = arc->fromTrans()->asRiseFall();
                float           in_slew =
                    tr_slew ? *tr_slew : target_slews_[in_rf->index()];
                sta::ArcDelay gate_delay;
                sta::Slew     drvr_slew;
                sta_->arcDelayCalc()->gateDelay(cell, arc, in_slew, load_cap,
                                                nullptr, 0.0, pvt_, dcalc_ap_,
                                                gate_delay, drvr_slew);
                max_slew = std::max(max_slew, drvr_slew);
            }
        }
    }
    return max_slew;
}
float
DatabaseHandler::bufferFixedInputSlew(LibraryCell* buffer_cell, float cap)
{
    auto output_pin      = bufferOutputPin(buffer_cell);
    auto min_buff_cap    = bufferInputCapacitance(smallestBufferCell());
    auto intrinsic_delay = gateDelay(output_pin, min_buff_cap) -
                           output_pin->driveResistance() * min_buff_cap;
    auto res = output_pin->driveResistance();
    return res * cap + intrinsic_delay;
}

float
DatabaseHandler::pinTableAverage(LibraryTerm* from, LibraryTerm* to,
                                 bool is_delay, bool is_rise) const
{
    auto                  lib_cell        = from->libertyCell();
    sta::TimingArcSetSeq* timing_arc_sets = lib_cell->timingArcSets(from, to);
    if (!timing_arc_sets)
    {
        return sta::INF;
    }
    float sum   = 0;
    int   count = 0;
    for (auto& arc_set : *timing_arc_sets)
    {
        sta::TimingArcSetArcIterator itr(arc_set);
        while (itr.hasNext())
        {
            sta::TimingArc* arc = itr.next();
            if ((is_rise &&
                 arc->toTrans()->asRiseFall() == sta::RiseFall::rise()) ||
                (!is_rise &&
                 arc->toTrans()->asRiseFall() == sta::RiseFall::fall()))
            {
                sta::GateTableModel* model =
                    dynamic_cast<sta::GateTableModel*>(arc->model());
                auto delay_slew_model =
                    is_delay ? model->delayModel() : model->slewModel();
                if (model)
                {
                    auto axis1 = delay_slew_model->axis1();
                    auto axis2 = delay_slew_model->axis2();
                    for (size_t i = 0; i < axis1->size(); i++)
                    {
                        for (size_t j = 0; j < axis2->size(); j++)
                        {
                            sum += delay_slew_model->findValue(
                                lib_cell->libertyLibrary(), lib_cell, pvt_,
                                axis1->axisValue(i), axis2->axisValue(j), 0);
                            count++;
                        }
                    }
                }
            }
        }
    }
    if (sum == 0)
    {
        return sta::INF;
    }
    return sum / count;
}

float
DatabaseHandler::loadCapacitance(InstanceTerm* term) const
{
    return network()->graphDelayCalc()->loadCap(term, dcalc_ap_);
}
Instance*
DatabaseHandler::instance(const char* name) const
{
    return network()->findInstance(name);
}
BlockTerm*
DatabaseHandler::port(const char* name) const
{
    return network()->findPin(network()->topInstance(), name);
}

InstanceTerm*
DatabaseHandler::pin(const char* name) const
{
    return network()->findPin(name);
}

Instance*
DatabaseHandler::instance(InstanceTerm* term) const
{
    return network()->instance(term);
}
Net*
DatabaseHandler::net(const char* name) const
{
    return network()->findNet(name);
}

LibraryTerm*
DatabaseHandler::libraryPin(const char* cell_name, const char* pin_name) const
{
    LibraryCell* cell = libraryCell(cell_name);
    if (!cell)
    {
        return nullptr;
    }
    return libraryPin(cell, pin_name);
}
LibraryTerm*
DatabaseHandler::libraryPin(LibraryCell* cell, const char* pin_name) const
{
    return cell->findLibertyPort(pin_name);
}

std::vector<LibraryTerm*>
DatabaseHandler::libraryPins(Instance* inst) const
{
    return libraryPins(libraryCell(inst));
}
std::vector<LibraryTerm*>
DatabaseHandler::libraryPins(LibraryCell* cell) const
{
    std::vector<LibraryTerm*>    pins;
    sta::LibertyCellPortIterator itr(cell);
    while (itr.hasNext())
    {
        auto port = itr.next();
        pins.push_back(port);
    }
    return pins;
}
std::vector<LibraryTerm*>
DatabaseHandler::libraryInputPins(LibraryCell* cell) const
{
    auto pins = libraryPins(cell);
    for (auto it = pins.begin(); it != pins.end(); it++)
    {
        if (!((*it)->direction()->isAnyInput()))
        {
            it = pins.erase(it);
            it--;
        }
    }
    return pins;
}
std::vector<LibraryTerm*>
DatabaseHandler::libraryOutputPins(LibraryCell* cell) const
{
    auto pins = libraryPins(cell);
    for (auto it = pins.begin(); it != pins.end(); it++)
    {
        if (!((*it)->direction()->isAnyOutput()))
        {
            it = pins.erase(it);
            it--;
        }
    }
    return pins;
}

std::vector<InstanceTerm*>
DatabaseHandler::filterPins(std::vector<InstanceTerm*>& terms,
                            PinDirection*               direction,
                            bool                        include_top_level) const
{
    std::vector<InstanceTerm*> inst_terms;

    for (auto& term : terms)
    {
        Instance* inst = network()->instance(term);
        if (inst)
        {
            if (term && network()->direction(term) == direction)
            {
                inst_terms.push_back(term);
            }
        }
        else if (include_top_level)
        {
        }
    }
    return inst_terms;
}

void
DatabaseHandler::setLegalizer(Legalizer legalizer)
{
    legalizer_ = legalizer;
}
bool
DatabaseHandler::legalize(int max_displacement)
{
    if (legalizer_)
    {
        return legalizer_(max_displacement);
    }
    return false;
}
bool
DatabaseHandler::isTopLevel(InstanceTerm* term) const
{
    return network()->isTopLevelPort(term);
}
void
DatabaseHandler::del(Net* net) const
{
    sta_->deleteNet(net);
}
void
DatabaseHandler::del(Instance* inst) const
{
    sta_->deleteInstance(inst);
}
int
DatabaseHandler::disconnectAll(Net* net) const
{
    int count = 0;
    for (auto& pin : pins(net))
    {
        sta_->disconnectPin(pin);
        count++;
    }

    return count;
}

void
DatabaseHandler::connect(Net* net, InstanceTerm* term) const
{
    auto inst      = network()->instance(term);
    auto term_port = network()->port(term);
    sta_->connectPin(inst, term_port, net);
}

void
DatabaseHandler::disconnect(InstanceTerm* term) const
{
    sta_->disconnectPin(term);
}

void
DatabaseHandler::swapPins(InstanceTerm* first, InstanceTerm* second)
{
    auto first_net  = net(first);
    auto second_net = net(second);
    disconnect(first);
    disconnect(second);
    connect(first_net, second);
    connect(second_net, first);
    if (hasWireRC())
    {
        calculateParasitics(first_net);
        calculateParasitics(second_net);
    }
    resetDelays(first);
    resetDelays(second);
}
Instance*
DatabaseHandler::createInstance(const char* inst_name, LibraryCell* cell)
{
    return sta_->makeInstance(inst_name, cell, network()->topInstance());
}

void
DatabaseHandler::createClock(const char*             clock_name,
                             std::vector<BlockTerm*> ports, float period)
{
    sta::PinSet* pin_set = new sta::PinSet;
    for (auto& p : ports)
    {
        pin_set->insert(p);
    }

    sta::FloatSeq* waveform = new sta::FloatSeq;
    waveform->push_back(0);
    waveform->push_back(period / 2.0f);
    const char* comment = "";
    sta_->makeClock(clock_name, pin_set, false, period, waveform,
                    const_cast<char*>(comment));
}
void
DatabaseHandler::createClock(const char*              clock_name,
                             std::vector<std::string> port_names, float period)
{
    std::vector<BlockTerm*> ports;
    for (auto& p : port_names)
    {
        ports.push_back(port(p.c_str()));
    }
    createClock(clock_name, ports, period);
}

Net*
DatabaseHandler::createNet(const char* net_name)
{
    auto net = sta_->makeNet(net_name, network()->topInstance());
    return net;
}
float
DatabaseHandler::resistance(LibraryTerm* term) const
{
    return term->driveResistance();
}
float
DatabaseHandler::resistancePerMicron() const
{
    if (!has_wire_rc_)
    {
        PSN_LOG_WARN("Wire RC is not set or invalid");
    }
    if (res_per_micron_callback_)
    {
        return res_per_micron_callback_();
    }
    return res_per_micron_;
}
float
DatabaseHandler::capacitancePerMicron() const
{
    if (!has_wire_rc_)
    {
        PSN_LOG_WARN("Wire RC is not set or invalid");
    }
    if (cap_per_micron_callback_)
    {
        return cap_per_micron_callback_();
    }
    return cap_per_micron_;
}

void
DatabaseHandler::connect(Net* net, Instance* inst, LibraryTerm* port) const
{
    sta_->connectPin(inst, port, net);
}
void
DatabaseHandler::connect(Net* net, Instance* inst, Port* port) const
{
    sta_->connectPin(inst, port, net);
}

std::vector<Net*>
DatabaseHandler::nets() const
{
    std::vector<Net*> all_nets;
    sta::NetIterator* net_iter =
        network()->netIterator(network()->topInstance());
    while (net_iter->hasNext())
    {
        all_nets.push_back(net_iter->next());
    }
    delete net_iter;
    return all_nets;
}
std::vector<Instance*>
DatabaseHandler::instances() const
{
    sta::InstanceSeq  all_insts;
    sta::PatternMatch pattern("*");
    network()->findInstancesMatching(network()->topInstance(), &pattern,
                                     &all_insts);
    return static_cast<std::vector<Instance*>>(all_insts);
}
void
DatabaseHandler::setDontUse(std::vector<std::string>& cell_names)
{
    for (auto& name : cell_names)
    {
        auto cell = libraryCell(name.c_str());
        if (!cell)
        {
            PSN_LOG_WARN("Cannot find cell with the name {}", name);
        }
        else
        {
            dont_use_.insert(cell);
        }
    }
}

std::string
DatabaseHandler::topName() const
{
    return std::string(network()->name(network()->topInstance()));
}
std::string
DatabaseHandler::generateNetName(int& start_index)
{
    std::string name;
    do
        name = std::string("psn_net_") + std::to_string(start_index++);
    while (net(name.c_str()));
    return name;
}
std::string
DatabaseHandler::generateInstanceName(const std::string& prefix,
                                      int&               start_index)
{
    std::string name;
    do
        name =
            std::string("psn_inst_") + prefix + std::to_string(start_index++);
    while (instance(name.c_str()));
    return name;
}

std::string
DatabaseHandler::name(Block* object) const
{
    return std::string(object->getConstName());
}
std::string
DatabaseHandler::name(Net* object) const
{
    return std::string(network()->name(object));
}
std::string
DatabaseHandler::name(Instance* object) const
{
    return std::string(network()->name(object));
}
std::string
DatabaseHandler::name(BlockTerm* object) const
{
    return std::string(network()->name(object));
}
std::string
DatabaseHandler::name(Library* object) const
{
    return std::string(object->getConstName());
}
std::string
DatabaseHandler::name(LibraryCell* object) const
{
    return std::string(network()->name(network()->cell(object)));
}
std::string
DatabaseHandler::name(LibraryTerm* object) const
{
    return object->name();
}

Library*
DatabaseHandler::library() const
{
    auto libs = db_->getLibs();

    if (!libs.size())
    {
        return nullptr;
    }
    Library* lib = *(libs.begin());
    return lib;
}

LibraryTechnology*
DatabaseHandler::technology() const
{
    Library* lib = library();
    if (!lib)
    {
        return nullptr;
    }
    LibraryTechnology* tech = lib->getTech();
    return tech;
}

bool
DatabaseHandler::hasLiberty() const
{
    sta::LibertyLibraryIterator* iter = network()->libertyLibraryIterator();
    return iter->hasNext();
}

Block*
DatabaseHandler::top() const
{
    Chip* chip = db_->getChip();
    if (!chip)
    {
        return nullptr;
    }

    Block* block = chip->getBlock();
    return block;
}

DatabaseHandler::~DatabaseHandler()
{
}
void
DatabaseHandler::clear()
{
    sta_->clear();
    db_->clear();
}
DatabaseStaNetwork*
DatabaseHandler::network() const
{
    return sta_->getDbNetwork();
}
DatabaseSta*
DatabaseHandler::sta() const
{
    return sta_;
}
float
DatabaseHandler::maxLoad(LibraryCell* cell)
{
    sta::LibertyCellPortIterator itr(cell);
    while (itr.hasNext())
    {
        auto port = itr.next();
        if (port->direction() == PinDirection::output())
        {
            float limit;
            bool  exists;
            port->capacitanceLimit(min_max_, limit, exists);
            if (exists)
            {
                return limit;
            }
        }
    }
    return 0;
}
float
DatabaseHandler::maxLoad(LibraryTerm* term)
{
    float limit;
    bool  exists;
    term->capacitanceLimit(min_max_, limit, exists);
    if (exists)
    {
        return limit;
    }
    return 0;
}
bool
DatabaseHandler::isInput(InstanceTerm* term) const
{
    return network()->direction(term)->isInput();
}
bool
DatabaseHandler::isOutput(InstanceTerm* term) const
{
    return network()->direction(term)->isOutput();
}
bool
DatabaseHandler::isAnyInput(InstanceTerm* term) const
{
    return network()->direction(term)->isAnyInput();
}
bool
DatabaseHandler::isAnyOutput(InstanceTerm* term) const
{
    return network()->direction(term)->isAnyOutput();
}
bool
DatabaseHandler::isBiDirect(InstanceTerm* term) const
{
    return network()->direction(term)->isBidirect();
}
bool
DatabaseHandler::isTriState(InstanceTerm* term) const
{
    return network()->direction(term)->isTristate();
}
bool
DatabaseHandler::isSingleOutputCombinational(Instance* inst) const
{
    if (inst == network()->topInstance())
    {
        return false;
    }
    return isSingleOutputCombinational(libraryCell(inst));
}
bool
DatabaseHandler::isBuffer(LibraryCell* cell) const
{
    return cell->isBuffer();
}
bool
DatabaseHandler::isInverter(LibraryCell* cell) const
{
    auto out_pins = libraryOutputPins(cell);
    return isSingleOutputCombinational(cell) && out_pins[0]->function() &&
           out_pins[0]->function()->op() == sta::FuncExpr::op_not &&
           libraryInputPins(cell).size() == 1;
}
void
DatabaseHandler::replaceInstance(Instance* inst, LibraryCell* cell)
{
    bool both_inv  = isInverter(libraryCell(inst)) && isInverter(cell);
    bool both_buff = isBuffer(libraryCell(inst)) && isBuffer(cell);

    if (!both_inv && !both_buff && isSingleOutputCombinational(inst) &&
        isSingleOutputCombinational(cell) && inputPins(inst).size() == 1 &&
        libraryInputPins(cell).size() == 1)
    {
        // Manually replace inverters/buffers
        auto in_pin     = inputPins(inst)[0];
        auto out_pin    = outputPins(inst)[0];
        auto input_net  = net(in_pin);
        auto output_net = net(out_pin);
        disconnect(in_pin);
        disconnect(out_pin);
        auto current_loc  = location(inst);
        auto current_name = name(inst);
        auto db_inst      = network()->staToDb(inst);
        auto current_rot  = db_inst->getOrient();
        del(inst);
        auto new_inst    = createInstance(current_name.c_str(), cell);
        auto new_db_inst = network()->staToDb(new_inst);
        new_db_inst->setOrient(current_rot);
        setLocation(new_inst, current_loc);
        connect(input_net, inputPins(new_inst)[0]);
        connect(output_net, outputPins(new_inst)[0]);
    }
    else
    {
        auto current_name = name(cell);
        auto db_lib_cell  = db_->findMaster(current_name.c_str());
        if (db_lib_cell)
        {
            auto db_inst     = network()->staToDb(inst);
            auto db_inst_lib = db_inst->getMaster();
            auto sta_cell    = network()->dbToSta(db_lib_cell);
            sta_->replaceCell(inst, sta_cell);
        }
    }
}

bool
DatabaseHandler::isSingleOutputCombinational(LibraryCell* cell) const
{
    if (!cell)
    {
        return false;
    }
    auto output_pins = libraryOutputPins(cell);

    return (output_pins.size() == 1 && isCombinational(cell));
}
bool
DatabaseHandler::isCombinational(Instance* inst) const
{
    if (inst == network()->topInstance())
    {
        return false;
    }
    return isCombinational(libraryCell(inst));
}
bool
DatabaseHandler::isCombinational(LibraryCell* cell) const
{
    if (!cell)
    {
        return false;
    }
    return (!cell->isClockGate() && !cell->isPad() && !cell->isMacro() &&
            !cell->hasSequentials());
}

bool
DatabaseHandler::isSpecial(Net* net) const
{
    odb::dbNet* db_net = network()->staToDb(net);
    return db_net && db_net->isSpecial();
}

void
DatabaseHandler::setWireRC(float res_per_micron, float cap_per_micron,
                           bool reset_delays)
{
    if (reset_delays)
    {
        sta_->ensureGraph();
        sta_->ensureLevelized();
        sta_->graphDelayCalc()->delaysInvalid();
        sta_->search()->arrivalsInvalid();
    }
    res_per_micron_ = res_per_micron;
    cap_per_micron_ = cap_per_micron;
    has_wire_rc_    = true;
    calculateParasitics();
    sta_->findDelays();
}
void
DatabaseHandler::setWireRC(ParasticsCallback res_per_micron,
                           ParasticsCallback cap_per_micron)
{
    has_wire_rc_             = true;
    res_per_micron_callback_ = res_per_micron;
    cap_per_micron_callback_ = cap_per_micron;
}

void
DatabaseHandler::setDontUseCallback(DontUseCallback dont_use_callback)
{
    dont_use_callback_ = dont_use_callback;
}
void
DatabaseHandler::setComputeParasiticsCallback(
    ComputeParasiticsCallback compute_parasitics_callback)
{
    compute_parasitics_callback_ = compute_parasitics_callback;
}

bool
DatabaseHandler::hasWireRC()
{
    return has_wire_rc_;
}

bool
DatabaseHandler::isInput(LibraryTerm* term) const
{
    return term->direction()->isInput();
}
bool
DatabaseHandler::isOutput(LibraryTerm* term) const
{
    return term->direction()->isOutput();
}
bool
DatabaseHandler::isAnyInput(LibraryTerm* term) const
{
    return term->direction()->isAnyInput();
}
bool
DatabaseHandler::isAnyOutput(LibraryTerm* term) const
{
    return term->direction()->isAnyOutput();
}
bool
DatabaseHandler::isBiDirect(LibraryTerm* term) const
{
    return term->direction()->isBidirect();
}
bool
DatabaseHandler::isTriState(LibraryTerm* term) const
{
    return term->direction()->isTristate();
}
float
DatabaseHandler::capacitanceLimit(InstanceTerm* term) const
{
    const sta::Corner*   corner;
    const sta::RiseFall* rf;
    float                cap, limit, diff;
    sta_->checkCapacitance(term, nullptr, min_max_, corner, rf, cap, limit,
                           diff);
    return limit;
}

bool
DatabaseHandler::violatesMaximumCapacitance(InstanceTerm* term,
                                            float limit_scale_factor) const
{
    float load_cap = loadCapacitance(term);
    return violatesMaximumCapacitance(term, load_cap, limit_scale_factor);
}
bool
DatabaseHandler::violatesMaximumCapacitance(InstanceTerm* term, float load_cap,
                                            float limit_scale_factor) const
{
    const sta::Corner*   corner;
    const sta::RiseFall* rf;
    float                cap, limit, ignore;

    sta_->checkCapacitance(term, nullptr, sta::MinMax::max(), corner, rf, cap,
                           limit, ignore);
    float diff = (limit_scale_factor * limit) - cap;
    return diff < 0.0 && limit > 0.0;
}

bool
DatabaseHandler::violatesMaximumTransition(InstanceTerm* term,
                                           float         limit_scale_factor)
{
    const sta::Corner*   corner;
    const sta::RiseFall* rf;
    float                slew, limit, ignore;

    sta_->checkSlew(term, nullptr, sta::MinMax::max(), false, corner, rf, slew,
                    limit, ignore);
    float diff = (limit_scale_factor * limit) - slew;
    return diff < 0.0 && limit > 0.0;
}

ElectircalViolation
DatabaseHandler::hasElectricalViolation(InstanceTerm* pin,
                                        float         cap_scale_factor,
                                        float         trans_sacle_factor)
{
    auto pin_net   = net(pin);
    auto net_pins  = pins(pin_net);
    bool vio_trans = false;
    bool vio_cap   = false;
    for (auto connected_pin : net_pins)
    {
        if (violatesMaximumTransition(connected_pin, trans_sacle_factor))
        {
            vio_trans = true;
            if (vio_cap)
            {
                break;
            }
        }
        else if (violatesMaximumCapacitance(connected_pin, cap_scale_factor))
        {
            vio_cap = true;
            if (vio_trans)
            {
                break;
            }
        }
    }
    if (vio_cap && vio_trans)
    {
        return ElectircalViolation::CapacitanceAndTransition;
    }
    else if (vio_trans)
    {
        return ElectircalViolation::Transition;
    }
    else if (vio_cap)
    {
        return ElectircalViolation::Capacitance;
    }
    else
    {
        return ElectircalViolation::None;
    }
}

std::vector<InstanceTerm*>
DatabaseHandler::maximumTransitionViolations(float limit_scale_factor) const
{
    auto vio_pins = sta_->pinSlewLimitViolations(corner_, sta::MinMax::max());
    return std::vector<InstanceTerm*>(vio_pins->begin(), vio_pins->end());
}
std::vector<InstanceTerm*>
DatabaseHandler::maximumCapacitanceViolations(float limit_scale_factor) const
{
    sta_->findDelays();
    auto vio_pins =
        sta_->pinCapacitanceLimitViolations(corner_, sta::MinMax::max());
    return std::vector<InstanceTerm*>(vio_pins->begin(), vio_pins->end());
}

bool
DatabaseHandler::isLoad(InstanceTerm* term) const
{
    return network()->isLoad(term);
}
void
DatabaseHandler::makeEquivalentCells()
{
    sta::LibertyLibrarySeq       map_libs;
    sta::LibertyLibraryIterator* lib_iter = network()->libertyLibraryIterator();
    while (lib_iter->hasNext())
    {
        auto lib = lib_iter->next();
        map_libs.push_back(lib);
    }
    delete lib_iter;
    auto                   all_libs = allLibs();
    sta::LibertyLibrarySeq lib_seq(all_libs.size());
    for (size_t i = 0; i < all_libs.size(); i++)
    {
        lib_seq[i] = all_libs[i];
    }
    sta_->makeEquivCells(&lib_seq, &map_libs);
    has_equiv_cells_ = true;
}

std::vector<Liberty*>
DatabaseHandler::allLibs() const
{
    std::vector<Liberty*>        seq;
    sta::LibertyLibraryIterator* iter = network()->libertyLibraryIterator();
    while (iter->hasNext())
    {
        sta::LibertyLibrary* lib = iter->next();
        seq.push_back(lib);
    }
    delete iter;
    return seq;
}
void
DatabaseHandler::resetCache()
{
    has_equiv_cells_           = false;
    has_buffer_inverter_seq_   = false;
    has_target_loads_          = false;
    has_library_cell_mappings_ = false;
    maximum_area_valid_        = false;
    target_load_map_.clear();
    resetLibraryMapping();
}
void
DatabaseHandler::findTargetLoads()
{
    auto all_libs = allLibs();
    findTargetLoads(&all_libs);
    has_target_loads_ = true;
}

Vertex*
DatabaseHandler::vertex(InstanceTerm* term) const
{
    Vertex *vertex, *bidirect_drvr_vertex;
    sta_->graph()->pinVertices(term, vertex, bidirect_drvr_vertex);
    return vertex;
}

int
DatabaseHandler::evaluateFunctionExpression(
    InstanceTerm* term, std::unordered_map<LibraryTerm*, int>& inputs) const
{
    return evaluateFunctionExpression(libraryPin(term), inputs);
}
int
DatabaseHandler::evaluateFunctionExpression(
    LibraryTerm* term, std::unordered_map<LibraryTerm*, int>& inputs) const
{
    return evaluateFunctionExpression(term->function(), inputs);
}
int
DatabaseHandler::evaluateFunctionExpression(
    sta::FuncExpr* func, std::unordered_map<LibraryTerm*, int>& inputs) const
{
    int left;
    int right;
    switch (func->op())
    {
    case sta::FuncExpr::op_port:
        if (inputs.count(func->port()))
        {
            return inputs[func->port()];
        }
        else
        {
            return -1;
        }
    case sta::FuncExpr::op_not:
        left = evaluateFunctionExpression(func->left(), inputs);
        if (left == -1)
        {
            return -1;
        }
        return !left;
    case sta::FuncExpr::op_or:
        left = evaluateFunctionExpression(func->left(), inputs);
        if (left == -1)
        {
            return -1;
        }
        right = evaluateFunctionExpression(func->right(), inputs);
        if (right == -1)
        {
            return -1;
        }
        return left | right;
    case sta::FuncExpr::op_and:
        left = evaluateFunctionExpression(func->left(), inputs);
        if (left == -1)
        {
            return -1;
        }
        right = evaluateFunctionExpression(func->right(), inputs);
        if (right == -1)
        {
            return -1;
        }
        return left & right;
    case sta::FuncExpr::op_xor:
        left = evaluateFunctionExpression(func->left(), inputs);
        if (left == -1)
        {
            return -1;
        }
        right = evaluateFunctionExpression(func->right(), inputs);
        if (right == -1)
        {
            return -1;
        }
        return left ^ right;
    case sta::FuncExpr::op_one:
        return 1;
    case sta::FuncExpr::op_zero:
        return 0;
    default:
        return -1;
    }
}

float
DatabaseHandler::bufferChainDelayPenalty(float load_cap)
{
    if (!has_buffer_inverter_seq_)
    {
        computeBuffersDelayPenalty();
    }

    if (!buffer_inverter_seq_.size())
    {
        return 0.0;
    }

    if (!penalty_cache_.count(load_cap))
    {
        auto smallest_buff = buffer_inverter_seq_[0];
        if (bufferInputCapacitance(smallest_buff) >= load_cap)
        {
            penalty_cache_[load_cap] = 0.0;
            return 0.0;
        }
        else
        {
            float        min_penalty = sta::INF;
            LibraryCell* c;
            for (auto& buf : buffer_inverter_seq_)
            {
                bool  is_inverting = inverting_buffer_.count(buf) > 0;
                float d_penalty    = is_inverting
                                      ? inverting_buffer_penalty_map_[buf]
                                      : buffer_penalty_map_[buf];
                auto  out_pin = bufferOutputPin(buf);
                float delay   = gateDelay(out_pin, load_cap);
                float penalty = delay + d_penalty;
                if (penalty < min_penalty)
                {
                    min_penalty = penalty;
                    c           = buf;
                }
            }
            penalty_cache_[load_cap] = min_penalty;
            return min_penalty;
        }
    }
    return penalty_cache_[load_cap];
}

void
DatabaseHandler::computeBuffersDelayPenalty(bool include_inverting)
{
    // TODO Support include buffer slews
    auto all_libs = allLibs();
    buffer_inverter_seq_.clear();
    inverting_buffer_.clear();
    non_inverting_buffer_.clear();

    for (auto& lib : all_libs)
    {
        auto buff_types = *lib->buffers();
        for (auto& b :
             std::vector<LibraryCell*>(buff_types.begin(), buff_types.end()))
        {
            if (!dontUse(b))
            {
                non_inverting_buffer_.insert(b);
                buffer_inverter_seq_.push_back(b);
            }
        }
    }
    if (include_inverting)
    {
        auto all_inverters = inverterCells();
        for (auto& inv : all_inverters)
        {
            if (!dontUse(inv))
            {
                inverting_buffer_.insert(inv);
                buffer_inverter_seq_.push_back(inv);
            }
        }
    }

    std::sort(buffer_inverter_seq_.begin(), buffer_inverter_seq_.end(),
              [=](LibraryCell* b1, LibraryCell* b2) -> bool {
                  return bufferInputCapacitance(b1) <
                         bufferInputCapacitance(b2);
              });
    has_buffer_inverter_seq_ = true;
    buffer_penalty_map_.clear();
    inverting_buffer_penalty_map_.clear();
    penalty_cache_.clear();
    if (!buffer_inverter_seq_.size())
    {
        return;
    }
    auto first_cell = buffer_inverter_seq_[0];
    buffer_penalty_map_[first_cell] =
        inverting_buffer_.count(first_cell) ? sta::INF : 0;
    inverting_buffer_penalty_map_[first_cell] =
        inverting_buffer_.count(first_cell) ? 0 : sta::INF;

    for (size_t i = 1; i < buffer_inverter_seq_.size(); i++)
    {
        float        min_penalty = sta::INF;
        LibraryCell* best_chain  = nullptr;
        bool         is_sink_inverting =
            inverting_buffer_.count(buffer_inverter_seq_[i]) > 0;
        for (size_t j = 0; j < i; j++)
        {
            bool is_inverting =
                inverting_buffer_.count(buffer_inverter_seq_[j]) > 0;
            auto  out_pin = bufferOutputPin(buffer_inverter_seq_[j]);
            float delay   = gateDelay(
                out_pin, bufferInputCapacitance(buffer_inverter_seq_[i]));

            float d_penalty =
                is_inverting
                    ? inverting_buffer_penalty_map_[buffer_inverter_seq_[j]]
                    : buffer_penalty_map_[buffer_inverter_seq_[j]];

            float penalty = delay + d_penalty;
            if (penalty < min_penalty)
            {
                min_penalty = penalty;
                best_chain  = buffer_inverter_seq_[j];
            }
        }
        if (is_sink_inverting)
        {
            inverting_buffer_penalty_map_[buffer_inverter_seq_[i]] =
                min_penalty;
        }
        else
        {
            buffer_penalty_map_[buffer_inverter_seq_[i]] = min_penalty;
        }
    }
}
InstanceTerm*
DatabaseHandler::largestLoadCapacitancePin(Instance* cell)
{
    float         max_cap = -sta::INF;
    InstanceTerm* max_pin = nullptr;
    for (auto& pin : inputPins(cell))
    {
        auto cap = loadCapacitance(pin);
        if (cap > max_cap)
        {
            max_cap = cap;
            max_pin = pin;
        }
    }
    return max_pin;
}
LibraryTerm*
DatabaseHandler::largestInputCapacitanceLibraryPin(Instance* cell)
{
    float        max_cap = -sta::INF;
    LibraryTerm* max_pin = nullptr;
    for (auto& pin : inputPins(cell))
    {
        auto cap = loadCapacitance(pin);
        if (cap > max_cap)
        {
            max_cap = cap;
            max_pin = libraryPin(pin);
        }
    }
    return max_pin;
}
float
DatabaseHandler::largestInputCapacitance(Instance* cell)
{
    return largestInputCapacitance(libraryCell(cell));
}
float
DatabaseHandler::largestInputCapacitance(LibraryCell* cell)
{
    float max_cap    = -sta::INF;
    auto  input_pins = libraryInputPins(cell);
    if (!input_pins.size())
    {
        return 0.0;
    }
    for (auto& pin : input_pins)
    {
        float cap = pinCapacitance(pin);
        if (cap > max_cap)
        {
            max_cap = cap;
        }
    }
    return max_cap;
}

std::shared_ptr<LibraryCellMapping>
DatabaseHandler::getLibraryCellMapping(LibraryCell* cell)
{
    if (!cell || !truth_tables_.count(cell) ||
        !library_cell_mappings_.count(truth_tables_[cell]))
    {
        return nullptr;
    }
    auto mapping = library_cell_mappings_[truth_tables_[cell]];
    return mapping;
}
std::shared_ptr<LibraryCellMapping>
DatabaseHandler::getLibraryCellMapping(Instance* inst)
{
    return getLibraryCellMapping(libraryCell(inst));
}
std::unordered_set<LibraryCell*>
DatabaseHandler::truthTableToCells(std::string table_id)
{
    if (!function_to_cell_.count(table_id))
    {
        return std::unordered_set<LibraryCell*>();
    }
    return function_to_cell_[table_id];
}

std::string
DatabaseHandler::cellToTruthTable(LibraryCell* cell)
{
    if (!cell || !truth_tables_.count(cell) ||
        !library_cell_mappings_.count(truth_tables_[cell]))
    {
        return "";
    }
    return truth_tables_[cell];
}
void
DatabaseHandler::buildLibraryMappings(int max_length)
{
    auto buffer_lib   = bufferCells();
    auto inverter_lib = inverterCells();
    buildLibraryMappings(max_length, buffer_lib, inverter_lib);
}
void
DatabaseHandler::buildLibraryMappings(int                        max_length,
                                      std::vector<LibraryCell*>& buffer_lib,
                                      std::vector<LibraryCell*>& inverter_lib)
{
    resetLibraryMapping();
    std::unordered_map<LibraryCell*, std::bitset<64>> truth_tables_sim;

    std::unordered_map<sta::FuncExpr*, std::bitset<64>> function_cache;

    std::vector<LibraryCell*> all_cells;
    std::unordered_set<std::string>
         all_tables; // Table represented as <input size>_<simulation values>
    auto all_libs = allLibs();
    std::unordered_map<int,
                       std::vector<std::vector<std::string>>>
                                          chain_length_map; // Key is the chain length
    std::vector<std::vector<std::string>> all_chains;
    std::unordered_map<std::vector<std::string>*, int>
        chain_max_length; // Max length for a given chain before it outputs
                          // constants.

    // Calculate truth tables
    for (auto& lib : all_libs)
    {
        sta::LibertyCellIterator cell_iter(lib);
        while (cell_iter.hasNext())
        {
            auto lib_cell   = cell_iter.next();
            auto input_pins = libraryInputPins(lib_cell);
            if (!dontUse(lib_cell) && isSingleOutputCombinational(lib_cell) &&
                input_pins.size() < 32)
            {
                auto           output_pins = libraryOutputPins(lib_cell);
                auto           output_pin  = output_pins[0];
                sta::FuncExpr* output_func = output_pin->function();
                if (output_func)
                {
                    std::bitset<64> table = 0;
                    if (function_cache.count(output_func))
                    {
                        table = function_cache[output_func];
                    }
                    else
                    {
                        table = std::bitset<64>(computeTruthTable(lib_cell));
                        function_cache[output_func] = table;
                    }
                    all_cells.push_back(lib_cell);
                    std::string table_id = std::to_string(input_pins.size()) +
                                           "_" + table.to_string();
                    truth_tables_sim[lib_cell] = table;
                    truth_tables_[lib_cell]    = table_id;
                    function_to_cell_[table_id].insert(lib_cell);
                    if (!all_tables.count(table_id))
                    {
                        chain_length_map[1].push_back(std::vector<std::string>(
                            {table_id})); // Base chain, consisting of
                                          // the
                        // single cell.

                        all_tables.insert(table_id);
                    }
                }
                else
                {
                    truth_tables_[lib_cell] = "";
                }
            }
            else
            {
                truth_tables_[lib_cell] = "";
            }
        }
    }

    for (int chain_length = 2; chain_length <= max_length;
         chain_length++) // Chains of length 1 are already added above
    {
        for (auto& chain : chain_length_map[chain_length - 1])
        {
            if (!chain_max_length.count(&chain) ||
                chain_max_length[&chain] >= chain_length)
            {
                auto starting_table_id = chain[0];
                auto random_cell =
                    *(function_to_cell_[starting_table_id].begin());
                auto starting_input_pins  = libraryInputPins(random_cell);
                auto starting_output_pins = libraryOutputPins(random_cell);
                int  table                = 0;
                sta::FuncExpr* starting_output_func =
                    starting_output_pins[0]->function();
                int prev_output;
                for (int i = 0; i < std::pow(2, starting_input_pins.size());
                     ++i)
                {
                    std::unordered_map<LibraryTerm*, int> sim_vals;
                    std::bitset<64>                       input_bits(i);
                    for (size_t j = 0; j < starting_input_pins.size(); j++)
                    {
                        sim_vals[starting_input_pins[j]] =
                            input_bits.test(starting_input_pins.size() - j - 1);
                    }
                    prev_output = evaluateFunctionExpression(
                        starting_output_func, sim_vals);
                    for (size_t m = 1; m < chain.size(); m++)
                    {
                        sim_vals.clear();
                        auto node_table_id = chain[m];
                        auto node_random_cell =
                            *(function_to_cell_[node_table_id].begin());

                        auto node_input_pins =
                            libraryInputPins(node_random_cell);
                        auto node_output_pins =
                            libraryOutputPins(node_random_cell);
                        sta::FuncExpr* node_output_func =
                            node_output_pins[0]->function();
                        for (auto& in_pin : node_input_pins)
                        {
                            sim_vals[in_pin] = prev_output;
                        }
                        prev_output = evaluateFunctionExpression(
                            node_output_func, sim_vals);
                    }
                    table |= prev_output << i;
                }
                if (table && ~table) // Not a constant
                {
                    for (auto& new_table : all_tables)
                    {
                        // Only accept buffer/inverter for now
                        if (new_table.substr(0, 2) == "1_")
                        {
                            std::bitset<64> table_bits(table);

                            auto new_table_random_cell =
                                *(function_to_cell_[new_table].begin());
                            auto new_table_input_pins =
                                libraryInputPins(new_table_random_cell);
                            auto new_table_output_pins =
                                libraryOutputPins(new_table_random_cell);
                            int            table = 0;
                            sta::FuncExpr* new_table_output_func =
                                new_table_output_pins[0]->function();
                            std::unordered_map<LibraryTerm*, int> sim_vals;

                            int new_chain_table = 0;
                            for (int i = 0;
                                 i < std::pow(2, starting_input_pins.size());
                                 ++i)
                            {
                                for (auto& in_pin : new_table_input_pins)
                                {
                                    sim_vals[in_pin] = table_bits.test(i);
                                }
                                new_chain_table |=
                                    evaluateFunctionExpression(
                                        new_table_output_func, sim_vals)
                                    << i;
                            }
                            if (new_chain_table &&
                                ~new_chain_table) // Not a constant
                            {
                                auto new_chain = chain;
                                new_chain.push_back(new_table);
                                chain_length_map[chain_length].push_back(
                                    new_chain);

                                std::string chain_id =
                                    std::to_string(starting_input_pins.size()) +
                                    "_" +
                                    std::bitset<64>(new_chain_table)
                                        .to_string();
                                if (function_to_cell_.count(
                                        chain_id)) // We found an equivalent
                                                   // cell to this chain
                                {
                                    if (!library_cell_mappings_.count(chain_id))
                                    {
                                        library_cell_mappings_[chain_id] =
                                            std::make_shared<LibraryCellMapping>(
                                                chain_id);
                                    }
                                    auto& mapping =
                                        library_cell_mappings_[chain_id];
                                    if (!mapping->mappings()->count(
                                            new_chain[0]))
                                    {
                                        auto root_cell = std::make_shared<
                                            LibraryCellMappingNode>(
                                            name(*(
                                                function_to_cell_[new_chain[0]]
                                                    .begin())),
                                            new_chain[0], nullptr,
                                            new_chain[0] == chain_id, false,
                                            isBuffer(*(
                                                function_to_cell_[new_chain[0]]
                                                    .begin())),
                                            isInverter(*(
                                                function_to_cell_[new_chain[0]]
                                                    .begin())),
                                            0);
                                        root_cell->setSelf(root_cell);
                                        mapping->mappings()->insert(
                                            {new_chain[0], root_cell});
                                    }
                                    auto it =
                                        mapping->mappings()->at(new_chain[0]);
                                    for (size_t i = 1; i < new_chain.size();
                                         i++)
                                    {
                                        if (!it->children().count(new_chain[i]))
                                        {
                                            auto new_node = std::make_shared<
                                                LibraryCellMappingNode>(
                                                name(*(function_to_cell_
                                                           [new_chain[i]]
                                                               .begin())),
                                                new_chain[i], it.get(), false,
                                                false,
                                                isBuffer(*(function_to_cell_
                                                               [new_chain[i]]
                                                                   .begin())),
                                                isInverter(*(function_to_cell_
                                                                 [new_chain[i]]
                                                                     .begin())),
                                                it->level() + 1);
                                            it->children()[new_chain[i]] =
                                                new_node;
                                            new_node->setSelf(new_node);
                                        }
                                        if (new_chain[i] == new_chain[i - 1])
                                        {
                                            it->setRecurring(true);
                                        }
                                        it = it->children()[new_chain[i]];
                                        if (i == new_chain.size() - 1)
                                        {
                                            it->setTerminal(true);
                                        }
                                    }
                                }
                            }
                            else
                            {
                                chain_max_length[&chain] = chain_length;
                            }
                        }
                    }
                }
                else
                {
                    chain_max_length[&chain] = chain_length - 1;
                }
            }
        }
    }

    has_library_cell_mappings_ = true;
}
int
DatabaseHandler::computeTruthTable(LibraryCell* lib_cell)
{
    int            table       = 0;
    auto           output_pins = libraryOutputPins(lib_cell);
    auto           input_pins  = libraryInputPins(lib_cell);
    auto           output_pin  = output_pins[0];
    sta::FuncExpr* output_func = output_pin->function();
    for (int i = 0; i < std::pow(2, input_pins.size()); ++i)
    {
        std::unordered_map<LibraryTerm*, int> sim_vals;
        std::bitset<64>                       input_bits(i);
        for (size_t j = 0; j < input_pins.size(); j++)
        {
            sim_vals[input_pins[j]] =
                input_bits.test(input_pins.size() - j - 1);
        }
        table |= evaluateFunctionExpression(output_func, sim_vals) << i;
    }
    return table;
}
void
DatabaseHandler::resetLibraryMapping()
{
    has_library_cell_mappings_ = false;
    library_cell_mappings_.clear();
    function_to_cell_.clear();
    truth_tables_.clear();
}

/* The following is borrowed from James Cherry's Resizer Code */

// Find a target slew for the libraries and then
// a target load for each cell that gives the target slew.
void
DatabaseHandler::findTargetLoads(std::vector<Liberty*>* resize_libs)
{
    // Find target slew across all buffers in the libraries.
    findBufferTargetSlews(resize_libs);
    for (auto lib : *resize_libs)
        findTargetLoads(lib, target_slews_);
}

float
DatabaseHandler::targetLoad(LibraryCell* cell)
{
    if (!has_target_loads_)
    {
        findTargetLoads();
    }
    if (target_load_map_.count(cell))
    {
        return target_load_map_[cell];
    }
    return 0.0;
}

float
DatabaseHandler::coreArea() const
{
    auto block = top();
    Rect core;
    block->getCoreArea(core);
    return dbuToMeters(core.dx()) * dbuToMeters(core.dy());
}

bool
DatabaseHandler::maximumUtilizationViolation() const
{
    return sta::fuzzyGreaterEqual(area(), maximumArea());
}
void
DatabaseHandler::setMaximumArea(float area)
{
    maximum_area_       = area;
    maximum_area_valid_ = true;
}

void
DatabaseHandler::setMaximumArea(MaxAreaCallback maximum_area_callback)
{
    maximum_area_callback_ = maximum_area_callback;
    maximum_area_valid_    = true;
}
void
DatabaseHandler::setUpdateDesignArea(
    UpdateDesignAreaCallback update_design_area_callback)
{
    update_design_area_callback_ = update_design_area_callback;
}
void
DatabaseHandler::notifyDesignAreaChanged(float new_area)
{
    if (update_design_area_callback_ != nullptr)
    {
        update_design_area_callback_(new_area);
    }
}
void
DatabaseHandler::notifyDesignAreaChanged()
{
    if (update_design_area_callback_ != nullptr)
    {
        update_design_area_callback_(area());
    }
}
bool
DatabaseHandler::hasMaximumArea() const
{
    if (maximum_area_callback_ != nullptr)
    {
        return maximum_area_callback_();
    }
    return maximum_area_valid_;
}

float
DatabaseHandler::maximumArea() const
{
    if (!maximum_area_valid_)
    {
        PSN_LOG_WARN("Maximum area is not set or invalid");
    }
    if (maximum_area_callback_)
    {
        return maximum_area_callback_();
    }
    return maximum_area_;
}

float
DatabaseHandler::gateDelay(Instance* inst, InstanceTerm* to, float in_slew,
                           LibraryTerm* from, float* drvr_slew, int rise_fall)
{
    return gateDelay(libraryCell(inst), to, in_slew, from, drvr_slew,
                     rise_fall);
}

float
DatabaseHandler::gateDelay(LibraryCell* lib_cell, InstanceTerm* to,
                           float in_slew, LibraryTerm* from, float* drvr_slew,
                           int rise_fall)
{
    sta::ArcDelay                        max = -sta::INF;
    sta::LibertyCellTimingArcSetIterator itr(lib_cell);
    while (itr.hasNext())
    {
        sta::TimingArcSet* arc_set = itr.next();
        if (arc_set->to() == libraryPin(to))
        {
            sta::TimingArcSetArcIterator arc_it(arc_set);
            while (arc_it.hasNext())
            {
                sta::TimingArc* arc = arc_it.next();
                if (!from || (from && arc->from() == from))
                {
                    if (rise_fall != -1 ||
                        (rise_fall == 1 && arc->toTrans()->asRiseFall() ==
                                               sta::RiseFall::rise()) ||
                        (rise_fall == 0 &&
                         arc->toTrans()->asRiseFall() == sta::RiseFall::fall()))
                    {
                        // 1 is rising edge
                        // 0 is falling edge
                        float         load_cap = loadCapacitance(to);
                        sta::ArcDelay gate_delay;
                        sta::Slew     tmp_slew;
                        sta::Slew*    slew = drvr_slew ? drvr_slew : &tmp_slew;
                        in_slew =
                            target_slews_[arc->toTrans()->asRiseFall()->index()];
                        sta_->arcDelayCalc()->gateDelay(
                            lib_cell, arc, in_slew, load_cap, nullptr, 0.0,
                            pvt_, dcalc_ap_, gate_delay, *slew);
                        max = std::max(max, gate_delay);
                    }
                }
            }
        }
    }
    return max;
}
void
DatabaseHandler::findTargetLoads(Liberty* library, sta::Slew slews[])
{
    sta::LibertyCellIterator cell_iter(library);
    while (cell_iter.hasNext())
    {
        auto cell = cell_iter.next();
        findTargetLoad(cell, slews);
    }
}

void
DatabaseHandler::findTargetLoad(LibraryCell* cell, sta::Slew slews[])
{
    sta::LibertyCellTimingArcSetIterator arc_set_iter(cell);
    float                                target_load_sum = 0.0;
    int                                  arc_count       = 0;
    while (arc_set_iter.hasNext())
    {
        auto arc_set = arc_set_iter.next();
        auto role    = arc_set->role();
        if (!role->isTimingCheck() &&
            role != sta::TimingRole::tristateDisable() &&
            role != sta::TimingRole::tristateEnable())
        {
            sta::TimingArcSetArcIterator arc_iter(arc_set);
            while (arc_iter.hasNext())
            {
                sta::TimingArc* arc    = arc_iter.next();
                sta::RiseFall*  in_rf  = arc->fromTrans()->asRiseFall();
                sta::RiseFall*  out_rf = arc->toTrans()->asRiseFall();
                float           arc_target_load = findTargetLoad(
                    cell, arc, slews[in_rf->index()], slews[out_rf->index()]);
                target_load_sum += arc_target_load;
                arc_count++;
            }
        }
    }
    float target_load = (arc_count > 0) ? target_load_sum / arc_count : 0.0;
    target_load_map_[cell] = target_load;
}

// Find the load capacitance that will cause the output slew
// to be equal to out_slew.
float
DatabaseHandler::findTargetLoad(LibraryCell* cell, sta::TimingArc* arc,
                                sta::Slew in_slew, sta::Slew out_slew)
{
    sta::GateTimingModel* model =
        dynamic_cast<sta::GateTimingModel*>(arc->model());
    if (model)
    {
        float cap_init = 1.0e-12;         // 1pF
        float cap_tol  = cap_init * .001; // .1%
        float load_cap = cap_init;
        float cap_step = cap_init;
        while (cap_step > cap_tol)
        {
            sta::ArcDelay arc_delay;
            sta::Slew     arc_slew;
            model->gateDelay(cell, pvt_, in_slew, load_cap, 0.0, false,
                             arc_delay, arc_slew);
            if (arc_slew > out_slew)
            {
                load_cap -= cap_step;
                cap_step /= 2.0;
            }
            load_cap += cap_step;
        }
        return load_cap;
    }
    return 0.0;
}
std::set<Net*>
DatabaseHandler::clockNets() const
{
    std::set<Net*>            nets;
    sta::ClkArrivalSearchPred srch_pred(sta_);
    sta::BfsFwdIterator       bfs(sta::BfsIndex::other, &srch_pred, sta_);
    sta::PinSet               clk_pins;
    sta_->search()->findClkVertexPins(clk_pins);
    for (auto pin : clk_pins)
    {
        Vertex *vert, *bi_vert;
        network()->graph()->pinVertices(pin, vert, bi_vert);
        bfs.enqueue(vert);
        if (bi_vert)
            bfs.enqueue(bi_vert);
    }
    while (bfs.hasNext())
    {
        auto vertex = bfs.next();
        auto pin    = vertex->pin();
        Net* net    = network()->net(pin);
        nets.insert(net);
        bfs.enqueueAdjacentVertices(vertex);
    }
    return nets;
}
void
DatabaseHandler::slewLimit(InstanceTerm* pin, sta::MinMax* min_max,
                           // Return values.
                           float& limit, bool& exists) const

{
    exists = false;
    float pin_limit;
    bool  pin_limit_exists;
    sta_->sdc()->slewLimit(network()->cell(network()->topInstance()), min_max,
                           pin_limit, pin_limit_exists);

    exists = pin_limit_exists;
    limit  = pin_limit;
    if (network()->isTopLevelPort(pin))
    {
        Port* port = network()->port(pin);
        sta_->sdc()->slewLimit(port, min_max, pin_limit, pin_limit_exists);
        if (pin_limit_exists && (!exists || min_max->compare(limit, pin_limit)))
        {
            limit  = pin_limit;
            exists = true;
        }
    }
    else
    {
        auto port = network()->libertyPort(pin);

        if (port)
        {

            port->slewLimit(min_max, pin_limit, pin_limit_exists);
            if (pin_limit_exists)
            {
                if (!exists || min_max->compare(limit, pin_limit))
                {
                    limit  = pin_limit;
                    exists = true;
                }
            }
            else if (port->direction()->isAnyOutput() &&
                     min_max == sta::MinMax::max())
            {
                port->libertyLibrary()->defaultMaxSlew(pin_limit,
                                                       pin_limit_exists);

                if (pin_limit_exists &&
                    (!exists || min_max->compare(limit, pin_limit)))
                {
                    limit  = pin_limit;
                    exists = true;
                }
            }
        }
    }
}

float
DatabaseHandler::gateDelay(InstanceTerm* pin, float load_cap, float* tr_slew)
{
    return gateDelay(libraryPin(pin), load_cap, tr_slew);
}

float
DatabaseHandler::gateDelay(LibraryTerm* out_port, float load_cap,
                           float* tr_slew)
{
    if (!has_target_loads_)
    {
        findTargetLoads();
    }
    auto cell = out_port->libertyCell();
    // Max rise/fall delays.
    sta::ArcDelay                        max_delay = -sta::INF;
    sta::LibertyCellTimingArcSetIterator set_iter(cell);
    while (set_iter.hasNext())
    {
        sta::TimingArcSet* arc_set = set_iter.next();
        if (arc_set->to() == out_port)
        {
            sta::TimingArcSetArcIterator arc_iter(arc_set);
            while (arc_iter.hasNext())
            {
                sta::TimingArc* arc   = arc_iter.next();
                sta::RiseFall*  in_rf = arc->fromTrans()->asRiseFall();
                float           in_slew =
                    tr_slew ? *tr_slew : target_slews_[in_rf->index()];
                sta::ArcDelay gate_delay;
                sta::Slew     drvr_slew;
                sta_->arcDelayCalc()->gateDelay(cell, arc, in_slew, load_cap,
                                                nullptr, 0.0, pvt_, dcalc_ap_,
                                                gate_delay, drvr_slew);
                max_delay = std::max(max_delay, gate_delay);
            }
        }
    }
    return max_delay;
}

float
DatabaseHandler::bufferDelay(psn::LibraryCell* buffer_cell, float load_cap)
{
    psn::LibraryTerm *input, *output;
    buffer_cell->bufferPorts(input, output);
    return gateDelay(output, load_cap);
}

float
DatabaseHandler::portCapacitance(const LibraryTerm* port, bool isMax) const
{
    float cap1 = port->capacitance(
        sta::RiseFall::rise(), isMax ? sta::MinMax::max() : sta::MinMax::min());
    float cap2 = port->capacitance(
        sta::RiseFall::fall(), isMax ? sta::MinMax::max() : sta::MinMax::min());
    return std::max(cap1, cap2);
}

LibraryTerm*
DatabaseHandler::bufferInputPin(LibraryCell* buffer_cell) const
{
    LibraryTerm *input, *output;
    buffer_cell->bufferPorts(input, output);
    return input;
}
LibraryTerm*
DatabaseHandler::bufferOutputPin(LibraryCell* buffer_cell) const
{
    LibraryTerm *input, *output;
    buffer_cell->bufferPorts(input, output);
    return output;
}

float
DatabaseHandler::inverterInputCapacitance(LibraryCell* inv_cell)
{
    LibraryTerm *input, *output;
    inv_cell->bufferPorts(input, output);
    return portCapacitance(input);
}
float
DatabaseHandler::bufferInputCapacitance(LibraryCell* buffer_cell) const
{
    LibraryTerm *input, *output;
    buffer_cell->bufferPorts(input, output);
    return portCapacitance(input);
}
float
DatabaseHandler::bufferOutputCapacitance(LibraryCell* buffer_cell)
{
    LibraryTerm *input, *output;
    buffer_cell->bufferPorts(input, output);
    return portCapacitance(input);
}
////////////////////////////////////////////////////////////////

sta::Slew
DatabaseHandler::targetSlew(const sta::RiseFall* rf)
{
    return target_slews_[rf->index()];
}

// Find target slew across all buffers in the libraries.
void
DatabaseHandler::findBufferTargetSlews(std::vector<Liberty*>* resize_libs)
{
    target_slews_[sta::RiseFall::riseIndex()] = 0.0;
    target_slews_[sta::RiseFall::fallIndex()] = 0.0;
    int tgt_counts[sta::RiseFall::index_count]{0};

    for (auto lib : *resize_libs)
    {
        sta::Slew slews[sta::RiseFall::index_count]{0.0};
        int       counts[sta::RiseFall::index_count]{0};

        findBufferTargetSlews(lib, slews, counts);
        for (auto rf : sta::RiseFall::rangeIndex())
        {
            target_slews_[rf] += slews[rf];
            tgt_counts[rf] += counts[rf];
            slews[rf] /= counts[rf];
        }
    }

    for (auto rf : sta::RiseFall::rangeIndex())
    {
        target_slews_[rf] /= tgt_counts[rf];
    }
}
bool
DatabaseHandler::dontUse(LibraryCell* cell) const
{
    return cell->dontUse() || dont_use_.count(cell) ||
           (dont_use_callback_ != nullptr && dont_use_callback_(cell));
}
bool
DatabaseHandler::dontTouch(Instance* inst) const
{
    odb::dbInst* db_inst = network()->staToDb(inst);
    return db_inst && db_inst->isDoNotTouch();
}
bool
DatabaseHandler::dontSize(Instance* inst) const
{
    odb::dbInst* db_inst = network()->staToDb(inst);
    return db_inst && db_inst->isDoNotSize();
}
void
DatabaseHandler::resetDelays()
{
    sta_->graphDelayCalc()->delaysInvalid();
    sta_->search()->arrivalsInvalid();
    sta_->search()->requiredsInvalid();
    sta_->search()->endpointsInvalid();
    if (top())
    {
        sta_->findDelays();
    }
}
void
DatabaseHandler::resetDelays(InstanceTerm* term)
{
    sta_->delaysInvalidFrom(term);
    sta_->delaysInvalidFromFanin(term);
}
void
DatabaseHandler::findBufferTargetSlews(Liberty* library,
                                       // Return values.
                                       sta::Slew slews[], int counts[])
{
    for (auto buffer : *library->buffers())
    {
        if (!dontUse(buffer))
        {
            sta::LibertyPort *input, *output;
            buffer->bufferPorts(input, output);
            auto arc_sets = buffer->timingArcSets(input, output);
            if (arc_sets)
            {
                for (auto arc_set : *arc_sets)
                {
                    sta::TimingArcSetArcIterator arc_iter(arc_set);
                    while (arc_iter.hasNext())
                    {
                        sta::TimingArc*       arc = arc_iter.next();
                        sta::GateTimingModel* model =
                            dynamic_cast<sta::GateTimingModel*>(arc->model());
                        sta::RiseFall* in_rf  = arc->fromTrans()->asRiseFall();
                        sta::RiseFall* out_rf = arc->toTrans()->asRiseFall();
                        float in_cap   = input->capacitance(in_rf, min_max_);
                        float load_cap = in_cap * 10.0; // "factor debatable"
                        sta::ArcDelay arc_delay;
                        sta::Slew     arc_slew;
                        model->gateDelay(buffer, pvt_, 0.0, load_cap, 0.0,
                                         false, arc_delay, arc_slew);
                        model->gateDelay(buffer, pvt_, arc_slew, load_cap, 0.0,
                                         false, arc_delay, arc_slew);
                        slews[out_rf->index()] += arc_slew;
                        counts[out_rf->index()]++;
                    }
                }
            }
        }
    }
}
void
DatabaseHandler::calculateParasitics()
{
    for (auto& net : nets())
    {
        if (!isClock(net) && !network()->isPower(net) &&
            !network()->isGround(net))
        {
            calculateParasitics(net);
        }
    }
}
bool
DatabaseHandler::isClock(Net* net) const
{
    auto net_pin = faninPin(net);
    if (net_pin)
    {
        auto vert = vertex(net_pin);
        if (vert)
        {

            if (network()->search()->isClock(vert))
            {
                return true;
            }
        }
    }

    return false;
}

void
DatabaseHandler::calculateParasitics(Net* net)
{
    if (compute_parasitics_callback_ != nullptr)
    {
        compute_parasitics_callback_(net);
    }
}

sta::ParasiticNode*
DatabaseHandler::findParasiticNode(std::unique_ptr<SteinerTree>& tree,
                                   sta::Parasitic* parasitic, const Net* net,
                                   const InstanceTerm* pin, SteinerPoint pt)
{
    if (pin == nullptr)
    {
        pin = tree->alias(pt);
    }
    if (pin)
    {
        return sta_->parasitics()->ensureParasiticNode(parasitic, pin);
    }
    else
    {
        return sta_->parasitics()->ensureParasiticNode(parasitic, net, pt);
    }
}
HandlerType
DatabaseHandler::handlerType() const
{
    return HandlerType::OPENSTA;
}
} // namespace psn<|MERGE_RESOLUTION|>--- conflicted
+++ resolved
@@ -47,6 +47,7 @@
 #include "sta/DcalcAnalysisPt.hh"
 #include "sta/EquivCells.hh"
 #include "sta/FuncExpr.hh"
+#include "sta/Fuzzy.hh"
 #include "sta/Graph.hh"
 #include "sta/GraphDelayCalc.hh"
 #include "sta/Liberty.hh"
@@ -64,11 +65,7 @@
 #include "sta/TimingModel.hh"
 #include "sta/TimingRole.hh"
 #include "sta/Transition.hh"
-<<<<<<< HEAD
 #include "sta/Units.hh"
-=======
-#include "sta/Fuzzy.hh"
->>>>>>> 83dd177f
 
 namespace psn
 {
@@ -1388,8 +1385,7 @@
 {
     auto vert = network()->graph()->pinLoadVertex(term);
     auto req  = sta_->vertexRequired(vert, min_max_);
-<<<<<<< HEAD
-    if (sta::fuzzyInf(req))
+    if (sta::delayInf(req))
     {
         return 0;
     }
@@ -1402,16 +1398,13 @@
     auto vert = network()->graph()->pinLoadVertex(term);
     auto req  = sta_->vertexRequired(
         vert, is_rise ? sta::RiseFall::rise() : sta::RiseFall::fall(), path_ap);
-    if (sta::fuzzyInf(req))
-=======
-    //  worst ? sta::MinMax::min() : sta::MinMax::max());
     if (sta::delayInf(req))
->>>>>>> 83dd177f
     {
         return 0;
     }
     return req;
 }
+
 std::vector<std::vector<PathPoint>>
 DatabaseHandler::getPaths(bool get_max, int path_count) const
 {
@@ -1534,7 +1527,7 @@
         auto arrival       = ref->arrival(sta_);
         auto path_ap       = ref->pathAnalysisPt(sta_);
         auto path_required = enumed ? 0 : ref->required(sta_);
-        if (!path_required || sta::fuzzyInf(path_required))
+        if (!path_required || sta::delayInf(path_required))
         {
             path_required = required(pin, is_rising, path_ap);
         }
@@ -2890,6 +2883,8 @@
     float load_cap = loadCapacitance(term);
     return violatesMaximumCapacitance(term, load_cap, limit_scale_factor);
 }
+
+// Assumes sta checkCapacitanceLimitPreamble is called()
 bool
 DatabaseHandler::violatesMaximumCapacitance(InstanceTerm* term, float load_cap,
                                             float limit_scale_factor) const
@@ -2897,13 +2892,13 @@
     const sta::Corner*   corner;
     const sta::RiseFall* rf;
     float                cap, limit, ignore;
-
     sta_->checkCapacitance(term, nullptr, sta::MinMax::max(), corner, rf, cap,
                            limit, ignore);
     float diff = (limit_scale_factor * limit) - cap;
     return diff < 0.0 && limit > 0.0;
 }
 
+// Assumes sta checkSlewLimitPreamble is called()
 bool
 DatabaseHandler::violatesMaximumTransition(InstanceTerm* term,
                                            float         limit_scale_factor)
