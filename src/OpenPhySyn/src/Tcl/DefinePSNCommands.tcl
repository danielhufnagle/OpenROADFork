R"===<><>===(



namespace eval psn {
    proc define_cmd_args { cmd arglist } {
        sta::define_cmd_args $cmd $arglist
        namespace export $cmd
    }
    
    define_cmd_args "transform" {transform_name args}
    proc transform {transform_name args} {
        psn::transform_internal $transform_name $args
    }

    define_cmd_args "pin_swap" {\
        [-path_count count]\
        [-power]\
    }
    
    proc pin_swap { args } {
        sta::parse_key_args "pin_swap" args \
            keys {-path_count} \
            flags {-power}

        set max_path_count 50
        if {[info exists keys(-path_count)]} {
            set max_path_count $keys(-path_count)
        }
        set power_flag ""
        if {[info exists flags(-power)]} {
            set power_flag "-power"
        }
        set transform_args "$max_path_count $power_flag"
        set transform_args [string trim $transform_args]
        set num_swapped [transform pin_swap {*}$transform_args]
        return $num_swapped
    }
    
    define_cmd_args "optimize_logic" {\
        [-no_constant_propagation] \
        [-tiehi tiehi_cell_name] \
        [-tielo tielo_cell_name] \
    }

    proc optimize_logic { args } {
        sta::parse_key_args "optimize_power" args \
            keys {-tiehi tielo} \
            flags {-no_constant_propagation}
        set do_constant_propagation true
        set tiehi_cell_name ""
        set tielo_cell_name ""
        set max_prop_depth -1
        if {[info exists flags(-no_constant_propagation)]} {
            set no_constant_propagation false
        }
        if {![has_transform constant_propagation]} {
            set do_constant_propagation false
        }
        if {$do_constant_propagation} {
            if {[info exists keys(-tiehi)]} {
                set tiehi_cell_name $keys(-tiehi)
            }
            if {[info exists keys(-tielo)]} {
                set tielo_cell_name $keys(-tielo)
            }
            set propg [transform constant_propagation true $max_prop_depth $tiehi_cell_name $tielo_cell_name]
            if {$propg < 0} {
                return $propg
            }
        }
        return 0
    }

    define_cmd_args "optimize_power" {\
        [-no_pin_swap] \
        [-pin_swap_paths path_count] \
    }
    proc optimize_power { args } {
        sta::parse_key_args "optimize_power" args \
            keys {-pin_swap_paths} \
            flags {-no_pin_swap}

        set do_pin_swap true

        if {[info exists flags(-no_pin_swap)]} {
            set do_pin_swap false
        }
        if {![has_transform pin_swap]} {
            set do_pin_swap false
        }

        set num_swapped 0

        if {$do_pin_swap} {
            set pin_swap_paths 50
            if {[info exists keys(-pin_swap_paths)]} {
                set pin_swap_paths $keys(-pin_swap_paths)
            }
            set num_swapped [transform pin_swap true $pin_swap_paths]

            if {$num_swapped < 0} {
                return $num_swapped
            }
        }
        return 1
    }


    define_cmd_args "optimize_fanout" { \
        -buffer_cell buffer_cell_name \
        -max_fanout max_fanout \
    }

    proc optimize_fanout { args } {
        sta::parse_key_args "optimize_fanout" args \
            keys {-buffer_cell -max_fanout} \
            flags {}
        if { ![info exists keys(-buffer_cell)] \
          || ![info exists keys(-max_fanout)]
         } {
            sta::cmd_usage_error "optimize_fanout"
        }
        set cell $keys(-buffer_cell)
        set max_fanout $keys(-max_fanout)
        transform buffer_fanout $max_fanout $cell
    }

    define_cmd_args "cluster_buffers" {[-cluster_threshold diameter] [-cluster_size single|small|medium|large|all]}
    proc cluster_buffers { args } {
        sta::parse_key_args "cluster_buffers" args \
        keys {-cluster_threshold -cluster_size} \
        flags {}

        if {![psn::has_liberty]} {
            sta::sta_error "No liberty filed is loaded"
            return
        }

        if {[info exists keys(-cluster_threshold)] && [info exists keys(-cluster_size)]} {
            sta::sta_error "You can only specify either -cluster_threshold or -cluster_size"
            return
        } elseif {![info exists keys(-cluster_threshold)] && ![info exists keys(-cluster_size)]} {
            sta::cmd_usage_error "cluster_buffers"
            return
        }
        if {[info exists keys(-cluster_threshold)]} {
            if {($keys(-cluster_threshold) < 0.0) || ($keys(-cluster_threshold) > 1.0)} {
                sta::sta_error "-cluster_threshold should be between 0.0 and 1.0"
                return
            }
            return [psn::cluster_buffer_names $keys(-cluster_threshold) true]
        } else {
            set size $keys(-cluster_size)
            set valid_lib_size [list "single" "small" "medium" "large" "all"]
            if {[lsearch -exact $valid_lib_size $size] < 0} {
                sta::sta_error "Invalid value for -cluster_size, valid values are $valid_lib_size"
                return
            }
            set cluster_threshold ""
            if {$size == "single"} {
                set cluster_threshold 1.0
            } elseif {$size == "small"} {
                set cluster_threshold [expr 3.0 / 4.0]
            } elseif {$size == "medium"} {
                set cluster_threshold [expr 1.0 / 4.0]
            } elseif {$size == "large"} {
                set cluster_threshold [expr 1.0 / 12.0]
            } elseif {$size == "all"} {
                set cluster_threshold 0.0
            }

            return [psn::cluster_buffer_names $cluster_threshold true]
        }
    }

    define_cmd_args "timing_buffer" {[-capacitance_violations] [-transition_violations] [-negative_slack]\
				 [-timerless] [-repair_by_resize] \
				 [-auto_buffer_library single|small|medium|large|all]\
				 [-minimize_buffer_library] [-high_effort]\
				 [-use_inverting_buffer_library] [-buffers buffers]\
				 [-inverters inverters ] [-iterations iterations] [-area_penalty area_penalty]\
				 [-legalization_frequency count] [-min_gain gain] [-enable_driver_resize]\
    }

    
    proc timing_buffer { args } {
        sta::parse_key_args "timing_buffer" args \
        keys {-auto_buffer_library -buffers -inverters -iterations -min_gain -area_penalty -legalization_frequency}\
        flags {-negative_slack_violations -timerless -capacitance_violations -transition_violations -repair_by_resize -high_effort -repair_by_resynthesis -enable_driver_resize -minimize_buffer_library -use_inverting_buffer_library -capacitance_violations] -transition_violations}
        
        set buffer_lib_flag ""
        set auto_buf_flag ""
        set mode_flag ""

        set has_max_cap [info exists flags(-capacitance_violations)]
        set has_max_transition [info exists flags(-transition_violations)]
        set has_max_ns [info exists flags(-negative_slack_violations)]

        set repair_target_flag ""

        if {$has_max_cap} {
            set repair_target_flag "-capacitance_violations"
        }
        if {$has_max_transition} {
            set repair_target_flag "$repair_target_flag -transition_violations"
        }
        if {$has_max_ns} {
            set repair_target_flag "$repair_target_flag -negative_slack_violations"
        }
        if {[info exists flags(-repair_by_resize)]} {
            set repair_target_flag "$repair_target_flag -repair_by_resize"
        }

        if {[info exists flags(-repair_by_resynthesis)]} {
            set repair_target_flag "$repair_target_flag -repair_by_resynthesis"
        }

        if {[info exists flags(-timerless)]} {
            set mode_flag "-timerless"
        }
        if {[info exists flags(-cirtical_path)]} {
            set mode_flag "$mode_flag -cirtical_path"
        }

        set fast_mode_flag ""
        if {[info exists flags(-high_effort)]} {
            set fast_mode_flag "-high_effort"
        }
        

        if {[info exists flags(-maximize_slack)]} {
            if {[info exists flags(-timerless)]} {
                 sta::sta_error "Cannot use -maximize_slack with -timerless mode"
                retrun
            }
            set mode_flag "$mode_flag -maximize_slack"
        }

        set has_auto_buff [info exists keys(-auto_buffer_library)]

        if {![psn::has_liberty]} {
            sta::sta_error "No liberty filed is loaded"
            return
        }

        if {$has_auto_buff} {
            set valid_lib_size [list "single" "small" "medium" "large" "all"]
            set buffer_lib_size $keys(-auto_buffer_library)
            if {[lsearch -exact $valid_lib_size $buffer_lib_size] < 0} {
                sta::sta_error "Invalid value for -auto_buffer_library, valid values are $valid_lib_size"
                return
            }
            set auto_buf_flag "-auto_buffer_library $buffer_lib_size"
        }

        if {[info exists keys(-buffers)]} {
            set blist $keys(-buffers)
            set buffer_lib_flag "-buffers $blist"
        }
        set inverters_flag ""
        if {[info exists keys(-inverters)]} {
            set ilist $keys(-inverters)
            set inverters_flag "-inverters $ilist"
        }
        set minimuze_buf_lib_flag ""
        if {[info exists flags(-minimize_buffer_library)]} {
            if {!$has_auto_buff} {
                sta::sta_error "-minimize_buffer_library can only be used with -auto_buffer_library"
                return
            }
            set minimuze_buf_lib_flag  "-minimize_buffer_library"
        }
        set use_inv_buf_lib_flag ""
        if {[info exists flags(-use_inverting_buffer_library)]} {
            if {!$has_auto_buff} {
                sta::sta_error "-use_inverting_buffer_library can only be used with -auto_buffer_library"
                return
            }
            set use_inv_buf_lib_flag  "-use_inverting_buffer_library"
        }
        set min_gain_flag ""
        if {[info exists keys(-min_gain)]} {
            set min_gain_flag  "-min_gain $keys(-min_gain)"
        }
        set legalization_freq_flag ""
        if {[info exists keys(-legalization_frequency)]} {
            set legalization_freq_flag  "-legalization_frequency $keys(-legalization_frequency)"
        }
        set area_penalty_flag ""
        if {[info exists keys(-area_penalty)]} {
            set area_penalty_flag  "-area_penalty $keys(-area_penalty)"
        }
        set resize_flag ""
        if {[info exists flags(-enable_driver_resize)]} {
            set resize_flag  "-enable_driver_resize"
        }
        set iterations 1
        if {[info exists keys(-iterations)]} {
            set iterations "$keys(-iterations)"
        }
        set bufargs "$repair_target_flag $fast_mode_flag $mode_flag $auto_buf_flag $minimuze_buf_lib_flag $use_inv_buf_lib_flag $legalization_freq_flag $buffer_lib_flag $inverters_flag $min_gain_flag $resize_flag $area_penalty_flag -iterations $iterations"
        set affected [transform timing_buffer {*}$bufargs]
        if {$affected < 0} {
            puts "Timing buffer failed"
            return
        }
        puts "Added/updated $affected cells"
    }


    define_cmd_args "repair_timing" {[-capacitance_violations]\
        [-transition_violations]\
        [-negative_slack_violations] [-iterations iteration_count] [-buffers buffer_cells]\
        [-inverters inverter cells] [-min_gain gain] [-auto_buffer_library size]\
        [-no_minimize_buffer_library] [-auto_buffer_library_inverters_enabled]\
        [-buffer_disabled] [-minimum_cost_buffer_enabled] [-resize_disabled]\
        [-downsize_enabled] [-pin_swap_disabled] [-legalize_eventually]\
<<<<<<< HEAD
        [-legalize_each_iteration] [-post_place] [-post_route] [-no_resize_for_negative_slack]\
        [-legalization_frequency num_edits] [-high_effort] [-pessimism_factor factor] [-upstream_resistance res]\
=======
        [-legalize_each_iteration] [-post_place] [-post_route] [-pins pin_names]\
        [-legalization_frequency num_edits] [-high_effort] [-capacitance_pessimism_factor factor]\
        [-transition_pessimism_factor factor] [-upstream_resistance res]\
>>>>>>> 44ba9b86
    }

    proc repair_timing { args } {
        if {![psn::has_liberty]} {
            sta::sta_error "No liberty filed is loaded"
            return
        }
        
        
        set affected [transform repair_timing {*}$args]
        if {$affected < 0} {
             puts "Timing repair failed"
             return
        }
        puts "Added/updated $affected cells"
    }

    define_cmd_args "gate_clone" {\
        [-clone_max_cap_factor factor] \
        [-clone_non_largest_cells] \
    }
    
    proc gate_clone { args } {
        sta::parse_key_args "gate_clone" args \
        keys {-clone_max_cap_factor} \
        flags {-clone_non_largest_cells}

        set clone_max_cap_factor 1.5
        set clone_largest_cells_only true

        if {[info exists keys(-clone_max_cap_factor)]} {
            set clone_max_cap_factor $keys(-clone_max_cap_factor)
        }
        if {[info exists flags(-clone_non_largest_cells)]} {
            set clone_largest_cells_only false
        }
        set transform_args "$clone_max_cap_factor $clone_largest_cells_only"
        set transform_args [string trim $transform_args]
        set num_cloned [transform gate_clone {*}$transform_args]
        return $num_cloned
    }


    define_cmd_args "propagate_constants" {[-tiehi tiehi_cell] [-tielo tielo_cell] [-inverter inverter_cell]}

    proc propagate_constants { args } {
        sta::parse_key_args "cluster_buffers" args \
        keys {-tiehi -tielo -inverter} \
        flags {}

        if {![psn::has_liberty]} {
            sta::sta_error "No liberty filed is loaded"
            return
        }
        
        set transform_args "-1"
        if {[info exists keys(-tiehi)]} {
            set transform_args "$transform_args $keys(-tiehi)"
            if {[info exists keys(-tielo)]} {
                set transform_args "$transform_args $keys(-tielo)"
                if {[info exists keys(-inverter)]} {
                    set transform_args "$transform_args $keys(-inverter)"
                }
            }
        }
        return [transform constant_propagation {*}$transform_args]
    }

    define_cmd_args "set_psn_dont_use" {lib_cells}

    proc set_psn_dont_use { args } {
        psn::set_dont_use {*}$args
    }
}
namespace import psn::*

)===<><>==="<|MERGE_RESOLUTION|>--- conflicted
+++ resolved
@@ -316,14 +316,9 @@
         [-no_minimize_buffer_library] [-auto_buffer_library_inverters_enabled]\
         [-buffer_disabled] [-minimum_cost_buffer_enabled] [-resize_disabled]\
         [-downsize_enabled] [-pin_swap_disabled] [-legalize_eventually]\
-<<<<<<< HEAD
-        [-legalize_each_iteration] [-post_place] [-post_route] [-no_resize_for_negative_slack]\
-        [-legalization_frequency num_edits] [-high_effort] [-pessimism_factor factor] [-upstream_resistance res]\
-=======
-        [-legalize_each_iteration] [-post_place] [-post_route] [-pins pin_names]\
+        [-legalize_each_iteration] [-post_place] [-post_route] [-pins pin_names] [-no_resize_for_negative_slack]\
         [-legalization_frequency num_edits] [-high_effort] [-capacitance_pessimism_factor factor]\
         [-transition_pessimism_factor factor] [-upstream_resistance res]\
->>>>>>> 44ba9b86
     }
 
     proc repair_timing { args } {
