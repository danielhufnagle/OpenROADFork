###############################################################################
##
## BSD 3-Clause License
##
## Copyright (c) 2019, University of California, San Diego.
## All rights reserved.
##
## Redistribution and use in source and binary forms, with or without
## modification, are permitted provided that the following conditions are met:
##
## * Redistributions of source code must retain the above copyright notice, this
##   list of conditions and the following disclaimer.
##
## * Redistributions in binary form must reproduce the above copyright notice,
##   this list of conditions and the following disclaimer in the documentation
##   and#or other materials provided with the distribution.
##
## * Neither the name of the copyright holder nor the names of its
##   contributors may be used to endorse or promote products derived from
##   this software without specific prior written permission.
##
## THIS SOFTWARE IS PROVIDED BY THE COPYRIGHT HOLDERS AND CONTRIBUTORS "AS IS"
## AND ANY EXPRESS OR IMPLIED WARRANTIES, INCLUDING, BUT NOT LIMITED TO, THE
## IMPLIED WARRANTIES OF MERCHANTABILITY AND FITNESS FOR A PARTICULAR PURPOSE
## ARE DISCLAIMED. IN NO EVENT SHALL THE COPYRIGHT HOLDER OR CONTRIBUTORS BE
## LIABLE FOR ANY DIRECT, INDIRECT, INCIDENTAL, SPECIAL, EXEMPLARY, OR
## CONSEQUENTIAL DAMAGES (INCLUDING, BUT NOT LIMITED TO, PROCUREMENT OF
## SUBSTITUTE GOODS OR SERVICES; LOSS OF USE, DATA, OR PROFITS; OR BUSINESS
## INTERRUPTION) HOWEVER CAUSED AND ON ANY THEORY OF LIABILITY, WHETHER IN
## CONTRACT, STRICT LIABILITY, OR TORT (INCLUDING NEGLIGENCE OR OTHERWISE)
## ARISING IN ANY WAY OUT OF THE USE OF THIS SOFTWARE, EVEN IF ADVISED OF THE
## POSSIBILITY OF SUCH DAMAGE.
##
###############################################################################

project(TritonCTS)

find_package(LEMON REQUIRED)

set(TRITONCTS_WRAP ${CMAKE_CURRENT_BINARY_DIR}/tritoncts_wrap.cpp)
set(TRITONCTS_TCL_INIT ${CMAKE_CURRENT_BINARY_DIR}/TritonctsTclInitVar.cc)

add_custom_command(OUTPUT ${TRITONCTS_WRAP}
        COMMAND ${SWIG_EXECUTABLE} -tcl8 -c++ -namespace -prefix cts -I${TRITONCTS_HOME}/include -o ${TRITONCTS_WRAP} ${TRITONCTS_HOME}/src/tritoncts.i
        WORKING_DIRECTORY ${TRITONCTS_HOME}/src
        DEPENDS
        ${TRITONCTS_HOME}/src/tritoncts.i
        ${TRITONCTS_HOME}/include/tritoncts/TritonCTS.h
        ${OPENROAD_HOME}/src/Exception.i
)

add_custom_command(OUTPUT ${TRITONCTS_TCL_INIT}
        COMMAND ${OPENSTA_HOME}/etc/TclEncode.tcl ${TRITONCTS_TCL_INIT} tritoncts_tcl_inits ${TRITONCTS_HOME}/src/tritoncts.tcl
        WORKING_DIRECTORY ${TRITONCTS_HOME}/src
        DEPENDS ${TRITONCTS_HOME}/src/tritoncts.tcl ${OPENSTA_HOME}/etc/TclEncode.tcl
)

set(SRC_FILES
  Clock.cpp
  HTreeBuilder.cpp
  MakeTritoncts.cpp
  PostCtsOpt.cpp
  SinkClustering.cpp
  StaEngine.cpp
  TechChar.cpp
  TritonCTS.cpp
  clustering.cpp
)

<<<<<<< HEAD
add_library(${BIN_NAME} ${SRC_FILES} ${TRITONCTS_WRAP} ${TRITONCTS_TCL_INIT})
=======
add_library(TritonCTS ${SRC_FILES} ${TRITONCTS_WRAP} ${TRITONCTS_TCL_INIT})
>>>>>>> 7a539f8b

target_include_directories(TritonCTS
  PUBLIC
  PUBLIC ${TRITONCTS_HOME}/include
  PRIVATE
  ${OPENDB_HOME}/include
  ${OPENDB_HOME}/include/opendb
  ${OPENROAD_HOME}/include
  ${DBSTA_HOME}/include
  ${OPENSTA_HOME}/include
<<<<<<< HEAD
  ${RESIZER_HOME}/include
  ${OPENROAD_HOME}/src/flute3
=======
>>>>>>> 7a539f8b
  ${TRITONCTS_HOME}/src
  ${TCL_INCLUDE_PATH}
  ${LEMON_INCLUDE_DIRS}
 )

target_link_libraries(TritonCTS 
  PUBLIC
  utility
 )<|MERGE_RESOLUTION|>--- conflicted
+++ resolved
@@ -67,11 +67,7 @@
   clustering.cpp
 )
 
-<<<<<<< HEAD
-add_library(${BIN_NAME} ${SRC_FILES} ${TRITONCTS_WRAP} ${TRITONCTS_TCL_INIT})
-=======
 add_library(TritonCTS ${SRC_FILES} ${TRITONCTS_WRAP} ${TRITONCTS_TCL_INIT})
->>>>>>> 7a539f8b
 
 target_include_directories(TritonCTS
   PUBLIC
@@ -82,11 +78,8 @@
   ${OPENROAD_HOME}/include
   ${DBSTA_HOME}/include
   ${OPENSTA_HOME}/include
-<<<<<<< HEAD
   ${RESIZER_HOME}/include
   ${OPENROAD_HOME}/src/flute3
-=======
->>>>>>> 7a539f8b
   ${TRITONCTS_HOME}/src
   ${TCL_INCLUDE_PATH}
   ${LEMON_INCLUDE_DIRS}
