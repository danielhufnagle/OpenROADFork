/////////////////////////////////////////////////////////////////////////////
//
// BSD 3-Clause License
//
// Copyright (c) 2019, The Regents of the University of California
// All rights reserved.
//
// Redistribution and use in source and binary forms, with or without
// modification, are permitted provided that the following conditions are met:
//
// * Redistributions of source code must retain the above copyright notice, this
//   list of conditions and the following disclaimer.
//
// * Redistributions in binary form must reproduce the above copyright notice,
//   this list of conditions and the following disclaimer in the documentation
//   and/or other materials provided with the distribution.
//
// * Neither the name of the copyright holder nor the names of its
//   contributors may be used to endorse or promote products derived from
//   this software without specific prior written permission.
//
// THIS SOFTWARE IS PROVIDED BY THE COPYRIGHT HOLDERS AND CONTRIBUTORS "AS IS"
// AND ANY EXPRESS OR IMPLIED WARRANTIES, INCLUDING, BUT NOT LIMITED TO, THE
// IMPLIED WARRANTIES OF MERCHANTABILITY AND FITNESS FOR A PARTICULAR PURPOSE
// ARE DISCLAIMED. IN NO EVENT SHALL THE COPYRIGHT HOLDER OR CONTRIBUTORS BE
// LIABLE FOR ANY DIRECT, INDIRECT, INCIDENTAL, SPECIAL, EXEMPLARY, OR
// CONSEQUENTIAL DAMAGES (INCLUDING, BUT NOT LIMITED TO, PROCUREMENT OF
// SUBSTITUTE GOODS OR SERVICES; LOSS OF USE, DATA, OR PROFITS; OR BUSINESS
// INTERRUPTION) HOWEVER CAUSED AND ON ANY THEORY OF LIABILITY, WHETHER IN
// CONTRACT, STRICT LIABILITY, OR TORT (INCLUDING NEGLIGENCE OR OTHERWISE)
// ARISING IN ANY WAY OUT OF THE USE OF THIS SOFTWARE, EVEN IF ADVISED OF THE
// POSSIBILITY OF SUCH DAMAGE.
//
///////////////////////////////////////////////////////////////////////////////

#pragma once

#include <iostream>
#include <sstream>
#include <string>
#include <vector>

#include "Util.h"
#include "db.h"
#include "utl/Logger.h"

namespace stt {
class SteinerTreeBuilder;
}
namespace cts {

class CtsOptions
{
 public:
  CtsOptions(utl::Logger* logger, stt::SteinerTreeBuilder* sttBuildder)
      : logger_(logger), sttBuilder_(sttBuildder)
  {
  }

  void setClockNets(const std::string& clockNets) { clockNets_ = clockNets; }
  std::string getClockNets() const { return clockNets_; }
  void setRootBuffer(const std::string& buffer) { rootBuffer_ = buffer; }
  std::string getRootBuffer() const { return rootBuffer_; }
  void setBufferList(std::vector<std::string> buffers)
  {
    bufferList_ = buffers;
  }
  std::vector<std::string> getBufferList() const { return bufferList_; }
  void setDbUnits(int units) { dbUnits_ = units; }
  int getDbUnits() const { return dbUnits_; }
  void setWireSegmentUnit(unsigned wireSegmentUnit)
  {
    wireSegmentUnit_ = wireSegmentUnit;
  }
  unsigned getWireSegmentUnit() const { return wireSegmentUnit_; }
  void setPlotSolution(bool plot) { plotSolution_ = plot; }
  bool getPlotSolution() const { return plotSolution_; }
  void setGuiDebug() { gui_debug_ = true; }
  bool getGuiDebug() const { return gui_debug_; }
  void setSinkClustering(bool enable) { sinkClusteringEnable_ = enable; }
  bool getSinkClustering() const { return sinkClusteringEnable_; }
  void setSinkClusteringUseMaxCap(bool useMaxCap)
  {
    sinkClusteringUseMaxCap_ = useMaxCap;
  }
  bool getSinkClusteringUseMaxCap() const { return sinkClusteringUseMaxCap_; }
  void setNumMaxLeafSinks(unsigned numSinks) { numMaxLeafSinks_ = numSinks; }
  unsigned getNumMaxLeafSinks() const { return numMaxLeafSinks_; }
  void setMaxSlew(unsigned slew) { maxSlew_ = slew; }
  unsigned getMaxSlew() const { return maxSlew_; }
  void setMaxCharSlew(double slew) { maxCharSlew_ = slew; }
  double getMaxCharSlew() const { return maxCharSlew_; }
  void setMaxCharCap(double cap) { maxCharCap_ = cap; }
  double getMaxCharCap() const { return maxCharCap_; }
  void setCharWirelengthIterations(unsigned wirelengthIterations)
  {
    charWirelengthIterations_ = wirelengthIterations;
  }
  unsigned getCharWirelengthIterations() const
  {
    return charWirelengthIterations_;
  }
  void setCapSteps(int steps) { capSteps_ = steps; }
  int getCapSteps() const { return capSteps_; }
  void setSlewSteps(int steps) { slewSteps_ = steps; }
  int getSlewSteps() const { return slewSteps_; }
  void setClockTreeMaxDepth(unsigned depth) { clockTreeMaxDepth_ = depth; }
  unsigned getClockTreeMaxDepth() const { return clockTreeMaxDepth_; }
  void setEnableFakeLutEntries(bool enable) { enableFakeLutEntries_ = enable; }
  unsigned isFakeLutEntriesEnabled() const { return enableFakeLutEntries_; }
  void setForceBuffersOnLeafLevel(bool force)
  {
    forceBuffersOnLeafLevel_ = force;
  }
  bool forceBuffersOnLeafLevel() const { return forceBuffersOnLeafLevel_; }
<<<<<<< HEAD
  void setRunPostCtsOpt(bool run) { runPostCtsOpt_ = run; }
  bool runPostCtsOpt() { return runPostCtsOpt_; }
=======
  void setWriteOnlyClockNets(bool writeOnlyClk)
  {
    writeOnlyClockNets_ = writeOnlyClk;
  }
  bool writeOnlyClockNets() const { return writeOnlyClockNets_; }
>>>>>>> 6c1c8653
  void setBufDistRatio(double ratio) { bufDistRatio_ = ratio; }
  double getBufDistRatio() { return bufDistRatio_; }
  void setClockNetsObjs(std::vector<odb::dbNet*> nets)
  {
    clockNetsObjs_ = nets;
  }
  std::vector<odb::dbNet*> getClockNetsObjs() const { return clockNetsObjs_; }
  void setMetricsFile(const std::string& metricFile)
  {
    metricFile_ = metricFile;
  }
  std::string getMetricsFile() const { return metricFile_; }
  void setNumClockRoots(unsigned roots) { clockRoots_ = roots; }
  long int getNumClockRoots() const { return clockRoots_; }
  void setNumClockSubnets(long int nets) { clockSubnets_ = nets; }
  long int getNumClockSubnets() const { return clockSubnets_; }
  void setNumBuffersInserted(long int buffers) { buffersInserted_ = buffers; }
  long int getNumBuffersInserted() const { return buffersInserted_; }
  void setNumSinks(long int sinks) { sinks_ = sinks; }
  long int getNumSinks() const { return sinks_; }
  void setTreeBuffer(const std::string& buffer) { treeBuffer_ = buffer; }
  std::string getTreeBuffer() const { return treeBuffer_; }
  unsigned getClusteringPower() const { return clusteringPower_; }
  void setClusteringPower(unsigned power) { clusteringPower_ = power; }
  double getClusteringCapacity() const { return clusteringCapacity_; }
  void setClusteringCapacity(double capacity)
  {
    clusteringCapacity_ = capacity;
  }
  double getBufferDistance() const { return bufDistance_; }
  void setBufferDistance(double distance) { bufDistance_ = distance; }
  double getVertexBufferDistance() const { return vertexBufDistance_; }
  void setVertexBufferDistance(double distance)
  {
    vertexBufDistance_ = distance;
  }
  bool isVertexBuffersEnabled() const { return vertexBuffersEnable_; }
  void setVertexBuffersEnabled(bool enable) { vertexBuffersEnable_ = enable; }
  bool isSimpleSegmentEnabled() const { return simpleSegmentsEnable_; }
  void setSimpleSegmentsEnabled(bool enable) { simpleSegmentsEnable_ = enable; }
  double getMaxDiameter() const { return maxDiameter_; }
  void setMaxDiameter(double distance)
  {
    maxDiameter_ = distance;
    sinkClusteringUseMaxCap_ = false;
  }
  unsigned getSizeSinkClustering() const { return sinkClustersSize_; }
  void setSizeSinkClustering(unsigned size)
  {
    sinkClustersSize_ = size;
    sinkClusteringUseMaxCap_ = false;
  }
  unsigned getSinkClusteringLevels() const { return sinkClusteringLevels_; }
  void setSinkClusteringLevels(unsigned levels)
  {
    sinkClusteringLevels_ = levels;
  }
  unsigned getNumStaticLayers() const { return numStaticLayers_; }
  void setBalanceLevels(bool balance) { balanceLevels_ = balance; }
  bool getBalanceLevels() const { return balanceLevels_; }
  void setNumStaticLayers(unsigned num) { numStaticLayers_ = num; }
  void setSinkBuffer(const std::string& buffer) { sinkBuffer_ = buffer; }
  void setSinkBufferInputCap(double cap) { sinkBufferInputCap_ = cap; }
  double getSinkBufferInputCap() const { return sinkBufferInputCap_; }
  std::string getSinkBuffer() const { return sinkBuffer_; }
  utl::Logger* getLogger() { return logger_; }
  stt::SteinerTreeBuilder* getSttBuilder() { return sttBuilder_; }

 private:
  std::string clockNets_ = "";
  std::string rootBuffer_ = "";
  std::string sinkBuffer_ = "";
  std::string treeBuffer_ = "";
  std::string metricFile_ = "";
  int dbUnits_ = -1;
  unsigned wireSegmentUnit_ = 0;
  bool plotSolution_ = false;
  bool sinkClusteringEnable_ = true;
  bool sinkClusteringUseMaxCap_ = true;
  bool simpleSegmentsEnable_ = false;
  bool vertexBuffersEnable_ = false;
  bool gui_debug_ = false;
  double vertexBufDistance_ = 240;
  double bufDistance_ = 100;
  double clusteringCapacity_ = 0.6;
  unsigned clusteringPower_ = 4;
  unsigned numMaxLeafSinks_ = 15;
  unsigned maxSlew_ = 4;
  double maxCharSlew_ = 0;
  double maxCharCap_ = 0;
  double sinkBufferInputCap_ = 0;
  int capSteps_ = 34;
  int slewSteps_ = 12;
  unsigned charWirelengthIterations_ = 4;
  unsigned clockTreeMaxDepth_ = 100;
  bool enableFakeLutEntries_ = true;
  bool forceBuffersOnLeafLevel_ = true;
<<<<<<< HEAD
  bool runPostCtsOpt_ = true;
=======
  bool writeOnlyClockNets_ = false;
>>>>>>> 6c1c8653
  double bufDistRatio_ = 0.1;
  long int clockRoots_ = 0;
  long int clockSubnets_ = 0;
  long int buffersInserted_ = 0;
  long int sinks_ = 0;
  double maxDiameter_ = 50;
  unsigned sinkClustersSize_ = 20;
  bool balanceLevels_ = false;
  unsigned sinkClusteringLevels_ = 0;
  unsigned numStaticLayers_ = 0;
  std::vector<std::string> bufferList_;
  std::vector<odb::dbNet*> clockNetsObjs_;
  utl::Logger* logger_ = nullptr;
  stt::SteinerTreeBuilder* sttBuilder_ = nullptr;
};

}  // namespace cts<|MERGE_RESOLUTION|>--- conflicted
+++ resolved
@@ -113,16 +113,6 @@
     forceBuffersOnLeafLevel_ = force;
   }
   bool forceBuffersOnLeafLevel() const { return forceBuffersOnLeafLevel_; }
-<<<<<<< HEAD
-  void setRunPostCtsOpt(bool run) { runPostCtsOpt_ = run; }
-  bool runPostCtsOpt() { return runPostCtsOpt_; }
-=======
-  void setWriteOnlyClockNets(bool writeOnlyClk)
-  {
-    writeOnlyClockNets_ = writeOnlyClk;
-  }
-  bool writeOnlyClockNets() const { return writeOnlyClockNets_; }
->>>>>>> 6c1c8653
   void setBufDistRatio(double ratio) { bufDistRatio_ = ratio; }
   double getBufDistRatio() { return bufDistRatio_; }
   void setClockNetsObjs(std::vector<odb::dbNet*> nets)
@@ -220,11 +210,6 @@
   unsigned clockTreeMaxDepth_ = 100;
   bool enableFakeLutEntries_ = true;
   bool forceBuffersOnLeafLevel_ = true;
-<<<<<<< HEAD
-  bool runPostCtsOpt_ = true;
-=======
-  bool writeOnlyClockNets_ = false;
->>>>>>> 6c1c8653
   double bufDistRatio_ = 0.1;
   long int clockRoots_ = 0;
   long int clockSubnets_ = 0;
