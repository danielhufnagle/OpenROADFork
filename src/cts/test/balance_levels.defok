VERSION 5.8 ;
DIVIDERCHAR "|" ;
BUSBITCHARS "[]" ;
DESIGN multi_sink ;
UNITS DISTANCE MICRONS 2000 ;
DIEAREA ( 0 0 ) ( 200000 200000 ) ;
<<<<<<< HEAD
COMPONENTS 338 ;
=======
COMPONENTS 413 ;
>>>>>>> 15e1bfb5
    - CELL/CKGATE BUF_X1 + PLACED ( 100000 100000 ) N ;
    - clkbuf_0_CELL\/clk2 CLKBUF_X3 + SOURCE TIMING + PLACED ( 103228 140117 ) N ;
    - clkbuf_0_clk CLKBUF_X3 + SOURCE TIMING + PLACED ( 100250 101225 ) N ;
    - clkbuf_0_clk_regs CLKBUF_X3 + SOURCE TIMING + PLACED ( 103228 51229 ) N ;
    - clkbuf_1_0__f_clk CLKBUF_X3 + SOURCE TIMING + PLACED ( 100250 87225 ) N ;
    - clkbuf_4_0__f_CELL\/clk2 CLKBUF_X3 + SOURCE TIMING + PLACED ( 35318 119627 ) N ;
    - clkbuf_4_0__f_clk_regs CLKBUF_X3 + SOURCE TIMING + PLACED ( 37181 26644 ) N ;
    - clkbuf_4_10__f_CELL\/clk2 CLKBUF_X3 + SOURCE TIMING + PLACED ( 169474 113337 ) N ;
    - clkbuf_4_10__f_clk_regs CLKBUF_X3 + SOURCE TIMING + PLACED ( 169474 24449 ) N ;
    - clkbuf_4_11__f_CELL\/clk2 CLKBUF_X3 + SOURCE TIMING + PLACED ( 176988 120851 ) N ;
    - clkbuf_4_11__f_clk_regs CLKBUF_X3 + SOURCE TIMING + PLACED ( 176988 31963 ) N ;
    - clkbuf_4_12__f_CELL\/clk2 CLKBUF_X3 + SOURCE TIMING + PLACED ( 136180 148710 ) N ;
    - clkbuf_4_12__f_clk_regs CLKBUF_X3 + SOURCE TIMING + PLACED ( 135454 59367 ) N ;
    - clkbuf_4_13__f_CELL\/clk2 CLKBUF_X3 + SOURCE TIMING + PLACED ( 138264 161152 ) N ;
    - clkbuf_4_13__f_clk_regs CLKBUF_X3 + SOURCE TIMING + PLACED ( 137599 71599 ) N ;
    - clkbuf_4_14__f_CELL\/clk2 CLKBUF_X3 + SOURCE TIMING + PLACED ( 175261 148092 ) N ;
    - clkbuf_4_14__f_clk_regs CLKBUF_X3 + SOURCE TIMING + PLACED ( 175738 59340 ) N ;
    - clkbuf_4_15__f_CELL\/clk2 CLKBUF_X3 + SOURCE TIMING + PLACED ( 173171 159411 ) N ;
    - clkbuf_4_15__f_clk_regs CLKBUF_X3 + SOURCE TIMING + PLACED ( 173942 71102 ) N ;
    - clkbuf_4_1__f_CELL\/clk2 CLKBUF_X3 + SOURCE TIMING + PLACED ( 31476 129670 ) N ;
    - clkbuf_4_1__f_clk_regs CLKBUF_X3 + SOURCE TIMING + PLACED ( 28978 35266 ) N ;
    - clkbuf_4_2__f_CELL\/clk2 CLKBUF_X3 + SOURCE TIMING + PLACED ( 68717 119605 ) N ;
    - clkbuf_4_2__f_clk_regs CLKBUF_X3 + SOURCE TIMING + PLACED ( 66913 28914 ) N ;
    - clkbuf_4_3__f_CELL\/clk2 CLKBUF_X3 + SOURCE TIMING + PLACED ( 71061 131581 ) N ;
    - clkbuf_4_3__f_clk_regs CLKBUF_X3 + SOURCE TIMING + PLACED ( 69122 41782 ) N ;
    - clkbuf_4_4__f_CELL\/clk2 CLKBUF_X3 + SOURCE TIMING + PLACED ( 31714 150934 ) N ;
    - clkbuf_4_4__f_clk_regs CLKBUF_X3 + SOURCE TIMING + PLACED ( 30369 61835 ) N ;
    - clkbuf_4_5__f_CELL\/clk2 CLKBUF_X3 + SOURCE TIMING + PLACED ( 33478 164353 ) N ;
    - clkbuf_4_5__f_clk_regs CLKBUF_X3 + SOURCE TIMING + PLACED ( 31247 76899 ) N ;
    - clkbuf_4_6__f_CELL\/clk2 CLKBUF_X3 + SOURCE TIMING + PLACED ( 70729 156126 ) N ;
    - clkbuf_4_6__f_clk_regs CLKBUF_X3 + SOURCE TIMING + PLACED ( 68700 66662 ) N ;
    - clkbuf_4_7__f_CELL\/clk2 CLKBUF_X3 + SOURCE TIMING + PLACED ( 64318 165027 ) N ;
    - clkbuf_4_7__f_clk_regs CLKBUF_X3 + SOURCE TIMING + PLACED ( 64650 75806 ) N ;
    - clkbuf_4_8__f_CELL\/clk2 CLKBUF_X3 + SOURCE TIMING + PLACED ( 141948 115396 ) N ;
    - clkbuf_4_8__f_clk_regs CLKBUF_X3 + SOURCE TIMING + PLACED ( 141948 26508 ) N ;
    - clkbuf_4_9__f_CELL\/clk2 CLKBUF_X3 + SOURCE TIMING + PLACED ( 135237 124256 ) N ;
<<<<<<< HEAD
    - clkbuf_4_9__f_clk_regs CLKBUF_X3 + SOURCE TIMING + PLACED ( 135237 35368 ) N ;
    - clkbuf_regs_0_clk CLKBUF_X3 + SOURCE TIMING + PLACED ( 99481 48451 ) N ;
=======
    - clkbuf_4_9__f_clk CLKBUF_X3 + SOURCE TIMING + PLACED ( 135237 35368 ) N ;
    - clkbuf_level_0_1_1027_clk CLKBUF_X3 + SOURCE TIMING + PLACED ( 133484 35513 ) N ;
    - clkbuf_level_0_1_10_clk CLKBUF_X3 + SOURCE TIMING + PLACED ( 36329 22762 ) N ;
    - clkbuf_level_0_1_1130_clk CLKBUF_X3 + SOURCE TIMING + PLACED ( 170571 22017 ) N ;
    - clkbuf_level_0_1_1233_clk CLKBUF_X3 + SOURCE TIMING + PLACED ( 179381 31532 ) N ;
    - clkbuf_level_0_1_1336_clk CLKBUF_X3 + SOURCE TIMING + PLACED ( 134033 58567 ) N ;
    - clkbuf_level_0_1_1439_clk CLKBUF_X3 + SOURCE TIMING + PLACED ( 136203 73072 ) N ;
    - clkbuf_level_0_1_1542_clk CLKBUF_X3 + SOURCE TIMING + PLACED ( 177253 58502 ) N ;
    - clkbuf_level_0_1_1645_clk CLKBUF_X3 + SOURCE TIMING + PLACED ( 175553 72615 ) N ;
    - clkbuf_level_0_1_23_clk CLKBUF_X3 + SOURCE TIMING + PLACED ( 27455 30225 ) N ;
    - clkbuf_level_0_1_36_clk CLKBUF_X3 + SOURCE TIMING + PLACED ( 66780 23660 ) N ;
    - clkbuf_level_0_1_49_clk CLKBUF_X3 + SOURCE TIMING + PLACED ( 72971 35513 ) N ;
    - clkbuf_level_0_1_512_clk CLKBUF_X3 + SOURCE TIMING + PLACED ( 30235 60113 ) N ;
    - clkbuf_level_0_1_615_clk CLKBUF_X3 + SOURCE TIMING + PLACED ( 31658 77098 ) N ;
    - clkbuf_level_0_1_718_clk CLKBUF_X3 + SOURCE TIMING + PLACED ( 70393 59940 ) N ;
    - clkbuf_level_0_1_821_clk CLKBUF_X3 + SOURCE TIMING + PLACED ( 68117 75839 ) N ;
    - clkbuf_level_0_1_924_clk CLKBUF_X3 + SOURCE TIMING + PLACED ( 139675 23660 ) N ;
    - clkbuf_level_1_1_1028_clk CLKBUF_X3 + SOURCE TIMING + PLACED ( 131732 35659 ) N ;
    - clkbuf_level_1_1_1131_clk CLKBUF_X3 + SOURCE TIMING + PLACED ( 171668 19585 ) N ;
    - clkbuf_level_1_1_11_clk CLKBUF_X3 + SOURCE TIMING + PLACED ( 35613 21140 ) N ;
    - clkbuf_level_1_1_1234_clk CLKBUF_X3 + SOURCE TIMING + PLACED ( 181774 31102 ) N ;
    - clkbuf_level_1_1_1337_clk CLKBUF_X3 + SOURCE TIMING + PLACED ( 132612 57767 ) N ;
    - clkbuf_level_1_1_1440_clk CLKBUF_X3 + SOURCE TIMING + PLACED ( 134807 74545 ) N ;
    - clkbuf_level_1_1_1543_clk CLKBUF_X3 + SOURCE TIMING + PLACED ( 178768 57665 ) N ;
    - clkbuf_level_1_1_1646_clk CLKBUF_X3 + SOURCE TIMING + PLACED ( 177165 74128 ) N ;
    - clkbuf_level_1_1_24_clk CLKBUF_X3 + SOURCE TIMING + PLACED ( 24524 29407 ) N ;
    - clkbuf_level_1_1_37_clk CLKBUF_X3 + SOURCE TIMING + PLACED ( 69053 20813 ) N ;
    - clkbuf_level_1_1_410_clk CLKBUF_X3 + SOURCE TIMING + PLACED ( 74723 35659 ) N ;
    - clkbuf_level_1_1_513_clk CLKBUF_X3 + SOURCE TIMING + PLACED ( 28640 59003 ) N ;
    - clkbuf_level_1_1_616_clk CLKBUF_X3 + SOURCE TIMING + PLACED ( 29589 79586 ) N ;
    - clkbuf_level_1_1_719_clk CLKBUF_X3 + SOURCE TIMING + PLACED ( 72079 58888 ) N ;
    - clkbuf_level_1_1_822_clk CLKBUF_X3 + SOURCE TIMING + PLACED ( 69636 77821 ) N ;
    - clkbuf_level_1_1_925_clk CLKBUF_X3 + SOURCE TIMING + PLACED ( 137402 20813 ) N ;
    - clkbuf_level_2_1_1029_clk CLKBUF_X3 + SOURCE TIMING + PLACED ( 129980 35805 ) N ;
    - clkbuf_level_2_1_1132_clk CLKBUF_X3 + SOURCE TIMING + PLACED ( 172765 17153 ) N ;
    - clkbuf_level_2_1_1235_clk CLKBUF_X3 + SOURCE TIMING + PLACED ( 184167 30671 ) N ;
    - clkbuf_level_2_1_12_clk CLKBUF_X3 + SOURCE TIMING + PLACED ( 34897 19518 ) N ;
    - clkbuf_level_2_1_1338_clk CLKBUF_X3 + SOURCE TIMING + PLACED ( 131192 56967 ) N ;
    - clkbuf_level_2_1_1441_clk CLKBUF_X3 + SOURCE TIMING + PLACED ( 133411 76018 ) N ;
    - clkbuf_level_2_1_1544_clk CLKBUF_X3 + SOURCE TIMING + PLACED ( 180283 56828 ) N ;
    - clkbuf_level_2_1_1647_clk CLKBUF_X3 + SOURCE TIMING + PLACED ( 178776 75641 ) N ;
    - clkbuf_level_2_1_25_clk CLKBUF_X3 + SOURCE TIMING + PLACED ( 21592 28590 ) N ;
    - clkbuf_level_2_1_38_clk CLKBUF_X3 + SOURCE TIMING + PLACED ( 71326 17965 ) N ;
    - clkbuf_level_2_1_411_clk CLKBUF_X3 + SOURCE TIMING + PLACED ( 76476 35805 ) N ;
    - clkbuf_level_2_1_514_clk CLKBUF_X3 + SOURCE TIMING + PLACED ( 27046 57894 ) N ;
    - clkbuf_level_2_1_617_clk CLKBUF_X3 + SOURCE TIMING + PLACED ( 27520 82074 ) N ;
    - clkbuf_level_2_1_720_clk CLKBUF_X3 + SOURCE TIMING + PLACED ( 73765 57836 ) N ;
    - clkbuf_level_2_1_823_clk CLKBUF_X3 + SOURCE TIMING + PLACED ( 71154 79802 ) N ;
    - clkbuf_level_2_1_926_clk CLKBUF_X3 + SOURCE TIMING + PLACED ( 135130 17965 ) N ;
    - clkload0 CLKBUF_X3 + SOURCE TIMING + PLACED ( 37046 24385 ) N ;
    - clkload1 CLKBUF_X3 + SOURCE TIMING + PLACED ( 30387 31043 ) N ;
    - clkload10 CLKBUF_X3 + SOURCE TIMING + PLACED ( 176988 31963 ) N ;
    - clkload11 CLKBUF_X3 + SOURCE TIMING + PLACED ( 135454 59367 ) N ;
    - clkload12 CLKBUF_X3 + SOURCE TIMING + PLACED ( 137599 71599 ) N ;
    - clkload13 CLKBUF_X3 + SOURCE TIMING + PLACED ( 175738 59340 ) N ;
    - clkload14 CLKBUF_X3 + SOURCE TIMING + PLACED ( 173942 71102 ) N ;
    - clkload15 INV_X2 + SOURCE TIMING + PLACED ( 35318 119627 ) N ;
    - clkload16 INV_X4 + SOURCE TIMING + PLACED ( 31476 129670 ) N ;
    - clkload17 CLKBUF_X3 + SOURCE TIMING + PLACED ( 68717 119605 ) N ;
    - clkload18 INV_X2 + SOURCE TIMING + PLACED ( 71061 131581 ) N ;
    - clkload19 INV_X2 + SOURCE TIMING + PLACED ( 31714 150934 ) N ;
    - clkload2 CLKBUF_X3 + SOURCE TIMING + PLACED ( 64508 26508 ) N ;
    - clkload20 INV_X1 + SOURCE TIMING + PLACED ( 33478 164353 ) N ;
    - clkload21 INV_X2 + SOURCE TIMING + PLACED ( 70729 156126 ) N ;
    - clkload22 CLKBUF_X3 + SOURCE TIMING + PLACED ( 64318 165027 ) N ;
    - clkload23 CLKBUF_X3 + SOURCE TIMING + PLACED ( 141948 115396 ) N ;
    - clkload24 INV_X2 + SOURCE TIMING + PLACED ( 135237 124256 ) N ;
    - clkload25 INV_X4 + SOURCE TIMING + PLACED ( 169474 113337 ) N ;
    - clkload26 INV_X2 + SOURCE TIMING + PLACED ( 176988 120851 ) N ;
    - clkload27 INV_X2 + SOURCE TIMING + PLACED ( 136180 148710 ) N ;
    - clkload28 INV_X4 + SOURCE TIMING + PLACED ( 175261 148092 ) N ;
    - clkload29 INV_X2 + SOURCE TIMING + PLACED ( 173171 159411 ) N ;
    - clkload3 CLKBUF_X3 + SOURCE TIMING + PLACED ( 71219 35368 ) N ;
    - clkload4 CLKBUF_X3 + SOURCE TIMING + PLACED ( 31830 61223 ) N ;
    - clkload5 CLKBUF_X3 + SOURCE TIMING + PLACED ( 33728 74610 ) N ;
    - clkload6 CLKBUF_X3 + SOURCE TIMING + PLACED ( 68707 60992 ) N ;
    - clkload7 CLKBUF_X3 + SOURCE TIMING + PLACED ( 141948 26508 ) N ;
    - clkload8 CLKBUF_X3 + SOURCE TIMING + PLACED ( 135237 35368 ) N ;
    - clkload9 CLKBUF_X3 + SOURCE TIMING + PLACED ( 169474 24449 ) N ;
>>>>>>> 15e1bfb5
    - ff0 DFF_X1 + PLACED ( 5555 5555 ) N ;
    - ff1 DFF_X1 + PLACED ( 16666 5555 ) N ;
    - ff10 DFF_X1 + PLACED ( 116665 5555 ) N ;
    - ff100 DFF_X1 + PLACED ( 116665 61110 ) N ;
    - ff101 DFF_X1 + PLACED ( 127776 61110 ) N ;
    - ff102 DFF_X1 + PLACED ( 138887 61110 ) N ;
    - ff103 DFF_X1 + PLACED ( 149998 61110 ) N ;
    - ff104 DFF_X1 + PLACED ( 161109 61110 ) N ;
    - ff105 DFF_X1 + PLACED ( 172220 61110 ) N ;
    - ff106 DFF_X1 + PLACED ( 183331 61110 ) N ;
    - ff107 DFF_X1 + PLACED ( 194442 61110 ) N ;
    - ff108 DFF_X1 + PLACED ( 5555 72221 ) N ;
    - ff109 DFF_X1 + PLACED ( 16666 72221 ) N ;
    - ff11 DFF_X1 + PLACED ( 127776 5555 ) N ;
    - ff110 DFF_X1 + PLACED ( 27777 72221 ) N ;
    - ff111 DFF_X1 + PLACED ( 38888 72221 ) N ;
    - ff112 DFF_X1 + PLACED ( 49999 72221 ) N ;
    - ff113 DFF_X1 + PLACED ( 61110 72221 ) N ;
    - ff114 DFF_X1 + PLACED ( 72221 72221 ) N ;
    - ff115 DFF_X1 + PLACED ( 83332 72221 ) N ;
    - ff116 DFF_X1 + PLACED ( 94443 72221 ) N ;
    - ff117 DFF_X1 + PLACED ( 105554 72221 ) N ;
    - ff118 DFF_X1 + PLACED ( 116665 72221 ) N ;
    - ff119 DFF_X1 + PLACED ( 127776 72221 ) N ;
    - ff12 DFF_X1 + PLACED ( 138887 5555 ) N ;
    - ff120 DFF_X1 + PLACED ( 138887 72221 ) N ;
    - ff121 DFF_X1 + PLACED ( 149998 72221 ) N ;
    - ff122 DFF_X1 + PLACED ( 161109 72221 ) N ;
    - ff123 DFF_X1 + PLACED ( 172220 72221 ) N ;
    - ff124 DFF_X1 + PLACED ( 183331 72221 ) N ;
    - ff125 DFF_X1 + PLACED ( 194442 72221 ) N ;
    - ff126 DFF_X1 + PLACED ( 5555 83332 ) N ;
    - ff127 DFF_X1 + PLACED ( 16666 83332 ) N ;
    - ff128 DFF_X1 + PLACED ( 27777 83332 ) N ;
    - ff129 DFF_X1 + PLACED ( 38888 83332 ) N ;
    - ff13 DFF_X1 + PLACED ( 149998 5555 ) N ;
    - ff130 DFF_X1 + PLACED ( 49999 83332 ) N ;
    - ff131 DFF_X1 + PLACED ( 61110 83332 ) N ;
    - ff132 DFF_X1 + PLACED ( 72221 83332 ) N ;
    - ff133 DFF_X1 + PLACED ( 83332 83332 ) N ;
    - ff134 DFF_X1 + PLACED ( 94443 83332 ) N ;
    - ff135 DFF_X1 + PLACED ( 105554 83332 ) N ;
    - ff136 DFF_X1 + PLACED ( 116665 83332 ) N ;
    - ff137 DFF_X1 + PLACED ( 127776 83332 ) N ;
    - ff138 DFF_X1 + PLACED ( 138887 83332 ) N ;
    - ff139 DFF_X1 + PLACED ( 149998 83332 ) N ;
    - ff14 DFF_X1 + PLACED ( 161109 5555 ) N ;
    - ff140 DFF_X1 + PLACED ( 161109 83332 ) N ;
    - ff141 DFF_X1 + PLACED ( 172220 83332 ) N ;
    - ff142 DFF_X1 + PLACED ( 183331 83332 ) N ;
    - ff143 DFF_X1 + PLACED ( 194442 83332 ) N ;
    - ff144 DFF_X1 + PLACED ( 5555 94443 ) N ;
    - ff145 DFF_X1 + PLACED ( 16666 94443 ) N ;
    - ff146 DFF_X1 + PLACED ( 27777 94443 ) N ;
    - ff147 DFF_X1 + PLACED ( 38888 94443 ) N ;
    - ff148 DFF_X1 + PLACED ( 49999 94443 ) N ;
    - ff149 DFF_X1 + PLACED ( 61110 94443 ) N ;
    - ff15 DFF_X1 + PLACED ( 172220 5555 ) N ;
    - ff150 DFF_X1 + PLACED ( 72221 94443 ) N ;
    - ff151 DFF_X1 + PLACED ( 83332 94443 ) N ;
    - ff152 DFF_X1 + PLACED ( 94443 94443 ) N ;
    - ff153 DFF_X1 + PLACED ( 105554 94443 ) N ;
    - ff154 DFF_X1 + PLACED ( 116665 94443 ) N ;
    - ff155 DFF_X1 + PLACED ( 127776 94443 ) N ;
    - ff156 DFF_X1 + PLACED ( 138887 94443 ) N ;
    - ff157 DFF_X1 + PLACED ( 149998 94443 ) N ;
    - ff158 DFF_X1 + PLACED ( 161109 94443 ) N ;
    - ff159 DFF_X1 + PLACED ( 172220 94443 ) N ;
    - ff16 DFF_X1 + PLACED ( 183331 5555 ) N ;
    - ff160 DFF_X1 + PLACED ( 183331 94443 ) N ;
    - ff161 DFF_X1 + PLACED ( 194442 94443 ) N ;
    - ff162 DFF_X1 + PLACED ( 5555 105554 ) N ;
    - ff163 DFF_X1 + PLACED ( 16666 105554 ) N ;
    - ff164 DFF_X1 + PLACED ( 27777 105554 ) N ;
    - ff165 DFF_X1 + PLACED ( 38888 105554 ) N ;
    - ff166 DFF_X1 + PLACED ( 49999 105554 ) N ;
    - ff167 DFF_X1 + PLACED ( 61110 105554 ) N ;
    - ff168 DFF_X1 + PLACED ( 72221 105554 ) N ;
    - ff169 DFF_X1 + PLACED ( 83332 105554 ) N ;
    - ff17 DFF_X1 + PLACED ( 194442 5555 ) N ;
    - ff170 DFF_X1 + PLACED ( 94443 105554 ) N ;
    - ff171 DFF_X1 + PLACED ( 105554 105554 ) N ;
    - ff172 DFF_X1 + PLACED ( 116665 105554 ) N ;
    - ff173 DFF_X1 + PLACED ( 127776 105554 ) N ;
    - ff174 DFF_X1 + PLACED ( 138887 105554 ) N ;
    - ff175 DFF_X1 + PLACED ( 149998 105554 ) N ;
    - ff176 DFF_X1 + PLACED ( 161109 105554 ) N ;
    - ff177 DFF_X1 + PLACED ( 172220 105554 ) N ;
    - ff178 DFF_X1 + PLACED ( 183331 105554 ) N ;
    - ff179 DFF_X1 + PLACED ( 194442 105554 ) N ;
    - ff18 DFF_X1 + PLACED ( 5555 16666 ) N ;
    - ff180 DFF_X1 + PLACED ( 5555 116665 ) N ;
    - ff181 DFF_X1 + PLACED ( 16666 116665 ) N ;
    - ff182 DFF_X1 + PLACED ( 27777 116665 ) N ;
    - ff183 DFF_X1 + PLACED ( 38888 116665 ) N ;
    - ff184 DFF_X1 + PLACED ( 49999 116665 ) N ;
    - ff185 DFF_X1 + PLACED ( 61110 116665 ) N ;
    - ff186 DFF_X1 + PLACED ( 72221 116665 ) N ;
    - ff187 DFF_X1 + PLACED ( 83332 116665 ) N ;
    - ff188 DFF_X1 + PLACED ( 94443 116665 ) N ;
    - ff189 DFF_X1 + PLACED ( 105554 116665 ) N ;
    - ff19 DFF_X1 + PLACED ( 16666 16666 ) N ;
    - ff190 DFF_X1 + PLACED ( 116665 116665 ) N ;
    - ff191 DFF_X1 + PLACED ( 127776 116665 ) N ;
    - ff192 DFF_X1 + PLACED ( 138887 116665 ) N ;
    - ff193 DFF_X1 + PLACED ( 149998 116665 ) N ;
    - ff194 DFF_X1 + PLACED ( 161109 116665 ) N ;
    - ff195 DFF_X1 + PLACED ( 172220 116665 ) N ;
    - ff196 DFF_X1 + PLACED ( 183331 116665 ) N ;
    - ff197 DFF_X1 + PLACED ( 194442 116665 ) N ;
    - ff198 DFF_X1 + PLACED ( 5555 127776 ) N ;
    - ff199 DFF_X1 + PLACED ( 16666 127776 ) N ;
    - ff2 DFF_X1 + PLACED ( 27777 5555 ) N ;
    - ff20 DFF_X1 + PLACED ( 27777 16666 ) N ;
    - ff200 DFF_X1 + PLACED ( 27777 127776 ) N ;
    - ff201 DFF_X1 + PLACED ( 38888 127776 ) N ;
    - ff202 DFF_X1 + PLACED ( 49999 127776 ) N ;
    - ff203 DFF_X1 + PLACED ( 61110 127776 ) N ;
    - ff204 DFF_X1 + PLACED ( 72221 127776 ) N ;
    - ff205 DFF_X1 + PLACED ( 83332 127776 ) N ;
    - ff206 DFF_X1 + PLACED ( 94443 127776 ) N ;
    - ff207 DFF_X1 + PLACED ( 105554 127776 ) N ;
    - ff208 DFF_X1 + PLACED ( 116665 127776 ) N ;
    - ff209 DFF_X1 + PLACED ( 127776 127776 ) N ;
    - ff21 DFF_X1 + PLACED ( 38888 16666 ) N ;
    - ff210 DFF_X1 + PLACED ( 138887 127776 ) N ;
    - ff211 DFF_X1 + PLACED ( 149998 127776 ) N ;
    - ff212 DFF_X1 + PLACED ( 161109 127776 ) N ;
    - ff213 DFF_X1 + PLACED ( 172220 127776 ) N ;
    - ff214 DFF_X1 + PLACED ( 183331 127776 ) N ;
    - ff215 DFF_X1 + PLACED ( 194442 127776 ) N ;
    - ff216 DFF_X1 + PLACED ( 5555 138887 ) N ;
    - ff217 DFF_X1 + PLACED ( 16666 138887 ) N ;
    - ff218 DFF_X1 + PLACED ( 27777 138887 ) N ;
    - ff219 DFF_X1 + PLACED ( 38888 138887 ) N ;
    - ff22 DFF_X1 + PLACED ( 49999 16666 ) N ;
    - ff220 DFF_X1 + PLACED ( 49999 138887 ) N ;
    - ff221 DFF_X1 + PLACED ( 61110 138887 ) N ;
    - ff222 DFF_X1 + PLACED ( 72221 138887 ) N ;
    - ff223 DFF_X1 + PLACED ( 83332 138887 ) N ;
    - ff224 DFF_X1 + PLACED ( 94443 138887 ) N ;
    - ff225 DFF_X1 + PLACED ( 105554 138887 ) N ;
    - ff226 DFF_X1 + PLACED ( 116665 138887 ) N ;
    - ff227 DFF_X1 + PLACED ( 127776 138887 ) N ;
    - ff228 DFF_X1 + PLACED ( 138887 138887 ) N ;
    - ff229 DFF_X1 + PLACED ( 149998 138887 ) N ;
    - ff23 DFF_X1 + PLACED ( 61110 16666 ) N ;
    - ff230 DFF_X1 + PLACED ( 161109 138887 ) N ;
    - ff231 DFF_X1 + PLACED ( 172220 138887 ) N ;
    - ff232 DFF_X1 + PLACED ( 183331 138887 ) N ;
    - ff233 DFF_X1 + PLACED ( 194442 138887 ) N ;
    - ff234 DFF_X1 + PLACED ( 5555 149998 ) N ;
    - ff235 DFF_X1 + PLACED ( 16666 149998 ) N ;
    - ff236 DFF_X1 + PLACED ( 27777 149998 ) N ;
    - ff237 DFF_X1 + PLACED ( 38888 149998 ) N ;
    - ff238 DFF_X1 + PLACED ( 49999 149998 ) N ;
    - ff239 DFF_X1 + PLACED ( 61110 149998 ) N ;
    - ff24 DFF_X1 + PLACED ( 72221 16666 ) N ;
    - ff240 DFF_X1 + PLACED ( 72221 149998 ) N ;
    - ff241 DFF_X1 + PLACED ( 83332 149998 ) N ;
    - ff242 DFF_X1 + PLACED ( 94443 149998 ) N ;
    - ff243 DFF_X1 + PLACED ( 105554 149998 ) N ;
    - ff244 DFF_X1 + PLACED ( 116665 149998 ) N ;
    - ff245 DFF_X1 + PLACED ( 127776 149998 ) N ;
    - ff246 DFF_X1 + PLACED ( 138887 149998 ) N ;
    - ff247 DFF_X1 + PLACED ( 149998 149998 ) N ;
    - ff248 DFF_X1 + PLACED ( 161109 149998 ) N ;
    - ff249 DFF_X1 + PLACED ( 172220 149998 ) N ;
    - ff25 DFF_X1 + PLACED ( 83332 16666 ) N ;
    - ff250 DFF_X1 + PLACED ( 183331 149998 ) N ;
    - ff251 DFF_X1 + PLACED ( 194442 149998 ) N ;
    - ff252 DFF_X1 + PLACED ( 5555 161109 ) N ;
    - ff253 DFF_X1 + PLACED ( 16666 161109 ) N ;
    - ff254 DFF_X1 + PLACED ( 27777 161109 ) N ;
    - ff255 DFF_X1 + PLACED ( 38888 161109 ) N ;
    - ff256 DFF_X1 + PLACED ( 49999 161109 ) N ;
    - ff257 DFF_X1 + PLACED ( 61110 161109 ) N ;
    - ff258 DFF_X1 + PLACED ( 72221 161109 ) N ;
    - ff259 DFF_X1 + PLACED ( 83332 161109 ) N ;
    - ff26 DFF_X1 + PLACED ( 94443 16666 ) N ;
    - ff260 DFF_X1 + PLACED ( 94443 161109 ) N ;
    - ff261 DFF_X1 + PLACED ( 105554 161109 ) N ;
    - ff262 DFF_X1 + PLACED ( 116665 161109 ) N ;
    - ff263 DFF_X1 + PLACED ( 127776 161109 ) N ;
    - ff264 DFF_X1 + PLACED ( 138887 161109 ) N ;
    - ff265 DFF_X1 + PLACED ( 149998 161109 ) N ;
    - ff266 DFF_X1 + PLACED ( 161109 161109 ) N ;
    - ff267 DFF_X1 + PLACED ( 172220 161109 ) N ;
    - ff268 DFF_X1 + PLACED ( 183331 161109 ) N ;
    - ff269 DFF_X1 + PLACED ( 194442 161109 ) N ;
    - ff27 DFF_X1 + PLACED ( 105554 16666 ) N ;
    - ff270 DFF_X1 + PLACED ( 5555 172220 ) N ;
    - ff271 DFF_X1 + PLACED ( 16666 172220 ) N ;
    - ff272 DFF_X1 + PLACED ( 27777 172220 ) N ;
    - ff273 DFF_X1 + PLACED ( 38888 172220 ) N ;
    - ff274 DFF_X1 + PLACED ( 49999 172220 ) N ;
    - ff275 DFF_X1 + PLACED ( 61110 172220 ) N ;
    - ff276 DFF_X1 + PLACED ( 72221 172220 ) N ;
    - ff277 DFF_X1 + PLACED ( 83332 172220 ) N ;
    - ff278 DFF_X1 + PLACED ( 94443 172220 ) N ;
    - ff279 DFF_X1 + PLACED ( 105554 172220 ) N ;
    - ff28 DFF_X1 + PLACED ( 116665 16666 ) N ;
    - ff280 DFF_X1 + PLACED ( 116665 172220 ) N ;
    - ff281 DFF_X1 + PLACED ( 127776 172220 ) N ;
    - ff282 DFF_X1 + PLACED ( 138887 172220 ) N ;
    - ff283 DFF_X1 + PLACED ( 149998 172220 ) N ;
    - ff284 DFF_X1 + PLACED ( 161109 172220 ) N ;
    - ff285 DFF_X1 + PLACED ( 172220 172220 ) N ;
    - ff286 DFF_X1 + PLACED ( 183331 172220 ) N ;
    - ff287 DFF_X1 + PLACED ( 194442 172220 ) N ;
    - ff288 DFF_X1 + PLACED ( 5555 183331 ) N ;
    - ff289 DFF_X1 + PLACED ( 16666 183331 ) N ;
    - ff29 DFF_X1 + PLACED ( 127776 16666 ) N ;
    - ff290 DFF_X1 + PLACED ( 27777 183331 ) N ;
    - ff291 DFF_X1 + PLACED ( 38888 183331 ) N ;
    - ff292 DFF_X1 + PLACED ( 49999 183331 ) N ;
    - ff293 DFF_X1 + PLACED ( 61110 183331 ) N ;
    - ff294 DFF_X1 + PLACED ( 72221 183331 ) N ;
    - ff295 DFF_X1 + PLACED ( 83332 183331 ) N ;
    - ff296 DFF_X1 + PLACED ( 94443 183331 ) N ;
    - ff297 DFF_X1 + PLACED ( 105554 183331 ) N ;
    - ff298 DFF_X1 + PLACED ( 116665 183331 ) N ;
    - ff299 DFF_X1 + PLACED ( 127776 183331 ) N ;
    - ff3 DFF_X1 + PLACED ( 38888 5555 ) N ;
    - ff30 DFF_X1 + PLACED ( 138887 16666 ) N ;
    - ff31 DFF_X1 + PLACED ( 149998 16666 ) N ;
    - ff32 DFF_X1 + PLACED ( 161109 16666 ) N ;
    - ff33 DFF_X1 + PLACED ( 172220 16666 ) N ;
    - ff34 DFF_X1 + PLACED ( 183331 16666 ) N ;
    - ff35 DFF_X1 + PLACED ( 194442 16666 ) N ;
    - ff36 DFF_X1 + PLACED ( 5555 27777 ) N ;
    - ff37 DFF_X1 + PLACED ( 16666 27777 ) N ;
    - ff38 DFF_X1 + PLACED ( 27777 27777 ) N ;
    - ff39 DFF_X1 + PLACED ( 38888 27777 ) N ;
    - ff4 DFF_X1 + PLACED ( 49999 5555 ) N ;
    - ff40 DFF_X1 + PLACED ( 49999 27777 ) N ;
    - ff41 DFF_X1 + PLACED ( 61110 27777 ) N ;
    - ff42 DFF_X1 + PLACED ( 72221 27777 ) N ;
    - ff43 DFF_X1 + PLACED ( 83332 27777 ) N ;
    - ff44 DFF_X1 + PLACED ( 94443 27777 ) N ;
    - ff45 DFF_X1 + PLACED ( 105554 27777 ) N ;
    - ff46 DFF_X1 + PLACED ( 116665 27777 ) N ;
    - ff47 DFF_X1 + PLACED ( 127776 27777 ) N ;
    - ff48 DFF_X1 + PLACED ( 138887 27777 ) N ;
    - ff49 DFF_X1 + PLACED ( 149998 27777 ) N ;
    - ff5 DFF_X1 + PLACED ( 61110 5555 ) N ;
    - ff50 DFF_X1 + PLACED ( 161109 27777 ) N ;
    - ff51 DFF_X1 + PLACED ( 172220 27777 ) N ;
    - ff52 DFF_X1 + PLACED ( 183331 27777 ) N ;
    - ff53 DFF_X1 + PLACED ( 194442 27777 ) N ;
    - ff54 DFF_X1 + PLACED ( 5555 38888 ) N ;
    - ff55 DFF_X1 + PLACED ( 16666 38888 ) N ;
    - ff56 DFF_X1 + PLACED ( 27777 38888 ) N ;
    - ff57 DFF_X1 + PLACED ( 38888 38888 ) N ;
    - ff58 DFF_X1 + PLACED ( 49999 38888 ) N ;
    - ff59 DFF_X1 + PLACED ( 61110 38888 ) N ;
    - ff6 DFF_X1 + PLACED ( 72221 5555 ) N ;
    - ff60 DFF_X1 + PLACED ( 72221 38888 ) N ;
    - ff61 DFF_X1 + PLACED ( 83332 38888 ) N ;
    - ff62 DFF_X1 + PLACED ( 94443 38888 ) N ;
    - ff63 DFF_X1 + PLACED ( 105554 38888 ) N ;
    - ff64 DFF_X1 + PLACED ( 116665 38888 ) N ;
    - ff65 DFF_X1 + PLACED ( 127776 38888 ) N ;
    - ff66 DFF_X1 + PLACED ( 138887 38888 ) N ;
    - ff67 DFF_X1 + PLACED ( 149998 38888 ) N ;
    - ff68 DFF_X1 + PLACED ( 161109 38888 ) N ;
    - ff69 DFF_X1 + PLACED ( 172220 38888 ) N ;
    - ff7 DFF_X1 + PLACED ( 83332 5555 ) N ;
    - ff70 DFF_X1 + PLACED ( 183331 38888 ) N ;
    - ff71 DFF_X1 + PLACED ( 194442 38888 ) N ;
    - ff72 DFF_X1 + PLACED ( 5555 49999 ) N ;
    - ff73 DFF_X1 + PLACED ( 16666 49999 ) N ;
    - ff74 DFF_X1 + PLACED ( 27777 49999 ) N ;
    - ff75 DFF_X1 + PLACED ( 38888 49999 ) N ;
    - ff76 DFF_X1 + PLACED ( 49999 49999 ) N ;
    - ff77 DFF_X1 + PLACED ( 61110 49999 ) N ;
    - ff78 DFF_X1 + PLACED ( 72221 49999 ) N ;
    - ff79 DFF_X1 + PLACED ( 83332 49999 ) N ;
    - ff8 DFF_X1 + PLACED ( 94443 5555 ) N ;
    - ff80 DFF_X1 + PLACED ( 94443 49999 ) N ;
    - ff81 DFF_X1 + PLACED ( 105554 49999 ) N ;
    - ff82 DFF_X1 + PLACED ( 116665 49999 ) N ;
    - ff83 DFF_X1 + PLACED ( 127776 49999 ) N ;
    - ff84 DFF_X1 + PLACED ( 138887 49999 ) N ;
    - ff85 DFF_X1 + PLACED ( 149998 49999 ) N ;
    - ff86 DFF_X1 + PLACED ( 161109 49999 ) N ;
    - ff87 DFF_X1 + PLACED ( 172220 49999 ) N ;
    - ff88 DFF_X1 + PLACED ( 183331 49999 ) N ;
    - ff89 DFF_X1 + PLACED ( 194442 49999 ) N ;
    - ff9 DFF_X1 + PLACED ( 105554 5555 ) N ;
    - ff90 DFF_X1 + PLACED ( 5555 61110 ) N ;
    - ff91 DFF_X1 + PLACED ( 16666 61110 ) N ;
    - ff92 DFF_X1 + PLACED ( 27777 61110 ) N ;
    - ff93 DFF_X1 + PLACED ( 38888 61110 ) N ;
    - ff94 DFF_X1 + PLACED ( 49999 61110 ) N ;
    - ff95 DFF_X1 + PLACED ( 61110 61110 ) N ;
    - ff96 DFF_X1 + PLACED ( 72221 61110 ) N ;
    - ff97 DFF_X1 + PLACED ( 83332 61110 ) N ;
    - ff98 DFF_X1 + PLACED ( 94443 61110 ) N ;
    - ff99 DFF_X1 + PLACED ( 105554 61110 ) N ;
END COMPONENTS
PINS 1 ;
    - clk + NET clk + DIRECTION INPUT + USE SIGNAL
      + PORT
        + LAYER metal6 ( -140 -140 ) ( 140 140 )
        + FIXED ( 100000 199860 ) N ;
END PINS
NETS 39 ;
    - CELL/clk2 ( clkbuf_0_CELL\/clk2 A ) ( CELL/CKGATE Z ) + USE CLOCK ;
    - clk ( PIN clk ) ( clkbuf_regs_0_clk A ) ( clkbuf_0_clk A ) + USE CLOCK ;
    - clk_regs ( clkbuf_regs_0_clk Z ) ( clkbuf_0_clk_regs A ) + USE CLOCK ;
    - clknet_0_CELL\/clk2 ( clkbuf_4_15__f_CELL\/clk2 A ) ( clkbuf_4_14__f_CELL\/clk2 A ) ( clkbuf_4_13__f_CELL\/clk2 A ) ( clkbuf_4_12__f_CELL\/clk2 A ) ( clkbuf_4_11__f_CELL\/clk2 A ) ( clkbuf_4_10__f_CELL\/clk2 A ) ( clkbuf_4_9__f_CELL\/clk2 A )
      ( clkbuf_4_8__f_CELL\/clk2 A ) ( clkbuf_4_7__f_CELL\/clk2 A ) ( clkbuf_4_6__f_CELL\/clk2 A ) ( clkbuf_4_5__f_CELL\/clk2 A ) ( clkbuf_4_4__f_CELL\/clk2 A ) ( clkbuf_4_3__f_CELL\/clk2 A ) ( clkbuf_4_2__f_CELL\/clk2 A ) ( clkbuf_4_1__f_CELL\/clk2 A )
      ( clkbuf_4_0__f_CELL\/clk2 A ) ( clkbuf_0_CELL\/clk2 Z ) + USE CLOCK ;
<<<<<<< HEAD
    - clknet_0_clk ( clkbuf_1_0__f_clk A ) ( clkbuf_0_clk Z ) + USE CLOCK ;
    - clknet_0_clk_regs ( clkbuf_4_15__f_clk_regs A ) ( clkbuf_4_14__f_clk_regs A ) ( clkbuf_4_13__f_clk_regs A ) ( clkbuf_4_12__f_clk_regs A ) ( clkbuf_4_11__f_clk_regs A ) ( clkbuf_4_10__f_clk_regs A ) ( clkbuf_4_9__f_clk_regs A )
      ( clkbuf_4_8__f_clk_regs A ) ( clkbuf_4_7__f_clk_regs A ) ( clkbuf_4_6__f_clk_regs A ) ( clkbuf_4_5__f_clk_regs A ) ( clkbuf_4_4__f_clk_regs A ) ( clkbuf_4_3__f_clk_regs A ) ( clkbuf_4_2__f_clk_regs A ) ( clkbuf_4_1__f_clk_regs A )
      ( clkbuf_4_0__f_clk_regs A ) ( clkbuf_0_clk_regs Z ) + USE CLOCK ;
    - clknet_1_0__leaf_clk ( CELL/CKGATE A ) ( clkbuf_1_0__f_clk Z ) + USE CLOCK ;
    - clknet_4_0__leaf_CELL\/clk2 ( ff162 CK ) ( ff163 CK ) ( ff164 CK ) ( ff165 CK ) ( ff180 CK ) ( ff181 CK ) ( ff182 CK )
      ( ff183 CK ) ( ff184 CK ) ( clkbuf_4_0__f_CELL\/clk2 Z ) + USE CLOCK ;
    - clknet_4_0__leaf_clk_regs ( ff0 CK ) ( ff1 CK ) ( ff2 CK ) ( ff3 CK ) ( ff18 CK ) ( ff19 CK ) ( ff20 CK )
      ( ff21 CK ) ( ff39 CK ) ( ff40 CK ) ( clkbuf_4_0__f_clk_regs Z ) + USE CLOCK ;
    - clknet_4_10__leaf_CELL\/clk2 ( ff158 CK ) ( ff159 CK ) ( ff160 CK ) ( ff176 CK ) ( ff177 CK ) ( ff178 CK ) ( ff194 CK )
      ( clkbuf_4_10__f_CELL\/clk2 Z ) + USE CLOCK ;
    - clknet_4_10__leaf_clk_regs ( ff14 CK ) ( ff15 CK ) ( ff16 CK ) ( ff32 CK ) ( ff33 CK ) ( ff34 CK ) ( ff50 CK )
      ( clkbuf_4_10__f_clk_regs Z ) + USE CLOCK ;
    - clknet_4_11__leaf_CELL\/clk2 ( ff161 CK ) ( ff179 CK ) ( ff195 CK ) ( ff196 CK ) ( ff197 CK ) ( ff212 CK ) ( ff213 CK )
      ( ff214 CK ) ( ff215 CK ) ( clkbuf_4_11__f_CELL\/clk2 Z ) + USE CLOCK ;
    - clknet_4_11__leaf_clk_regs ( ff17 CK ) ( ff35 CK ) ( ff51 CK ) ( ff52 CK ) ( ff53 CK ) ( ff68 CK ) ( ff69 CK )
      ( ff70 CK ) ( ff71 CK ) ( clkbuf_4_11__f_clk_regs Z ) + USE CLOCK ;
    - clknet_4_12__leaf_CELL\/clk2 ( ff225 CK ) ( ff226 CK ) ( ff227 CK ) ( ff228 CK ) ( ff229 CK ) ( ff243 CK ) ( ff244 CK )
      ( ff245 CK ) ( ff246 CK ) ( ff247 CK ) ( clkbuf_4_12__f_CELL\/clk2 Z ) + USE CLOCK ;
    - clknet_4_12__leaf_clk_regs ( ff81 CK ) ( ff82 CK ) ( ff83 CK ) ( ff84 CK ) ( ff85 CK ) ( ff99 CK ) ( ff100 CK )
      ( ff101 CK ) ( ff103 CK ) ( clkbuf_4_12__f_clk_regs Z ) + USE CLOCK ;
    - clknet_4_13__leaf_CELL\/clk2 ( ff261 CK ) ( ff262 CK ) ( ff263 CK ) ( ff264 CK ) ( ff265 CK ) ( ff279 CK ) ( ff280 CK )
      ( ff281 CK ) ( ff282 CK ) ( ff283 CK ) ( ff297 CK ) ( ff298 CK ) ( ff299 CK ) ( clkbuf_4_13__f_CELL\/clk2 Z ) + USE CLOCK ;
    - clknet_4_13__leaf_clk_regs ( ff102 CK ) ( ff117 CK ) ( ff118 CK ) ( ff119 CK ) ( ff120 CK ) ( ff121 CK ) ( ff135 CK )
      ( ff136 CK ) ( ff137 CK ) ( ff138 CK ) ( ff139 CK ) ( clkbuf_4_13__f_clk_regs Z ) + USE CLOCK ;
    - clknet_4_14__leaf_CELL\/clk2 ( ff230 CK ) ( ff231 CK ) ( ff232 CK ) ( ff233 CK ) ( ff248 CK ) ( ff250 CK ) ( ff251 CK )
      ( clkbuf_4_14__f_CELL\/clk2 Z ) + USE CLOCK ;
    - clknet_4_14__leaf_clk_regs ( ff86 CK ) ( ff87 CK ) ( ff88 CK ) ( ff89 CK ) ( ff104 CK ) ( ff106 CK ) ( ff107 CK )
      ( clkbuf_4_14__f_clk_regs Z ) + USE CLOCK ;
    - clknet_4_15__leaf_CELL\/clk2 ( ff249 CK ) ( ff266 CK ) ( ff267 CK ) ( ff268 CK ) ( ff269 CK ) ( ff284 CK ) ( ff285 CK )
      ( ff286 CK ) ( ff287 CK ) ( clkbuf_4_15__f_CELL\/clk2 Z ) + USE CLOCK ;
    - clknet_4_15__leaf_clk_regs ( ff105 CK ) ( ff122 CK ) ( ff123 CK ) ( ff124 CK ) ( ff125 CK ) ( ff140 CK ) ( ff141 CK )
      ( ff142 CK ) ( ff143 CK ) ( clkbuf_4_15__f_clk_regs Z ) + USE CLOCK ;
    - clknet_4_1__leaf_CELL\/clk2 ( ff198 CK ) ( ff199 CK ) ( ff200 CK ) ( ff201 CK ) ( ff202 CK ) ( ff216 CK ) ( clkbuf_4_1__f_CELL\/clk2 Z ) + USE CLOCK ;
    - clknet_4_1__leaf_clk_regs ( ff36 CK ) ( ff37 CK ) ( ff38 CK ) ( ff54 CK ) ( ff55 CK ) ( ff56 CK ) ( ff57 CK )
      ( clkbuf_4_1__f_clk_regs Z ) + USE CLOCK ;
    - clknet_4_2__leaf_CELL\/clk2 ( ff150 CK ) ( ff151 CK ) ( ff152 CK ) ( ff166 CK ) ( ff167 CK ) ( ff168 CK ) ( ff169 CK )
      ( ff170 CK ) ( ff185 CK ) ( ff186 CK ) ( ff187 CK ) ( ff188 CK ) ( clkbuf_4_2__f_CELL\/clk2 Z ) + USE CLOCK ;
    - clknet_4_2__leaf_clk_regs ( ff4 CK ) ( ff5 CK ) ( ff6 CK ) ( ff7 CK ) ( ff8 CK ) ( ff22 CK ) ( ff23 CK )
      ( ff24 CK ) ( ff25 CK ) ( ff26 CK ) ( ff41 CK ) ( ff42 CK ) ( ff43 CK ) ( ff44 CK ) ( clkbuf_4_2__f_clk_regs Z ) + USE CLOCK ;
    - clknet_4_3__leaf_CELL\/clk2 ( ff203 CK ) ( ff204 CK ) ( ff205 CK ) ( ff206 CK ) ( ff220 CK ) ( ff221 CK ) ( ff222 CK )
      ( ff223 CK ) ( ff224 CK ) ( clkbuf_4_3__f_CELL\/clk2 Z ) + USE CLOCK ;
    - clknet_4_3__leaf_clk_regs ( ff58 CK ) ( ff59 CK ) ( ff60 CK ) ( ff61 CK ) ( ff62 CK ) ( ff76 CK ) ( ff77 CK )
      ( ff78 CK ) ( ff79 CK ) ( ff80 CK ) ( clkbuf_4_3__f_clk_regs Z ) + USE CLOCK ;
    - clknet_4_4__leaf_CELL\/clk2 ( ff217 CK ) ( ff218 CK ) ( ff219 CK ) ( ff234 CK ) ( ff235 CK ) ( ff236 CK ) ( ff237 CK )
      ( ff254 CK ) ( clkbuf_4_4__f_CELL\/clk2 Z ) + USE CLOCK ;
    - clknet_4_4__leaf_clk_regs ( ff72 CK ) ( ff73 CK ) ( ff74 CK ) ( ff75 CK ) ( ff90 CK ) ( ff91 CK ) ( ff92 CK )
      ( ff93 CK ) ( clkbuf_4_4__f_clk_regs Z ) + USE CLOCK ;
    - clknet_4_5__leaf_CELL\/clk2 ( ff252 CK ) ( ff253 CK ) ( ff255 CK ) ( ff270 CK ) ( ff271 CK ) ( ff272 CK ) ( ff273 CK )
      ( ff288 CK ) ( ff289 CK ) ( ff290 CK ) ( ff291 CK ) ( clkbuf_4_5__f_CELL\/clk2 Z ) + USE CLOCK ;
    - clknet_4_5__leaf_clk_regs ( ff108 CK ) ( ff109 CK ) ( ff110 CK ) ( ff111 CK ) ( ff126 CK ) ( ff127 CK ) ( ff128 CK )
      ( ff129 CK ) ( ff144 CK ) ( ff145 CK ) ( ff146 CK ) ( ff147 CK ) ( clkbuf_4_5__f_clk_regs Z ) + USE CLOCK ;
    - clknet_4_6__leaf_CELL\/clk2 ( ff238 CK ) ( ff239 CK ) ( ff240 CK ) ( ff241 CK ) ( ff242 CK ) ( ff257 CK ) ( ff259 CK )
      ( ff260 CK ) ( clkbuf_4_6__f_CELL\/clk2 Z ) + USE CLOCK ;
    - clknet_4_6__leaf_clk_regs ( ff94 CK ) ( ff95 CK ) ( ff96 CK ) ( ff97 CK ) ( ff98 CK ) ( ff113 CK ) ( ff114 CK )
      ( clkbuf_4_6__f_clk_regs Z ) + USE CLOCK ;
    - clknet_4_7__leaf_CELL\/clk2 ( ff256 CK ) ( ff258 CK ) ( ff274 CK ) ( ff275 CK ) ( ff276 CK ) ( ff277 CK ) ( ff278 CK )
      ( ff292 CK ) ( ff293 CK ) ( ff294 CK ) ( ff295 CK ) ( ff296 CK ) ( clkbuf_4_7__f_CELL\/clk2 Z ) + USE CLOCK ;
    - clknet_4_7__leaf_clk_regs ( ff112 CK ) ( ff115 CK ) ( ff116 CK ) ( ff130 CK ) ( ff131 CK ) ( ff132 CK ) ( ff133 CK )
      ( ff134 CK ) ( ff148 CK ) ( ff149 CK ) ( clkbuf_4_7__f_clk_regs Z ) + USE CLOCK ;
    - clknet_4_8__leaf_CELL\/clk2 ( ff153 CK ) ( ff154 CK ) ( ff155 CK ) ( ff156 CK ) ( ff157 CK ) ( ff171 CK ) ( ff172 CK )
      ( ff173 CK ) ( ff174 CK ) ( ff175 CK ) ( ff191 CK ) ( ff193 CK ) ( clkbuf_4_8__f_CELL\/clk2 Z ) + USE CLOCK ;
    - clknet_4_8__leaf_clk_regs ( ff9 CK ) ( ff10 CK ) ( ff11 CK ) ( ff12 CK ) ( ff13 CK ) ( ff27 CK ) ( ff28 CK )
      ( ff29 CK ) ( ff30 CK ) ( ff31 CK ) ( ff47 CK ) ( ff49 CK ) ( clkbuf_4_8__f_clk_regs Z ) + USE CLOCK ;
    - clknet_4_9__leaf_CELL\/clk2 ( ff189 CK ) ( ff190 CK ) ( ff192 CK ) ( ff207 CK ) ( ff208 CK ) ( ff209 CK ) ( ff210 CK )
      ( ff211 CK ) ( clkbuf_4_9__f_CELL\/clk2 Z ) + USE CLOCK ;
    - clknet_4_9__leaf_clk_regs ( ff45 CK ) ( ff46 CK ) ( ff48 CK ) ( ff63 CK ) ( ff64 CK ) ( ff65 CK ) ( ff66 CK )
      ( ff67 CK ) ( clkbuf_4_9__f_clk_regs Z ) + USE CLOCK ;
=======
    - clknet_0_clk ( clkbuf_4_15__f_clk A ) ( clkbuf_4_14__f_clk A ) ( clkbuf_4_13__f_clk A ) ( clkbuf_4_12__f_clk A ) ( clkbuf_4_11__f_clk A ) ( clkbuf_4_10__f_clk A ) ( clkbuf_4_9__f_clk A )
      ( clkbuf_4_8__f_clk A ) ( clkbuf_4_7__f_clk A ) ( clkbuf_4_6__f_clk A ) ( clkbuf_4_5__f_clk A ) ( clkbuf_4_4__f_clk A ) ( clkbuf_4_3__f_clk A ) ( clkbuf_4_2__f_clk A ) ( clkbuf_4_1__f_clk A )
      ( clkbuf_4_0__f_clk A ) ( clkbuf_0_clk Z ) + USE CLOCK ;
    - clknet_4_0__leaf_CELL\/clk2 ( clkload15 A ) ( ff162 CK ) ( ff163 CK ) ( ff164 CK ) ( ff165 CK ) ( ff180 CK ) ( ff181 CK )
      ( ff182 CK ) ( ff183 CK ) ( ff184 CK ) ( clkbuf_4_0__f_CELL\/clk2 Z ) + USE CLOCK ;
    - clknet_4_0__leaf_clk ( clkload0 A ) ( clkbuf_level_0_1_10_clk A ) ( clkbuf_4_0__f_clk Z ) + USE CLOCK ;
    - clknet_4_10__leaf_CELL\/clk2 ( clkload25 A ) ( ff158 CK ) ( ff159 CK ) ( ff160 CK ) ( ff176 CK ) ( ff177 CK ) ( ff178 CK )
      ( ff194 CK ) ( clkbuf_4_10__f_CELL\/clk2 Z ) + USE CLOCK ;
    - clknet_4_10__leaf_clk ( clkload9 A ) ( clkbuf_level_0_1_1130_clk A ) ( clkbuf_4_10__f_clk Z ) + USE CLOCK ;
    - clknet_4_11__leaf_CELL\/clk2 ( clkload26 A ) ( ff161 CK ) ( ff179 CK ) ( ff195 CK ) ( ff196 CK ) ( ff197 CK ) ( ff212 CK )
      ( ff213 CK ) ( ff214 CK ) ( ff215 CK ) ( clkbuf_4_11__f_CELL\/clk2 Z ) + USE CLOCK ;
    - clknet_4_11__leaf_clk ( clkload10 A ) ( clkbuf_level_0_1_1233_clk A ) ( clkbuf_4_11__f_clk Z ) + USE CLOCK ;
    - clknet_4_12__leaf_CELL\/clk2 ( clkload27 A ) ( ff225 CK ) ( ff226 CK ) ( ff227 CK ) ( ff228 CK ) ( ff229 CK ) ( ff243 CK )
      ( ff244 CK ) ( ff245 CK ) ( ff246 CK ) ( ff247 CK ) ( clkbuf_4_12__f_CELL\/clk2 Z ) + USE CLOCK ;
    - clknet_4_12__leaf_clk ( clkload11 A ) ( clkbuf_level_0_1_1336_clk A ) ( clkbuf_4_12__f_clk Z ) + USE CLOCK ;
    - clknet_4_13__leaf_CELL\/clk2 ( ff261 CK ) ( ff262 CK ) ( ff263 CK ) ( ff264 CK ) ( ff265 CK ) ( ff279 CK ) ( ff280 CK )
      ( ff281 CK ) ( ff282 CK ) ( ff283 CK ) ( ff297 CK ) ( ff298 CK ) ( ff299 CK ) ( clkbuf_4_13__f_CELL\/clk2 Z ) + USE CLOCK ;
    - clknet_4_13__leaf_clk ( clkload12 A ) ( clkbuf_level_0_1_1439_clk A ) ( clkbuf_4_13__f_clk Z ) + USE CLOCK ;
    - clknet_4_14__leaf_CELL\/clk2 ( clkload28 A ) ( ff230 CK ) ( ff231 CK ) ( ff232 CK ) ( ff233 CK ) ( ff248 CK ) ( ff250 CK )
      ( ff251 CK ) ( clkbuf_4_14__f_CELL\/clk2 Z ) + USE CLOCK ;
    - clknet_4_14__leaf_clk ( clkload13 A ) ( clkbuf_level_0_1_1542_clk A ) ( clkbuf_4_14__f_clk Z ) + USE CLOCK ;
    - clknet_4_15__leaf_CELL\/clk2 ( clkload29 A ) ( ff249 CK ) ( ff266 CK ) ( ff267 CK ) ( ff268 CK ) ( ff269 CK ) ( ff284 CK )
      ( ff285 CK ) ( ff286 CK ) ( ff287 CK ) ( clkbuf_4_15__f_CELL\/clk2 Z ) + USE CLOCK ;
    - clknet_4_15__leaf_clk ( clkload14 A ) ( clkbuf_level_0_1_1645_clk A ) ( clkbuf_4_15__f_clk Z ) + USE CLOCK ;
    - clknet_4_1__leaf_CELL\/clk2 ( clkload16 A ) ( ff198 CK ) ( ff199 CK ) ( ff200 CK ) ( ff201 CK ) ( ff202 CK ) ( ff216 CK )
      ( clkbuf_4_1__f_CELL\/clk2 Z ) + USE CLOCK ;
    - clknet_4_1__leaf_clk ( clkload1 A ) ( clkbuf_level_0_1_23_clk A ) ( clkbuf_4_1__f_clk Z ) + USE CLOCK ;
    - clknet_4_2__leaf_CELL\/clk2 ( clkload17 A ) ( ff150 CK ) ( ff151 CK ) ( ff152 CK ) ( ff166 CK ) ( ff167 CK ) ( ff168 CK )
      ( ff169 CK ) ( ff170 CK ) ( ff185 CK ) ( ff186 CK ) ( ff187 CK ) ( ff188 CK ) ( clkbuf_4_2__f_CELL\/clk2 Z ) + USE CLOCK ;
    - clknet_4_2__leaf_clk ( clkload2 A ) ( clkbuf_level_0_1_36_clk A ) ( clkbuf_4_2__f_clk Z ) + USE CLOCK ;
    - clknet_4_3__leaf_CELL\/clk2 ( clkload18 A ) ( ff203 CK ) ( ff204 CK ) ( ff205 CK ) ( ff206 CK ) ( ff220 CK ) ( ff221 CK )
      ( ff222 CK ) ( ff223 CK ) ( ff224 CK ) ( clkbuf_4_3__f_CELL\/clk2 Z ) + USE CLOCK ;
    - clknet_4_3__leaf_clk ( clkload3 A ) ( clkbuf_level_0_1_49_clk A ) ( clkbuf_4_3__f_clk Z ) + USE CLOCK ;
    - clknet_4_4__leaf_CELL\/clk2 ( clkload19 A ) ( ff217 CK ) ( ff218 CK ) ( ff219 CK ) ( ff234 CK ) ( ff235 CK ) ( ff236 CK )
      ( ff237 CK ) ( ff254 CK ) ( clkbuf_4_4__f_CELL\/clk2 Z ) + USE CLOCK ;
    - clknet_4_4__leaf_clk ( clkload4 A ) ( clkbuf_level_0_1_512_clk A ) ( clkbuf_4_4__f_clk Z ) + USE CLOCK ;
    - clknet_4_5__leaf_CELL\/clk2 ( clkload20 A ) ( ff252 CK ) ( ff253 CK ) ( ff255 CK ) ( ff270 CK ) ( ff271 CK ) ( ff272 CK )
      ( ff273 CK ) ( ff288 CK ) ( ff289 CK ) ( ff290 CK ) ( ff291 CK ) ( clkbuf_4_5__f_CELL\/clk2 Z ) + USE CLOCK ;
    - clknet_4_5__leaf_clk ( clkload5 A ) ( clkbuf_level_0_1_615_clk A ) ( clkbuf_4_5__f_clk Z ) + USE CLOCK ;
    - clknet_4_6__leaf_CELL\/clk2 ( clkload21 A ) ( ff238 CK ) ( ff239 CK ) ( ff240 CK ) ( ff241 CK ) ( ff242 CK ) ( ff257 CK )
      ( ff259 CK ) ( ff260 CK ) ( clkbuf_4_6__f_CELL\/clk2 Z ) + USE CLOCK ;
    - clknet_4_6__leaf_clk ( clkload6 A ) ( clkbuf_level_0_1_718_clk A ) ( clkbuf_4_6__f_clk Z ) + USE CLOCK ;
    - clknet_4_7__leaf_CELL\/clk2 ( clkload22 A ) ( ff256 CK ) ( ff258 CK ) ( ff274 CK ) ( ff275 CK ) ( ff276 CK ) ( ff277 CK )
      ( ff278 CK ) ( ff292 CK ) ( ff293 CK ) ( ff294 CK ) ( ff295 CK ) ( ff296 CK ) ( clkbuf_4_7__f_CELL\/clk2 Z ) + USE CLOCK ;
    - clknet_4_7__leaf_clk ( CELL/CKGATE A ) ( clkbuf_level_0_1_821_clk A ) ( clkbuf_4_7__f_clk Z ) + USE CLOCK ;
    - clknet_4_8__leaf_CELL\/clk2 ( clkload23 A ) ( ff153 CK ) ( ff154 CK ) ( ff155 CK ) ( ff156 CK ) ( ff157 CK ) ( ff171 CK )
      ( ff172 CK ) ( ff173 CK ) ( ff174 CK ) ( ff175 CK ) ( ff191 CK ) ( ff193 CK ) ( clkbuf_4_8__f_CELL\/clk2 Z ) + USE CLOCK ;
    - clknet_4_8__leaf_clk ( clkload7 A ) ( clkbuf_level_0_1_924_clk A ) ( clkbuf_4_8__f_clk Z ) + USE CLOCK ;
    - clknet_4_9__leaf_CELL\/clk2 ( clkload24 A ) ( ff189 CK ) ( ff190 CK ) ( ff192 CK ) ( ff207 CK ) ( ff208 CK ) ( ff209 CK )
      ( ff210 CK ) ( ff211 CK ) ( clkbuf_4_9__f_CELL\/clk2 Z ) + USE CLOCK ;
    - clknet_4_9__leaf_clk ( clkload8 A ) ( clkbuf_level_0_1_1027_clk A ) ( clkbuf_4_9__f_clk Z ) + USE CLOCK ;
    - clknet_level_0_1_1027_clk ( clkbuf_level_1_1_1028_clk A ) ( clkbuf_level_0_1_1027_clk Z ) + USE CLOCK ;
    - clknet_level_0_1_10_clk ( clkbuf_level_1_1_11_clk A ) ( clkbuf_level_0_1_10_clk Z ) + USE CLOCK ;
    - clknet_level_0_1_1130_clk ( clkbuf_level_1_1_1131_clk A ) ( clkbuf_level_0_1_1130_clk Z ) + USE CLOCK ;
    - clknet_level_0_1_1233_clk ( clkbuf_level_1_1_1234_clk A ) ( clkbuf_level_0_1_1233_clk Z ) + USE CLOCK ;
    - clknet_level_0_1_1336_clk ( clkbuf_level_1_1_1337_clk A ) ( clkbuf_level_0_1_1336_clk Z ) + USE CLOCK ;
    - clknet_level_0_1_1439_clk ( clkbuf_level_1_1_1440_clk A ) ( clkbuf_level_0_1_1439_clk Z ) + USE CLOCK ;
    - clknet_level_0_1_1542_clk ( clkbuf_level_1_1_1543_clk A ) ( clkbuf_level_0_1_1542_clk Z ) + USE CLOCK ;
    - clknet_level_0_1_1645_clk ( clkbuf_level_1_1_1646_clk A ) ( clkbuf_level_0_1_1645_clk Z ) + USE CLOCK ;
    - clknet_level_0_1_23_clk ( clkbuf_level_1_1_24_clk A ) ( clkbuf_level_0_1_23_clk Z ) + USE CLOCK ;
    - clknet_level_0_1_36_clk ( clkbuf_level_1_1_37_clk A ) ( clkbuf_level_0_1_36_clk Z ) + USE CLOCK ;
    - clknet_level_0_1_49_clk ( clkbuf_level_1_1_410_clk A ) ( clkbuf_level_0_1_49_clk Z ) + USE CLOCK ;
    - clknet_level_0_1_512_clk ( clkbuf_level_1_1_513_clk A ) ( clkbuf_level_0_1_512_clk Z ) + USE CLOCK ;
    - clknet_level_0_1_615_clk ( clkbuf_level_1_1_616_clk A ) ( clkbuf_level_0_1_615_clk Z ) + USE CLOCK ;
    - clknet_level_0_1_718_clk ( clkbuf_level_1_1_719_clk A ) ( clkbuf_level_0_1_718_clk Z ) + USE CLOCK ;
    - clknet_level_0_1_821_clk ( clkbuf_level_1_1_822_clk A ) ( clkbuf_level_0_1_821_clk Z ) + USE CLOCK ;
    - clknet_level_0_1_924_clk ( clkbuf_level_1_1_925_clk A ) ( clkbuf_level_0_1_924_clk Z ) + USE CLOCK ;
    - clknet_level_1_1_1028_clk ( clkbuf_level_2_1_1029_clk A ) ( clkbuf_level_1_1_1028_clk Z ) + USE CLOCK ;
    - clknet_level_1_1_1131_clk ( clkbuf_level_2_1_1132_clk A ) ( clkbuf_level_1_1_1131_clk Z ) + USE CLOCK ;
    - clknet_level_1_1_11_clk ( clkbuf_level_2_1_12_clk A ) ( clkbuf_level_1_1_11_clk Z ) + USE CLOCK ;
    - clknet_level_1_1_1234_clk ( clkbuf_level_2_1_1235_clk A ) ( clkbuf_level_1_1_1234_clk Z ) + USE CLOCK ;
    - clknet_level_1_1_1337_clk ( clkbuf_level_2_1_1338_clk A ) ( clkbuf_level_1_1_1337_clk Z ) + USE CLOCK ;
    - clknet_level_1_1_1440_clk ( clkbuf_level_2_1_1441_clk A ) ( clkbuf_level_1_1_1440_clk Z ) + USE CLOCK ;
    - clknet_level_1_1_1543_clk ( clkbuf_level_2_1_1544_clk A ) ( clkbuf_level_1_1_1543_clk Z ) + USE CLOCK ;
    - clknet_level_1_1_1646_clk ( clkbuf_level_2_1_1647_clk A ) ( clkbuf_level_1_1_1646_clk Z ) + USE CLOCK ;
    - clknet_level_1_1_24_clk ( clkbuf_level_2_1_25_clk A ) ( clkbuf_level_1_1_24_clk Z ) + USE CLOCK ;
    - clknet_level_1_1_37_clk ( clkbuf_level_2_1_38_clk A ) ( clkbuf_level_1_1_37_clk Z ) + USE CLOCK ;
    - clknet_level_1_1_410_clk ( clkbuf_level_2_1_411_clk A ) ( clkbuf_level_1_1_410_clk Z ) + USE CLOCK ;
    - clknet_level_1_1_513_clk ( clkbuf_level_2_1_514_clk A ) ( clkbuf_level_1_1_513_clk Z ) + USE CLOCK ;
    - clknet_level_1_1_616_clk ( clkbuf_level_2_1_617_clk A ) ( clkbuf_level_1_1_616_clk Z ) + USE CLOCK ;
    - clknet_level_1_1_719_clk ( clkbuf_level_2_1_720_clk A ) ( clkbuf_level_1_1_719_clk Z ) + USE CLOCK ;
    - clknet_level_1_1_822_clk ( clkbuf_level_2_1_823_clk A ) ( clkbuf_level_1_1_822_clk Z ) + USE CLOCK ;
    - clknet_level_1_1_925_clk ( clkbuf_level_2_1_926_clk A ) ( clkbuf_level_1_1_925_clk Z ) + USE CLOCK ;
    - clknet_level_2_1_1029_clk ( ff45 CK ) ( ff46 CK ) ( ff48 CK ) ( ff63 CK ) ( ff64 CK ) ( ff65 CK ) ( ff66 CK )
      ( ff67 CK ) ( clkbuf_level_2_1_1029_clk Z ) + USE CLOCK ;
    - clknet_level_2_1_1132_clk ( ff14 CK ) ( ff15 CK ) ( ff16 CK ) ( ff32 CK ) ( ff33 CK ) ( ff34 CK ) ( ff50 CK )
      ( clkbuf_level_2_1_1132_clk Z ) + USE CLOCK ;
    - clknet_level_2_1_1235_clk ( ff17 CK ) ( ff35 CK ) ( ff51 CK ) ( ff52 CK ) ( ff53 CK ) ( ff68 CK ) ( ff69 CK )
      ( ff70 CK ) ( ff71 CK ) ( clkbuf_level_2_1_1235_clk Z ) + USE CLOCK ;
    - clknet_level_2_1_12_clk ( ff0 CK ) ( ff2 CK ) ( ff3 CK ) ( ff20 CK ) ( ff21 CK ) ( ff39 CK ) ( ff57 CK )
      ( clkbuf_level_2_1_12_clk Z ) + USE CLOCK ;
    - clknet_level_2_1_1338_clk ( ff81 CK ) ( ff82 CK ) ( ff83 CK ) ( ff84 CK ) ( ff85 CK ) ( ff99 CK ) ( ff100 CK )
      ( ff101 CK ) ( ff103 CK ) ( clkbuf_level_2_1_1338_clk Z ) + USE CLOCK ;
    - clknet_level_2_1_1441_clk ( ff102 CK ) ( ff117 CK ) ( ff118 CK ) ( ff119 CK ) ( ff120 CK ) ( ff121 CK ) ( ff135 CK )
      ( ff136 CK ) ( ff137 CK ) ( ff138 CK ) ( ff139 CK ) ( clkbuf_level_2_1_1441_clk Z ) + USE CLOCK ;
    - clknet_level_2_1_1544_clk ( ff86 CK ) ( ff87 CK ) ( ff88 CK ) ( ff89 CK ) ( ff104 CK ) ( ff106 CK ) ( ff107 CK )
      ( clkbuf_level_2_1_1544_clk Z ) + USE CLOCK ;
    - clknet_level_2_1_1647_clk ( ff105 CK ) ( ff122 CK ) ( ff123 CK ) ( ff124 CK ) ( ff125 CK ) ( ff140 CK ) ( ff141 CK )
      ( ff142 CK ) ( ff143 CK ) ( clkbuf_level_2_1_1647_clk Z ) + USE CLOCK ;
    - clknet_level_2_1_25_clk ( ff1 CK ) ( ff18 CK ) ( ff19 CK ) ( ff36 CK ) ( ff37 CK ) ( ff38 CK ) ( ff54 CK )
      ( ff55 CK ) ( ff56 CK ) ( clkbuf_level_2_1_25_clk Z ) + USE CLOCK ;
    - clknet_level_2_1_38_clk ( ff4 CK ) ( ff5 CK ) ( ff6 CK ) ( ff7 CK ) ( ff8 CK ) ( ff22 CK ) ( ff23 CK )
      ( ff24 CK ) ( ff25 CK ) ( ff26 CK ) ( ff40 CK ) ( ff42 CK ) ( clkbuf_level_2_1_38_clk Z ) + USE CLOCK ;
    - clknet_level_2_1_411_clk ( ff41 CK ) ( ff43 CK ) ( ff44 CK ) ( ff58 CK ) ( ff59 CK ) ( ff60 CK ) ( ff61 CK )
      ( ff62 CK ) ( clkbuf_level_2_1_411_clk Z ) + USE CLOCK ;
    - clknet_level_2_1_514_clk ( ff72 CK ) ( ff73 CK ) ( ff74 CK ) ( ff75 CK ) ( ff90 CK ) ( ff91 CK ) ( ff92 CK )
      ( ff93 CK ) ( clkbuf_level_2_1_514_clk Z ) + USE CLOCK ;
    - clknet_level_2_1_617_clk ( ff108 CK ) ( ff109 CK ) ( ff110 CK ) ( ff111 CK ) ( ff126 CK ) ( ff127 CK ) ( ff128 CK )
      ( ff129 CK ) ( ff144 CK ) ( ff145 CK ) ( ff146 CK ) ( ff147 CK ) ( clkbuf_level_2_1_617_clk Z ) + USE CLOCK ;
    - clknet_level_2_1_720_clk ( ff76 CK ) ( ff77 CK ) ( ff78 CK ) ( ff79 CK ) ( ff80 CK ) ( ff94 CK ) ( ff95 CK )
      ( ff96 CK ) ( ff97 CK ) ( ff98 CK ) ( clkbuf_level_2_1_720_clk Z ) + USE CLOCK ;
    - clknet_level_2_1_823_clk ( ff112 CK ) ( ff113 CK ) ( ff114 CK ) ( ff115 CK ) ( ff116 CK ) ( ff130 CK ) ( ff131 CK )
      ( ff132 CK ) ( ff133 CK ) ( ff134 CK ) ( ff148 CK ) ( ff149 CK ) ( clkbuf_level_2_1_823_clk Z ) + USE CLOCK ;
    - clknet_level_2_1_926_clk ( ff9 CK ) ( ff10 CK ) ( ff11 CK ) ( ff12 CK ) ( ff13 CK ) ( ff27 CK ) ( ff28 CK )
      ( ff29 CK ) ( ff30 CK ) ( ff31 CK ) ( ff47 CK ) ( ff49 CK ) ( clkbuf_level_2_1_926_clk Z ) + USE CLOCK ;
>>>>>>> 15e1bfb5
END NETS
END DESIGN<|MERGE_RESOLUTION|>--- conflicted
+++ resolved
@@ -4,11 +4,7 @@
 DESIGN multi_sink ;
 UNITS DISTANCE MICRONS 2000 ;
 DIEAREA ( 0 0 ) ( 200000 200000 ) ;
-<<<<<<< HEAD
 COMPONENTS 338 ;
-=======
-COMPONENTS 413 ;
->>>>>>> 15e1bfb5
     - CELL/CKGATE BUF_X1 + PLACED ( 100000 100000 ) N ;
     - clkbuf_0_CELL\/clk2 CLKBUF_X3 + SOURCE TIMING + PLACED ( 103228 140117 ) N ;
     - clkbuf_0_clk CLKBUF_X3 + SOURCE TIMING + PLACED ( 100250 101225 ) N ;
@@ -45,90 +41,8 @@
     - clkbuf_4_8__f_CELL\/clk2 CLKBUF_X3 + SOURCE TIMING + PLACED ( 141948 115396 ) N ;
     - clkbuf_4_8__f_clk_regs CLKBUF_X3 + SOURCE TIMING + PLACED ( 141948 26508 ) N ;
     - clkbuf_4_9__f_CELL\/clk2 CLKBUF_X3 + SOURCE TIMING + PLACED ( 135237 124256 ) N ;
-<<<<<<< HEAD
     - clkbuf_4_9__f_clk_regs CLKBUF_X3 + SOURCE TIMING + PLACED ( 135237 35368 ) N ;
     - clkbuf_regs_0_clk CLKBUF_X3 + SOURCE TIMING + PLACED ( 99481 48451 ) N ;
-=======
-    - clkbuf_4_9__f_clk CLKBUF_X3 + SOURCE TIMING + PLACED ( 135237 35368 ) N ;
-    - clkbuf_level_0_1_1027_clk CLKBUF_X3 + SOURCE TIMING + PLACED ( 133484 35513 ) N ;
-    - clkbuf_level_0_1_10_clk CLKBUF_X3 + SOURCE TIMING + PLACED ( 36329 22762 ) N ;
-    - clkbuf_level_0_1_1130_clk CLKBUF_X3 + SOURCE TIMING + PLACED ( 170571 22017 ) N ;
-    - clkbuf_level_0_1_1233_clk CLKBUF_X3 + SOURCE TIMING + PLACED ( 179381 31532 ) N ;
-    - clkbuf_level_0_1_1336_clk CLKBUF_X3 + SOURCE TIMING + PLACED ( 134033 58567 ) N ;
-    - clkbuf_level_0_1_1439_clk CLKBUF_X3 + SOURCE TIMING + PLACED ( 136203 73072 ) N ;
-    - clkbuf_level_0_1_1542_clk CLKBUF_X3 + SOURCE TIMING + PLACED ( 177253 58502 ) N ;
-    - clkbuf_level_0_1_1645_clk CLKBUF_X3 + SOURCE TIMING + PLACED ( 175553 72615 ) N ;
-    - clkbuf_level_0_1_23_clk CLKBUF_X3 + SOURCE TIMING + PLACED ( 27455 30225 ) N ;
-    - clkbuf_level_0_1_36_clk CLKBUF_X3 + SOURCE TIMING + PLACED ( 66780 23660 ) N ;
-    - clkbuf_level_0_1_49_clk CLKBUF_X3 + SOURCE TIMING + PLACED ( 72971 35513 ) N ;
-    - clkbuf_level_0_1_512_clk CLKBUF_X3 + SOURCE TIMING + PLACED ( 30235 60113 ) N ;
-    - clkbuf_level_0_1_615_clk CLKBUF_X3 + SOURCE TIMING + PLACED ( 31658 77098 ) N ;
-    - clkbuf_level_0_1_718_clk CLKBUF_X3 + SOURCE TIMING + PLACED ( 70393 59940 ) N ;
-    - clkbuf_level_0_1_821_clk CLKBUF_X3 + SOURCE TIMING + PLACED ( 68117 75839 ) N ;
-    - clkbuf_level_0_1_924_clk CLKBUF_X3 + SOURCE TIMING + PLACED ( 139675 23660 ) N ;
-    - clkbuf_level_1_1_1028_clk CLKBUF_X3 + SOURCE TIMING + PLACED ( 131732 35659 ) N ;
-    - clkbuf_level_1_1_1131_clk CLKBUF_X3 + SOURCE TIMING + PLACED ( 171668 19585 ) N ;
-    - clkbuf_level_1_1_11_clk CLKBUF_X3 + SOURCE TIMING + PLACED ( 35613 21140 ) N ;
-    - clkbuf_level_1_1_1234_clk CLKBUF_X3 + SOURCE TIMING + PLACED ( 181774 31102 ) N ;
-    - clkbuf_level_1_1_1337_clk CLKBUF_X3 + SOURCE TIMING + PLACED ( 132612 57767 ) N ;
-    - clkbuf_level_1_1_1440_clk CLKBUF_X3 + SOURCE TIMING + PLACED ( 134807 74545 ) N ;
-    - clkbuf_level_1_1_1543_clk CLKBUF_X3 + SOURCE TIMING + PLACED ( 178768 57665 ) N ;
-    - clkbuf_level_1_1_1646_clk CLKBUF_X3 + SOURCE TIMING + PLACED ( 177165 74128 ) N ;
-    - clkbuf_level_1_1_24_clk CLKBUF_X3 + SOURCE TIMING + PLACED ( 24524 29407 ) N ;
-    - clkbuf_level_1_1_37_clk CLKBUF_X3 + SOURCE TIMING + PLACED ( 69053 20813 ) N ;
-    - clkbuf_level_1_1_410_clk CLKBUF_X3 + SOURCE TIMING + PLACED ( 74723 35659 ) N ;
-    - clkbuf_level_1_1_513_clk CLKBUF_X3 + SOURCE TIMING + PLACED ( 28640 59003 ) N ;
-    - clkbuf_level_1_1_616_clk CLKBUF_X3 + SOURCE TIMING + PLACED ( 29589 79586 ) N ;
-    - clkbuf_level_1_1_719_clk CLKBUF_X3 + SOURCE TIMING + PLACED ( 72079 58888 ) N ;
-    - clkbuf_level_1_1_822_clk CLKBUF_X3 + SOURCE TIMING + PLACED ( 69636 77821 ) N ;
-    - clkbuf_level_1_1_925_clk CLKBUF_X3 + SOURCE TIMING + PLACED ( 137402 20813 ) N ;
-    - clkbuf_level_2_1_1029_clk CLKBUF_X3 + SOURCE TIMING + PLACED ( 129980 35805 ) N ;
-    - clkbuf_level_2_1_1132_clk CLKBUF_X3 + SOURCE TIMING + PLACED ( 172765 17153 ) N ;
-    - clkbuf_level_2_1_1235_clk CLKBUF_X3 + SOURCE TIMING + PLACED ( 184167 30671 ) N ;
-    - clkbuf_level_2_1_12_clk CLKBUF_X3 + SOURCE TIMING + PLACED ( 34897 19518 ) N ;
-    - clkbuf_level_2_1_1338_clk CLKBUF_X3 + SOURCE TIMING + PLACED ( 131192 56967 ) N ;
-    - clkbuf_level_2_1_1441_clk CLKBUF_X3 + SOURCE TIMING + PLACED ( 133411 76018 ) N ;
-    - clkbuf_level_2_1_1544_clk CLKBUF_X3 + SOURCE TIMING + PLACED ( 180283 56828 ) N ;
-    - clkbuf_level_2_1_1647_clk CLKBUF_X3 + SOURCE TIMING + PLACED ( 178776 75641 ) N ;
-    - clkbuf_level_2_1_25_clk CLKBUF_X3 + SOURCE TIMING + PLACED ( 21592 28590 ) N ;
-    - clkbuf_level_2_1_38_clk CLKBUF_X3 + SOURCE TIMING + PLACED ( 71326 17965 ) N ;
-    - clkbuf_level_2_1_411_clk CLKBUF_X3 + SOURCE TIMING + PLACED ( 76476 35805 ) N ;
-    - clkbuf_level_2_1_514_clk CLKBUF_X3 + SOURCE TIMING + PLACED ( 27046 57894 ) N ;
-    - clkbuf_level_2_1_617_clk CLKBUF_X3 + SOURCE TIMING + PLACED ( 27520 82074 ) N ;
-    - clkbuf_level_2_1_720_clk CLKBUF_X3 + SOURCE TIMING + PLACED ( 73765 57836 ) N ;
-    - clkbuf_level_2_1_823_clk CLKBUF_X3 + SOURCE TIMING + PLACED ( 71154 79802 ) N ;
-    - clkbuf_level_2_1_926_clk CLKBUF_X3 + SOURCE TIMING + PLACED ( 135130 17965 ) N ;
-    - clkload0 CLKBUF_X3 + SOURCE TIMING + PLACED ( 37046 24385 ) N ;
-    - clkload1 CLKBUF_X3 + SOURCE TIMING + PLACED ( 30387 31043 ) N ;
-    - clkload10 CLKBUF_X3 + SOURCE TIMING + PLACED ( 176988 31963 ) N ;
-    - clkload11 CLKBUF_X3 + SOURCE TIMING + PLACED ( 135454 59367 ) N ;
-    - clkload12 CLKBUF_X3 + SOURCE TIMING + PLACED ( 137599 71599 ) N ;
-    - clkload13 CLKBUF_X3 + SOURCE TIMING + PLACED ( 175738 59340 ) N ;
-    - clkload14 CLKBUF_X3 + SOURCE TIMING + PLACED ( 173942 71102 ) N ;
-    - clkload15 INV_X2 + SOURCE TIMING + PLACED ( 35318 119627 ) N ;
-    - clkload16 INV_X4 + SOURCE TIMING + PLACED ( 31476 129670 ) N ;
-    - clkload17 CLKBUF_X3 + SOURCE TIMING + PLACED ( 68717 119605 ) N ;
-    - clkload18 INV_X2 + SOURCE TIMING + PLACED ( 71061 131581 ) N ;
-    - clkload19 INV_X2 + SOURCE TIMING + PLACED ( 31714 150934 ) N ;
-    - clkload2 CLKBUF_X3 + SOURCE TIMING + PLACED ( 64508 26508 ) N ;
-    - clkload20 INV_X1 + SOURCE TIMING + PLACED ( 33478 164353 ) N ;
-    - clkload21 INV_X2 + SOURCE TIMING + PLACED ( 70729 156126 ) N ;
-    - clkload22 CLKBUF_X3 + SOURCE TIMING + PLACED ( 64318 165027 ) N ;
-    - clkload23 CLKBUF_X3 + SOURCE TIMING + PLACED ( 141948 115396 ) N ;
-    - clkload24 INV_X2 + SOURCE TIMING + PLACED ( 135237 124256 ) N ;
-    - clkload25 INV_X4 + SOURCE TIMING + PLACED ( 169474 113337 ) N ;
-    - clkload26 INV_X2 + SOURCE TIMING + PLACED ( 176988 120851 ) N ;
-    - clkload27 INV_X2 + SOURCE TIMING + PLACED ( 136180 148710 ) N ;
-    - clkload28 INV_X4 + SOURCE TIMING + PLACED ( 175261 148092 ) N ;
-    - clkload29 INV_X2 + SOURCE TIMING + PLACED ( 173171 159411 ) N ;
-    - clkload3 CLKBUF_X3 + SOURCE TIMING + PLACED ( 71219 35368 ) N ;
-    - clkload4 CLKBUF_X3 + SOURCE TIMING + PLACED ( 31830 61223 ) N ;
-    - clkload5 CLKBUF_X3 + SOURCE TIMING + PLACED ( 33728 74610 ) N ;
-    - clkload6 CLKBUF_X3 + SOURCE TIMING + PLACED ( 68707 60992 ) N ;
-    - clkload7 CLKBUF_X3 + SOURCE TIMING + PLACED ( 141948 26508 ) N ;
-    - clkload8 CLKBUF_X3 + SOURCE TIMING + PLACED ( 135237 35368 ) N ;
-    - clkload9 CLKBUF_X3 + SOURCE TIMING + PLACED ( 169474 24449 ) N ;
->>>>>>> 15e1bfb5
     - ff0 DFF_X1 + PLACED ( 5555 5555 ) N ;
     - ff1 DFF_X1 + PLACED ( 16666 5555 ) N ;
     - ff10 DFF_X1 + PLACED ( 116665 5555 ) N ;
@@ -443,7 +357,6 @@
     - clknet_0_CELL\/clk2 ( clkbuf_4_15__f_CELL\/clk2 A ) ( clkbuf_4_14__f_CELL\/clk2 A ) ( clkbuf_4_13__f_CELL\/clk2 A ) ( clkbuf_4_12__f_CELL\/clk2 A ) ( clkbuf_4_11__f_CELL\/clk2 A ) ( clkbuf_4_10__f_CELL\/clk2 A ) ( clkbuf_4_9__f_CELL\/clk2 A )
       ( clkbuf_4_8__f_CELL\/clk2 A ) ( clkbuf_4_7__f_CELL\/clk2 A ) ( clkbuf_4_6__f_CELL\/clk2 A ) ( clkbuf_4_5__f_CELL\/clk2 A ) ( clkbuf_4_4__f_CELL\/clk2 A ) ( clkbuf_4_3__f_CELL\/clk2 A ) ( clkbuf_4_2__f_CELL\/clk2 A ) ( clkbuf_4_1__f_CELL\/clk2 A )
       ( clkbuf_4_0__f_CELL\/clk2 A ) ( clkbuf_0_CELL\/clk2 Z ) + USE CLOCK ;
-<<<<<<< HEAD
     - clknet_0_clk ( clkbuf_1_0__f_clk A ) ( clkbuf_0_clk Z ) + USE CLOCK ;
     - clknet_0_clk_regs ( clkbuf_4_15__f_clk_regs A ) ( clkbuf_4_14__f_clk_regs A ) ( clkbuf_4_13__f_clk_regs A ) ( clkbuf_4_12__f_clk_regs A ) ( clkbuf_4_11__f_clk_regs A ) ( clkbuf_4_10__f_clk_regs A ) ( clkbuf_4_9__f_clk_regs A )
       ( clkbuf_4_8__f_clk_regs A ) ( clkbuf_4_7__f_clk_regs A ) ( clkbuf_4_6__f_clk_regs A ) ( clkbuf_4_5__f_clk_regs A ) ( clkbuf_4_4__f_clk_regs A ) ( clkbuf_4_3__f_clk_regs A ) ( clkbuf_4_2__f_clk_regs A ) ( clkbuf_4_1__f_clk_regs A )
@@ -467,103 +380,39 @@
       ( ff101 CK ) ( ff103 CK ) ( clkbuf_4_12__f_clk_regs Z ) + USE CLOCK ;
     - clknet_4_13__leaf_CELL\/clk2 ( ff261 CK ) ( ff262 CK ) ( ff263 CK ) ( ff264 CK ) ( ff265 CK ) ( ff279 CK ) ( ff280 CK )
       ( ff281 CK ) ( ff282 CK ) ( ff283 CK ) ( ff297 CK ) ( ff298 CK ) ( ff299 CK ) ( clkbuf_4_13__f_CELL\/clk2 Z ) + USE CLOCK ;
-    - clknet_4_13__leaf_clk_regs ( ff102 CK ) ( ff117 CK ) ( ff118 CK ) ( ff119 CK ) ( ff120 CK ) ( ff121 CK ) ( ff135 CK )
-      ( ff136 CK ) ( ff137 CK ) ( ff138 CK ) ( ff139 CK ) ( clkbuf_4_13__f_clk_regs Z ) + USE CLOCK ;
+    - clknet_4_13__leaf_clk ( clkbuf_level_0_1_1439_clk A ) ( clkbuf_4_13__f_clk Z ) + USE CLOCK ;
     - clknet_4_14__leaf_CELL\/clk2 ( ff230 CK ) ( ff231 CK ) ( ff232 CK ) ( ff233 CK ) ( ff248 CK ) ( ff250 CK ) ( ff251 CK )
       ( clkbuf_4_14__f_CELL\/clk2 Z ) + USE CLOCK ;
-    - clknet_4_14__leaf_clk_regs ( ff86 CK ) ( ff87 CK ) ( ff88 CK ) ( ff89 CK ) ( ff104 CK ) ( ff106 CK ) ( ff107 CK )
-      ( clkbuf_4_14__f_clk_regs Z ) + USE CLOCK ;
+    - clknet_4_14__leaf_clk ( clkbuf_level_0_1_1542_clk A ) ( clkbuf_4_14__f_clk Z ) + USE CLOCK ;
     - clknet_4_15__leaf_CELL\/clk2 ( ff249 CK ) ( ff266 CK ) ( ff267 CK ) ( ff268 CK ) ( ff269 CK ) ( ff284 CK ) ( ff285 CK )
       ( ff286 CK ) ( ff287 CK ) ( clkbuf_4_15__f_CELL\/clk2 Z ) + USE CLOCK ;
-    - clknet_4_15__leaf_clk_regs ( ff105 CK ) ( ff122 CK ) ( ff123 CK ) ( ff124 CK ) ( ff125 CK ) ( ff140 CK ) ( ff141 CK )
-      ( ff142 CK ) ( ff143 CK ) ( clkbuf_4_15__f_clk_regs Z ) + USE CLOCK ;
+    - clknet_4_15__leaf_clk ( clkbuf_level_0_1_1645_clk A ) ( clkbuf_4_15__f_clk Z ) + USE CLOCK ;
     - clknet_4_1__leaf_CELL\/clk2 ( ff198 CK ) ( ff199 CK ) ( ff200 CK ) ( ff201 CK ) ( ff202 CK ) ( ff216 CK ) ( clkbuf_4_1__f_CELL\/clk2 Z ) + USE CLOCK ;
-    - clknet_4_1__leaf_clk_regs ( ff36 CK ) ( ff37 CK ) ( ff38 CK ) ( ff54 CK ) ( ff55 CK ) ( ff56 CK ) ( ff57 CK )
-      ( clkbuf_4_1__f_clk_regs Z ) + USE CLOCK ;
+    - clknet_4_1__leaf_clk ( clkbuf_level_0_1_23_clk A ) ( clkbuf_4_1__f_clk Z ) + USE CLOCK ;
     - clknet_4_2__leaf_CELL\/clk2 ( ff150 CK ) ( ff151 CK ) ( ff152 CK ) ( ff166 CK ) ( ff167 CK ) ( ff168 CK ) ( ff169 CK )
       ( ff170 CK ) ( ff185 CK ) ( ff186 CK ) ( ff187 CK ) ( ff188 CK ) ( clkbuf_4_2__f_CELL\/clk2 Z ) + USE CLOCK ;
-    - clknet_4_2__leaf_clk_regs ( ff4 CK ) ( ff5 CK ) ( ff6 CK ) ( ff7 CK ) ( ff8 CK ) ( ff22 CK ) ( ff23 CK )
-      ( ff24 CK ) ( ff25 CK ) ( ff26 CK ) ( ff41 CK ) ( ff42 CK ) ( ff43 CK ) ( ff44 CK ) ( clkbuf_4_2__f_clk_regs Z ) + USE CLOCK ;
+    - clknet_4_2__leaf_clk ( clkbuf_level_0_1_36_clk A ) ( clkbuf_4_2__f_clk Z ) + USE CLOCK ;
     - clknet_4_3__leaf_CELL\/clk2 ( ff203 CK ) ( ff204 CK ) ( ff205 CK ) ( ff206 CK ) ( ff220 CK ) ( ff221 CK ) ( ff222 CK )
       ( ff223 CK ) ( ff224 CK ) ( clkbuf_4_3__f_CELL\/clk2 Z ) + USE CLOCK ;
-    - clknet_4_3__leaf_clk_regs ( ff58 CK ) ( ff59 CK ) ( ff60 CK ) ( ff61 CK ) ( ff62 CK ) ( ff76 CK ) ( ff77 CK )
-      ( ff78 CK ) ( ff79 CK ) ( ff80 CK ) ( clkbuf_4_3__f_clk_regs Z ) + USE CLOCK ;
+    - clknet_4_3__leaf_clk ( clkbuf_level_0_1_49_clk A ) ( clkbuf_4_3__f_clk Z ) + USE CLOCK ;
     - clknet_4_4__leaf_CELL\/clk2 ( ff217 CK ) ( ff218 CK ) ( ff219 CK ) ( ff234 CK ) ( ff235 CK ) ( ff236 CK ) ( ff237 CK )
       ( ff254 CK ) ( clkbuf_4_4__f_CELL\/clk2 Z ) + USE CLOCK ;
-    - clknet_4_4__leaf_clk_regs ( ff72 CK ) ( ff73 CK ) ( ff74 CK ) ( ff75 CK ) ( ff90 CK ) ( ff91 CK ) ( ff92 CK )
-      ( ff93 CK ) ( clkbuf_4_4__f_clk_regs Z ) + USE CLOCK ;
+    - clknet_4_4__leaf_clk ( clkbuf_level_0_1_512_clk A ) ( clkbuf_4_4__f_clk Z ) + USE CLOCK ;
     - clknet_4_5__leaf_CELL\/clk2 ( ff252 CK ) ( ff253 CK ) ( ff255 CK ) ( ff270 CK ) ( ff271 CK ) ( ff272 CK ) ( ff273 CK )
       ( ff288 CK ) ( ff289 CK ) ( ff290 CK ) ( ff291 CK ) ( clkbuf_4_5__f_CELL\/clk2 Z ) + USE CLOCK ;
-    - clknet_4_5__leaf_clk_regs ( ff108 CK ) ( ff109 CK ) ( ff110 CK ) ( ff111 CK ) ( ff126 CK ) ( ff127 CK ) ( ff128 CK )
-      ( ff129 CK ) ( ff144 CK ) ( ff145 CK ) ( ff146 CK ) ( ff147 CK ) ( clkbuf_4_5__f_clk_regs Z ) + USE CLOCK ;
+    - clknet_4_5__leaf_clk ( clkbuf_level_0_1_615_clk A ) ( clkbuf_4_5__f_clk Z ) + USE CLOCK ;
     - clknet_4_6__leaf_CELL\/clk2 ( ff238 CK ) ( ff239 CK ) ( ff240 CK ) ( ff241 CK ) ( ff242 CK ) ( ff257 CK ) ( ff259 CK )
       ( ff260 CK ) ( clkbuf_4_6__f_CELL\/clk2 Z ) + USE CLOCK ;
-    - clknet_4_6__leaf_clk_regs ( ff94 CK ) ( ff95 CK ) ( ff96 CK ) ( ff97 CK ) ( ff98 CK ) ( ff113 CK ) ( ff114 CK )
-      ( clkbuf_4_6__f_clk_regs Z ) + USE CLOCK ;
+    - clknet_4_6__leaf_clk ( clkbuf_level_0_1_718_clk A ) ( clkbuf_4_6__f_clk Z ) + USE CLOCK ;
     - clknet_4_7__leaf_CELL\/clk2 ( ff256 CK ) ( ff258 CK ) ( ff274 CK ) ( ff275 CK ) ( ff276 CK ) ( ff277 CK ) ( ff278 CK )
       ( ff292 CK ) ( ff293 CK ) ( ff294 CK ) ( ff295 CK ) ( ff296 CK ) ( clkbuf_4_7__f_CELL\/clk2 Z ) + USE CLOCK ;
-    - clknet_4_7__leaf_clk_regs ( ff112 CK ) ( ff115 CK ) ( ff116 CK ) ( ff130 CK ) ( ff131 CK ) ( ff132 CK ) ( ff133 CK )
-      ( ff134 CK ) ( ff148 CK ) ( ff149 CK ) ( clkbuf_4_7__f_clk_regs Z ) + USE CLOCK ;
+    - clknet_4_7__leaf_clk ( CELL/CKGATE A ) ( clkbuf_level_0_1_821_clk A ) ( clkbuf_4_7__f_clk Z ) + USE CLOCK ;
     - clknet_4_8__leaf_CELL\/clk2 ( ff153 CK ) ( ff154 CK ) ( ff155 CK ) ( ff156 CK ) ( ff157 CK ) ( ff171 CK ) ( ff172 CK )
       ( ff173 CK ) ( ff174 CK ) ( ff175 CK ) ( ff191 CK ) ( ff193 CK ) ( clkbuf_4_8__f_CELL\/clk2 Z ) + USE CLOCK ;
-    - clknet_4_8__leaf_clk_regs ( ff9 CK ) ( ff10 CK ) ( ff11 CK ) ( ff12 CK ) ( ff13 CK ) ( ff27 CK ) ( ff28 CK )
-      ( ff29 CK ) ( ff30 CK ) ( ff31 CK ) ( ff47 CK ) ( ff49 CK ) ( clkbuf_4_8__f_clk_regs Z ) + USE CLOCK ;
+    - clknet_4_8__leaf_clk ( clkbuf_level_0_1_924_clk A ) ( clkbuf_4_8__f_clk Z ) + USE CLOCK ;
     - clknet_4_9__leaf_CELL\/clk2 ( ff189 CK ) ( ff190 CK ) ( ff192 CK ) ( ff207 CK ) ( ff208 CK ) ( ff209 CK ) ( ff210 CK )
       ( ff211 CK ) ( clkbuf_4_9__f_CELL\/clk2 Z ) + USE CLOCK ;
-    - clknet_4_9__leaf_clk_regs ( ff45 CK ) ( ff46 CK ) ( ff48 CK ) ( ff63 CK ) ( ff64 CK ) ( ff65 CK ) ( ff66 CK )
-      ( ff67 CK ) ( clkbuf_4_9__f_clk_regs Z ) + USE CLOCK ;
-=======
-    - clknet_0_clk ( clkbuf_4_15__f_clk A ) ( clkbuf_4_14__f_clk A ) ( clkbuf_4_13__f_clk A ) ( clkbuf_4_12__f_clk A ) ( clkbuf_4_11__f_clk A ) ( clkbuf_4_10__f_clk A ) ( clkbuf_4_9__f_clk A )
-      ( clkbuf_4_8__f_clk A ) ( clkbuf_4_7__f_clk A ) ( clkbuf_4_6__f_clk A ) ( clkbuf_4_5__f_clk A ) ( clkbuf_4_4__f_clk A ) ( clkbuf_4_3__f_clk A ) ( clkbuf_4_2__f_clk A ) ( clkbuf_4_1__f_clk A )
-      ( clkbuf_4_0__f_clk A ) ( clkbuf_0_clk Z ) + USE CLOCK ;
-    - clknet_4_0__leaf_CELL\/clk2 ( clkload15 A ) ( ff162 CK ) ( ff163 CK ) ( ff164 CK ) ( ff165 CK ) ( ff180 CK ) ( ff181 CK )
-      ( ff182 CK ) ( ff183 CK ) ( ff184 CK ) ( clkbuf_4_0__f_CELL\/clk2 Z ) + USE CLOCK ;
-    - clknet_4_0__leaf_clk ( clkload0 A ) ( clkbuf_level_0_1_10_clk A ) ( clkbuf_4_0__f_clk Z ) + USE CLOCK ;
-    - clknet_4_10__leaf_CELL\/clk2 ( clkload25 A ) ( ff158 CK ) ( ff159 CK ) ( ff160 CK ) ( ff176 CK ) ( ff177 CK ) ( ff178 CK )
-      ( ff194 CK ) ( clkbuf_4_10__f_CELL\/clk2 Z ) + USE CLOCK ;
-    - clknet_4_10__leaf_clk ( clkload9 A ) ( clkbuf_level_0_1_1130_clk A ) ( clkbuf_4_10__f_clk Z ) + USE CLOCK ;
-    - clknet_4_11__leaf_CELL\/clk2 ( clkload26 A ) ( ff161 CK ) ( ff179 CK ) ( ff195 CK ) ( ff196 CK ) ( ff197 CK ) ( ff212 CK )
-      ( ff213 CK ) ( ff214 CK ) ( ff215 CK ) ( clkbuf_4_11__f_CELL\/clk2 Z ) + USE CLOCK ;
-    - clknet_4_11__leaf_clk ( clkload10 A ) ( clkbuf_level_0_1_1233_clk A ) ( clkbuf_4_11__f_clk Z ) + USE CLOCK ;
-    - clknet_4_12__leaf_CELL\/clk2 ( clkload27 A ) ( ff225 CK ) ( ff226 CK ) ( ff227 CK ) ( ff228 CK ) ( ff229 CK ) ( ff243 CK )
-      ( ff244 CK ) ( ff245 CK ) ( ff246 CK ) ( ff247 CK ) ( clkbuf_4_12__f_CELL\/clk2 Z ) + USE CLOCK ;
-    - clknet_4_12__leaf_clk ( clkload11 A ) ( clkbuf_level_0_1_1336_clk A ) ( clkbuf_4_12__f_clk Z ) + USE CLOCK ;
-    - clknet_4_13__leaf_CELL\/clk2 ( ff261 CK ) ( ff262 CK ) ( ff263 CK ) ( ff264 CK ) ( ff265 CK ) ( ff279 CK ) ( ff280 CK )
-      ( ff281 CK ) ( ff282 CK ) ( ff283 CK ) ( ff297 CK ) ( ff298 CK ) ( ff299 CK ) ( clkbuf_4_13__f_CELL\/clk2 Z ) + USE CLOCK ;
-    - clknet_4_13__leaf_clk ( clkload12 A ) ( clkbuf_level_0_1_1439_clk A ) ( clkbuf_4_13__f_clk Z ) + USE CLOCK ;
-    - clknet_4_14__leaf_CELL\/clk2 ( clkload28 A ) ( ff230 CK ) ( ff231 CK ) ( ff232 CK ) ( ff233 CK ) ( ff248 CK ) ( ff250 CK )
-      ( ff251 CK ) ( clkbuf_4_14__f_CELL\/clk2 Z ) + USE CLOCK ;
-    - clknet_4_14__leaf_clk ( clkload13 A ) ( clkbuf_level_0_1_1542_clk A ) ( clkbuf_4_14__f_clk Z ) + USE CLOCK ;
-    - clknet_4_15__leaf_CELL\/clk2 ( clkload29 A ) ( ff249 CK ) ( ff266 CK ) ( ff267 CK ) ( ff268 CK ) ( ff269 CK ) ( ff284 CK )
-      ( ff285 CK ) ( ff286 CK ) ( ff287 CK ) ( clkbuf_4_15__f_CELL\/clk2 Z ) + USE CLOCK ;
-    - clknet_4_15__leaf_clk ( clkload14 A ) ( clkbuf_level_0_1_1645_clk A ) ( clkbuf_4_15__f_clk Z ) + USE CLOCK ;
-    - clknet_4_1__leaf_CELL\/clk2 ( clkload16 A ) ( ff198 CK ) ( ff199 CK ) ( ff200 CK ) ( ff201 CK ) ( ff202 CK ) ( ff216 CK )
-      ( clkbuf_4_1__f_CELL\/clk2 Z ) + USE CLOCK ;
-    - clknet_4_1__leaf_clk ( clkload1 A ) ( clkbuf_level_0_1_23_clk A ) ( clkbuf_4_1__f_clk Z ) + USE CLOCK ;
-    - clknet_4_2__leaf_CELL\/clk2 ( clkload17 A ) ( ff150 CK ) ( ff151 CK ) ( ff152 CK ) ( ff166 CK ) ( ff167 CK ) ( ff168 CK )
-      ( ff169 CK ) ( ff170 CK ) ( ff185 CK ) ( ff186 CK ) ( ff187 CK ) ( ff188 CK ) ( clkbuf_4_2__f_CELL\/clk2 Z ) + USE CLOCK ;
-    - clknet_4_2__leaf_clk ( clkload2 A ) ( clkbuf_level_0_1_36_clk A ) ( clkbuf_4_2__f_clk Z ) + USE CLOCK ;
-    - clknet_4_3__leaf_CELL\/clk2 ( clkload18 A ) ( ff203 CK ) ( ff204 CK ) ( ff205 CK ) ( ff206 CK ) ( ff220 CK ) ( ff221 CK )
-      ( ff222 CK ) ( ff223 CK ) ( ff224 CK ) ( clkbuf_4_3__f_CELL\/clk2 Z ) + USE CLOCK ;
-    - clknet_4_3__leaf_clk ( clkload3 A ) ( clkbuf_level_0_1_49_clk A ) ( clkbuf_4_3__f_clk Z ) + USE CLOCK ;
-    - clknet_4_4__leaf_CELL\/clk2 ( clkload19 A ) ( ff217 CK ) ( ff218 CK ) ( ff219 CK ) ( ff234 CK ) ( ff235 CK ) ( ff236 CK )
-      ( ff237 CK ) ( ff254 CK ) ( clkbuf_4_4__f_CELL\/clk2 Z ) + USE CLOCK ;
-    - clknet_4_4__leaf_clk ( clkload4 A ) ( clkbuf_level_0_1_512_clk A ) ( clkbuf_4_4__f_clk Z ) + USE CLOCK ;
-    - clknet_4_5__leaf_CELL\/clk2 ( clkload20 A ) ( ff252 CK ) ( ff253 CK ) ( ff255 CK ) ( ff270 CK ) ( ff271 CK ) ( ff272 CK )
-      ( ff273 CK ) ( ff288 CK ) ( ff289 CK ) ( ff290 CK ) ( ff291 CK ) ( clkbuf_4_5__f_CELL\/clk2 Z ) + USE CLOCK ;
-    - clknet_4_5__leaf_clk ( clkload5 A ) ( clkbuf_level_0_1_615_clk A ) ( clkbuf_4_5__f_clk Z ) + USE CLOCK ;
-    - clknet_4_6__leaf_CELL\/clk2 ( clkload21 A ) ( ff238 CK ) ( ff239 CK ) ( ff240 CK ) ( ff241 CK ) ( ff242 CK ) ( ff257 CK )
-      ( ff259 CK ) ( ff260 CK ) ( clkbuf_4_6__f_CELL\/clk2 Z ) + USE CLOCK ;
-    - clknet_4_6__leaf_clk ( clkload6 A ) ( clkbuf_level_0_1_718_clk A ) ( clkbuf_4_6__f_clk Z ) + USE CLOCK ;
-    - clknet_4_7__leaf_CELL\/clk2 ( clkload22 A ) ( ff256 CK ) ( ff258 CK ) ( ff274 CK ) ( ff275 CK ) ( ff276 CK ) ( ff277 CK )
-      ( ff278 CK ) ( ff292 CK ) ( ff293 CK ) ( ff294 CK ) ( ff295 CK ) ( ff296 CK ) ( clkbuf_4_7__f_CELL\/clk2 Z ) + USE CLOCK ;
-    - clknet_4_7__leaf_clk ( CELL/CKGATE A ) ( clkbuf_level_0_1_821_clk A ) ( clkbuf_4_7__f_clk Z ) + USE CLOCK ;
-    - clknet_4_8__leaf_CELL\/clk2 ( clkload23 A ) ( ff153 CK ) ( ff154 CK ) ( ff155 CK ) ( ff156 CK ) ( ff157 CK ) ( ff171 CK )
-      ( ff172 CK ) ( ff173 CK ) ( ff174 CK ) ( ff175 CK ) ( ff191 CK ) ( ff193 CK ) ( clkbuf_4_8__f_CELL\/clk2 Z ) + USE CLOCK ;
-    - clknet_4_8__leaf_clk ( clkload7 A ) ( clkbuf_level_0_1_924_clk A ) ( clkbuf_4_8__f_clk Z ) + USE CLOCK ;
-    - clknet_4_9__leaf_CELL\/clk2 ( clkload24 A ) ( ff189 CK ) ( ff190 CK ) ( ff192 CK ) ( ff207 CK ) ( ff208 CK ) ( ff209 CK )
-      ( ff210 CK ) ( ff211 CK ) ( clkbuf_4_9__f_CELL\/clk2 Z ) + USE CLOCK ;
-    - clknet_4_9__leaf_clk ( clkload8 A ) ( clkbuf_level_0_1_1027_clk A ) ( clkbuf_4_9__f_clk Z ) + USE CLOCK ;
+    - clknet_4_9__leaf_clk ( clkbuf_level_0_1_1027_clk A ) ( clkbuf_4_9__f_clk Z ) + USE CLOCK ;
     - clknet_level_0_1_1027_clk ( clkbuf_level_1_1_1028_clk A ) ( clkbuf_level_0_1_1027_clk Z ) + USE CLOCK ;
     - clknet_level_0_1_10_clk ( clkbuf_level_1_1_11_clk A ) ( clkbuf_level_0_1_10_clk Z ) + USE CLOCK ;
     - clknet_level_0_1_1130_clk ( clkbuf_level_1_1_1131_clk A ) ( clkbuf_level_0_1_1130_clk Z ) + USE CLOCK ;
@@ -628,6 +477,5 @@
       ( ff132 CK ) ( ff133 CK ) ( ff134 CK ) ( ff148 CK ) ( ff149 CK ) ( clkbuf_level_2_1_823_clk Z ) + USE CLOCK ;
     - clknet_level_2_1_926_clk ( ff9 CK ) ( ff10 CK ) ( ff11 CK ) ( ff12 CK ) ( ff13 CK ) ( ff27 CK ) ( ff28 CK )
       ( ff29 CK ) ( ff30 CK ) ( ff31 CK ) ( ff47 CK ) ( ff49 CK ) ( clkbuf_level_2_1_926_clk Z ) + USE CLOCK ;
->>>>>>> 15e1bfb5
 END NETS
 END DESIGN