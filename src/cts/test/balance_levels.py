from openroad import Design, Tech
import helpers
import cts_aux
import cts_helpers

tech = Tech()
tech.readLiberty("Nangate45/Nangate45_typ.lib")
tech.readLef("Nangate45/Nangate45.lef")

design = Design(tech)
design.evalTclString(cts_helpers.make_array)
design.evalTclString("set block [make_array 300 200000 200000 150]")
design.evalTclString("sta::db_network_defined")
design.evalTclString("create_clock -period 5 clk")
design.evalTclString("set_wire_rc -clock -layer metal5")

<<<<<<< HEAD
cts_aux.clock_tree_synthesis(design,
                             root_buf="CLKBUF_X3",
                             buf_list="CLKBUF_X3",
                             wire_unit=20,
                             sink_clustering_enable=True,
                             distance_between_buffers=100.0,
                             sink_clustering_size=5,
                             sink_clustering_max_diameter=60.0,
                             balance_levels=True,
                             num_static_layers=1,
                             obstruction_aware=True,
                             insertion_delay=True
                            )
=======
cts_aux.clock_tree_synthesis(
    design,
    root_buf="CLKBUF_X3",
    buf_list="CLKBUF_X3",
    wire_unit=20,
    sink_clustering_enable=True,
    distance_between_buffers=100.0,
    sink_clustering_size=5,
    sink_clustering_max_diameter=60.0,
    balance_levels=True,
    num_static_layers=1,
    obstruction_aware=True,
)
>>>>>>> e69eb482

def_file = helpers.make_result_file("balance_levels.def")
design.writeDef(def_file)
helpers.diff_files(def_file, "balance_levels.defok")<|MERGE_RESOLUTION|>--- conflicted
+++ resolved
@@ -14,21 +14,6 @@
 design.evalTclString("create_clock -period 5 clk")
 design.evalTclString("set_wire_rc -clock -layer metal5")
 
-<<<<<<< HEAD
-cts_aux.clock_tree_synthesis(design,
-                             root_buf="CLKBUF_X3",
-                             buf_list="CLKBUF_X3",
-                             wire_unit=20,
-                             sink_clustering_enable=True,
-                             distance_between_buffers=100.0,
-                             sink_clustering_size=5,
-                             sink_clustering_max_diameter=60.0,
-                             balance_levels=True,
-                             num_static_layers=1,
-                             obstruction_aware=True,
-                             insertion_delay=True
-                            )
-=======
 cts_aux.clock_tree_synthesis(
     design,
     root_buf="CLKBUF_X3",
@@ -42,7 +27,6 @@
     num_static_layers=1,
     obstruction_aware=True,
 )
->>>>>>> e69eb482
 
 def_file = helpers.make_result_file("balance_levels.def")
 design.writeDef(def_file)
