--- conflicted
+++ resolved
@@ -37,15 +37,9 @@
  Level 1
     Direction: Horizontal
     Sinks per sub-region: 12
-<<<<<<< HEAD
     Sub-region size: 5.9523 X 11.6299
 [INFO CTS-0034]     Segment length (rounded): 2.
     Key: 0 inSlew: 1 inCap: 1 outSlew: 2 load: 1 length: 2 delay: 1
-=======
-    Sub-region size: 6.1507 X 10.9889
-[INFO CTS-0034]     Segment length (rounded): 4.
-    Key: 60 inSlew: 1 inCap: 1 outSlew: 2 load: 1 length: 4 delay: 1
->>>>>>> cde0db63
 [INFO CTS-0032]  Stop criterion found. Max number of sinks is 15.
 [INFO CTS-0035]  Number of sinks covered: 24.
 [INFO CTS-0018]     Created 27 clock buffers.
