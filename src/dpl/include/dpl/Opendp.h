/////////////////////////////////////////////////////////////////////////////
// Original authors: SangGi Do(sanggido@unist.ac.kr), Mingyu
// Woo(mwoo@eng.ucsd.edu)
//          (respective Ph.D. advisors: Seokhyeong Kang, Andrew B. Kahng)
// Rewrite by James Cherry, Parallax Software, Inc.
//
// Copyright (c) 2019, The Regents of the University of California
// Copyright (c) 2018, SangGi Do and Mingyu Woo
// All rights reserved.
//
// BSD 3-Clause License
//
// Redistribution and use in source and binary forms, with or without
// modification, are permitted provided that the following conditions are met:
//
// * Redistributions of source code must retain the above copyright notice, this
//   list of conditions and the following disclaimer.
//
// * Redistributions in binary form must reproduce the above copyright notice,
//   this list of conditions and the following disclaimer in the documentation
//   and/or other materials provided with the distribution.
//
// * Neither the name of the copyright holder nor the names of its
//   contributors may be used to endorse or promote products derived from
//   this software without specific prior written permission.
//
// THIS SOFTWARE IS PROVIDED BY THE COPYRIGHT HOLDERS AND CONTRIBUTORS "AS IS"
// AND ANY EXPRESS OR IMPLIED WARRANTIES, INCLUDING, BUT NOT LIMITED TO, THE
// IMPLIED WARRANTIES OF MERCHANTABILITY AND FITNESS FOR A PARTICULAR PURPOSE
// ARE DISCLAIMED. IN NO EVENT SHALL THE COPYRIGHT HOLDER OR CONTRIBUTORS BE
// LIABLE FOR ANY DIRECT, INDIRECT, INCIDENTAL, SPECIAL, EXEMPLARY, OR
// CONSEQUENTIAL DAMAGES (INCLUDING, BUT NOT LIMITED TO, PROCUREMENT OF
// SUBSTITUTE GOODS OR SERVICES; LOSS OF USE, DATA, OR PROFITS; OR BUSINESS
// INTERRUPTION) HOWEVER CAUSED AND ON ANY THEORY OF LIABILITY, WHETHER IN
// CONTRACT, STRICT LIABILITY, OR TORT (INCLUDING NEGLIGENCE OR OTHERWISE)
// ARISING IN ANY WAY OUT OF THE USE OF THIS SOFTWARE, EVEN IF ADVISED OF THE
// POSSIBILITY OF SUCH DAMAGE.
///////////////////////////////////////////////////////////////////////////////

#pragma once

#include <boost/geometry.hpp>
#include <boost/geometry/index/rtree.hpp>
#include <functional>
#include <map>
#include <memory>
#include <numeric>  // accumulate
#include <set>
#include <string>
#include <unordered_map>
#include <utility>  // pair
#include <vector>

#include "odb/db.h"

namespace utl {
class Logger;
}

namespace dpl {

using std::map;
using std::pair;
using std::set;
using std::string;
using std::vector;

using utl::Logger;

using odb::dbBlock;
using odb::dbDatabase;
using odb::dbInst;
using odb::dbMaster;
using odb::dbMasterType;
using odb::dbTechLayer;
using odb::Point;
using odb::Rect;

struct Node;
struct Group;
struct Master;
struct Pixel;
struct EdgeSpacingEntry;

class DplObserver;
class Grid;
class GridInfo;
class Padding;
class PixelPt;
class PlacementDRC;

template <typename T>
struct TypedCoordinate;

// These have to be defined here even though they are only used
// in the implementation section.  C++ doesn't allow you to forward
// declare types of this sort.
struct GridXType;
using GridX = TypedCoordinate<GridXType>;

struct GridYType;
using GridY = TypedCoordinate<GridYType>;

struct DbuXType;
using DbuX = TypedCoordinate<DbuXType>;

struct DbuYType;
using DbuY = TypedCoordinate<DbuYType>;

struct GridPt;
struct DbuPt;
struct DbuRect;

using dbMasterSeq = vector<dbMaster*>;

using IRDropByPoint = std::map<odb::Point, double>;
struct GapInfo;
struct DecapCell;
struct IRDrop;
////////////////////////////////////////////////////////////////

class Opendp
{
 public:
  Opendp();
  ~Opendp();

  Opendp(const Opendp&) = delete;
  Opendp& operator=(const Opendp&) = delete;

  void legalCellPos(dbInst* db_inst);  // call from rsz
  void initMacrosAndGrid();            // call from rsz

  void init(dbDatabase* db, Logger* logger);
  // legalize/report
  // max_displacment is in sites. use zero for defaults.
  void detailedPlacement(int max_displacement_x,
                         int max_displacement_y,
                         const std::string& report_file_name = std::string(""));
  void reportLegalizationStats() const;

  void setPaddingGlobal(int left, int right);
  void setPadding(dbMaster* master, int left, int right);
  void setPadding(dbInst* inst, int left, int right);
  void setDebug(std::unique_ptr<dpl::DplObserver>& observer);

  // Global padding.
  int padGlobalLeft() const;
  int padGlobalRight() const;
  // Find instance/master/global padding value for an instance.
  int padLeft(dbInst* inst) const;
  int padRight(dbInst* inst) const;

  void checkPlacement(bool verbose, const string& report_file_name = "");
  void fillerPlacement(dbMasterSeq* filler_masters,
                       const char* prefix,
                       bool verbose);
  void removeFillers();
  void optimizeMirroring();

  // Place decap cells
  void addDecapMaster(dbMaster* decap_master, double decap_cap);
  void insertDecapCells(double target, IRDropByPoint& psm_ir_drops);

  // Get the instance adjacent to the left or right of a given instance
  dbInst* getAdjacentInstance(dbInst* inst, bool left) const;

  // Find a cluster of instances that are touching each other
  std::vector<dbInst*> getAdjacentInstancesCluster(dbInst* inst) const;

 private:
  using bgPoint
      = boost::geometry::model::d2::point_xy<int,
                                             boost::geometry::cs::cartesian>;
  using bgBox = boost::geometry::model::box<bgPoint>;

  using RtreeBox
      = boost::geometry::index::rtree<bgBox,
                                      boost::geometry::index::quadratic<16>>;

  // gap -> sequence of masters to fill the gap
  using GapFillers = vector<dbMasterSeq>;

  using MasterByImplant = std::map<dbTechLayer*, dbMasterSeq>;

  using YCoordToGap = std::map<DbuY, vector<GapInfo*>>;

  friend class OpendpTest_IsPlaced_Test;
  friend class Graphics;
  void findDisplacementStats();
  DbuPt pointOffMacro(const Node& cell);
  void convertDbToCell(dbInst* db_inst, Node& cell);
  // Return error count.
  void saveViolations(const std::vector<Node*>& failures,
                      odb::dbMarkerCategory* category,
                      const std::string& violation_type = "") const;
  void importDb();
  void importClear();
  Rect getBbox(dbInst* inst);
  void makeMacros();
  void makeCells();
  static bool isPlacedType(dbMasterType type);
  void makeGroups();
  bool isMultiRow(const Node* cell) const;
  void updateDbInstLocations();

  void makeMaster(Master* master, dbMaster* db_master);

  void initGrid();

  void initPlacementDRC();

  std::string printBgBox(const boost::geometry::model::box<bgPoint>& queryBox);
  void detailedPlacement();
  DbuPt nearestPt(const Node* cell, const DbuRect& rect) const;
  int distToRect(const Node* cell, const Rect& rect) const;
  static bool checkOverlap(const Rect& cell, const Rect& box);
  bool checkOverlap(const Node* cell, const DbuRect& rect) const;
  static bool isInside(const Rect& cell, const Rect& box);
<<<<<<< HEAD
  bool isInside(const Node* cell, const Rect& rect) const;
  PixelPt diamondSearch(const Node* cell, GridX x, GridY y) const;
  void diamondSearchSide(const Node* cell,
                         GridX x,
                         GridY y,
                         GridX x_min,
                         GridY y_min,
                         GridX x_max,
                         GridY y_max,
                         int x_offset,
                         int y_offset,
                         // Return values
                         PixelPt& best_pt,
                         int& best_dist) const;
  PixelPt binSearch(GridX x, const Node* cell, GridX bin_x, GridY bin_y) const;
  bool checkRegionOverlap(const Node* cell,
=======
  bool isInside(const Cell* cell, const Rect& rect) const;
  PixelPt searchNearestSite(const Cell* cell, GridX x, GridY y) const;
  int calcDist(GridPt p0, GridPt p1) const;
  bool canBePlaced(const Cell* cell, GridX bin_x, GridY bin_y) const;
  bool checkRegionOverlap(const Cell* cell,
>>>>>>> c545b771
                          GridX x,
                          GridY y,
                          GridX x_end,
                          GridY y_end) const;
  bool checkPixels(const Node* cell,
                   GridX x,
                   GridY y,
                   GridX x_end,
                   GridY y_end) const;
  void shiftMove(Node* cell);
  bool mapMove(Node* cell);
  bool mapMove(Node* cell, const GridPt& grid_pt);
  int distChange(const Node* cell, DbuX x, DbuY y) const;
  bool swapCells(Node* cell1, Node* cell2);
  bool refineMove(Node* cell);

  DbuPt legalPt(const Node* cell, const DbuPt& pt) const;
  GridPt legalGridPt(const Node* cell, const DbuPt& pt) const;
  DbuPt legalPt(const Node* cell, bool padded) const;
  GridPt legalGridPt(const Node* cell, bool padded) const;
  DbuPt nearestBlockEdge(const Node* cell,
                         const DbuPt& legal_pt,
                         const Rect& block_bbox) const;

  void findOverlapInRtree(const bgBox& queryBox, vector<bgBox>& overlaps) const;
  bool moveHopeless(const Node* cell, GridX& grid_x, GridY& grid_y) const;
  void placeGroups();
  void prePlace();
  void prePlaceGroups();
  void place();
  void placeGroups2();
  void brickPlace1(const Group* group);
  void brickPlace2(const Group* group);
  int groupRefine(const Group* group);
  int anneal(Group* group);
  int refine();
  void setFixedGridCells();
  void setGridCell(Node& cell, Pixel* pixel);
  void groupAssignCellRegions();
  void groupInitPixels();
  void groupInitPixels2();

  // checkPlacement
  static bool isPlaced(const Node* cell);
  bool checkInRows(const Node& cell) const;
  const Node* checkOverlap(Node& cell) const;
  Node* checkOneSiteGaps(Node& cell) const;
  bool overlap(const Node* cell1, const Node* cell2) const;
  bool checkRegionPlacement(const Node* cell) const;
  static bool isOverlapPadded(const Node* cell1, const Node* cell2);
  static bool isCrWtBlClass(const Node* cell);
  static bool isWellTap(const Node* cell);
  void reportFailures(const vector<Node*>& failures,
                      int msg_id,
                      const char* msg,
                      bool verbose) const;
  void reportFailures(
      const vector<Node*>& failures,
      int msg_id,
      const char* msg,
      bool verbose,
      const std::function<void(Node* cell)>& report_failure) const;
  void reportOverlapFailure(Node* cell) const;
  void saveFailures(const vector<Node*>& placed_failures,
                    const vector<Node*>& in_rows_failures,
                    const vector<Node*>& overlap_failures,
                    const vector<Node*>& one_site_gap_failures,
                    const vector<Node*>& site_align_failures,
                    const vector<Node*>& region_placement_failures,
                    const vector<Node*>& placement_failures,
                    const vector<Node*>& edge_spacing_failures);
  void writeJsonReport(const string& filename);

  void rectDist(const Node* cell,
                const Rect& rect,
                // Return values.
                int* x,
                int* y) const;
  int rectDist(const Node* cell, const Rect& rect) const;
  void deleteGrid();
  // Cell initial location wrt core origin.

  // Lower left corner in core coordinates.
  DbuPt initialLocation(const Node* cell, bool padded) const;
  int disp(const Node* cell) const;
  // Place fillers
  MasterByImplant splitByImplant(dbMasterSeq* filler_masters);
  void setGridCells();
  dbMasterSeq& gapFillers(dbTechLayer* implant,
                          GridX gap,
                          const MasterByImplant& filler_masters_by_implant);
  void placeRowFillers(GridY row,
                       const std::string& prefix,
                       const MasterByImplant& filler_masters);
  std::pair<odb::dbSite*, odb::dbOrientType> fillSite(Pixel* pixel);
  static bool isFiller(odb::dbInst* db_inst);
  bool isOneSiteCell(odb::dbMaster* db_master) const;
  const char* gridInstName(GridY row, GridX col);

  // Place decaps
  vector<int> findDecapCellIndices(const DbuX& gap_width,
                                   const double& current,
                                   const double& target);
  void insertDecapInPos(dbMaster* master, const DbuX& pos_x, const DbuY& pos_y);
  void insertDecapInRow(const vector<GapInfo*>& gaps,
                        DbuY gap_y,
                        DbuX irdrop_x,
                        DbuY irdrop_y,
                        double& total,
                        const double& target);
  void findGaps();
  void findGapsInRow(GridY row, DbuY row_height);
  void mapToVectorIRDrops(IRDropByPoint& psm_ir_drops,
                          std::vector<IRDrop>& ir_drops);
  void prepareDecapAndGaps();
  void placeCell(Node* cell, GridX x, GridY y);
  void unplaceCell(Node* cell);
  void setGridPaddedLoc(Node* cell, GridX x, GridY y);

  Logger* logger_ = nullptr;
  dbDatabase* db_ = nullptr;
  dbBlock* block_ = nullptr;
  std::shared_ptr<Padding> padding_;
  std::unique_ptr<PlacementDRC> drc_engine_;

  vector<Node> cells_;
  vector<Group> groups_;

  map<const dbMaster*, Master> db_master_map_;
  map<dbInst*, Node*> db_inst_map_;

  bool have_multi_row_cells_ = false;
  int max_displacement_x_ = 0;  // sites
  int max_displacement_y_ = 0;  // sites
  bool disallow_one_site_gaps_ = false;
  vector<Node*> placement_failures_;

  // 2D pixel grid
  std::unique_ptr<Grid> grid_;
  RtreeBox regions_rtree_;

  // Filler placement.
  // gap (in sites) -> seq of masters by implant
  map<dbTechLayer*, GapFillers> gap_fillers_;
  map<dbMaster*, int> filler_count_;
  bool have_fillers_ = false;

  // Decap placement.
  vector<DecapCell*> decap_masters_;
  int decap_count_ = 0;
  YCoordToGap gaps_;

  // Results saved for optional reporting.
  int64_t hpwl_before_ = 0;
  int64_t displacement_avg_ = 0;
  int64_t displacement_sum_ = 0;
  int64_t displacement_max_ = 0;

  std::unique_ptr<DplObserver> debug_observer_;
  std::unique_ptr<Node> dummy_cell_;

  // Magic numbers
  static constexpr double group_refine_percent_ = .05;
  static constexpr double refine_percent_ = .02;
  static constexpr int rand_seed_ = 777;
};

int divRound(int dividend, int divisor);
int divCeil(int dividend, int divisor);
int divFloor(int dividend, int divisor);

}  // namespace dpl<|MERGE_RESOLUTION|>--- conflicted
+++ resolved
@@ -217,30 +217,11 @@
   static bool checkOverlap(const Rect& cell, const Rect& box);
   bool checkOverlap(const Node* cell, const DbuRect& rect) const;
   static bool isInside(const Rect& cell, const Rect& box);
-<<<<<<< HEAD
   bool isInside(const Node* cell, const Rect& rect) const;
-  PixelPt diamondSearch(const Node* cell, GridX x, GridY y) const;
-  void diamondSearchSide(const Node* cell,
-                         GridX x,
-                         GridY y,
-                         GridX x_min,
-                         GridY y_min,
-                         GridX x_max,
-                         GridY y_max,
-                         int x_offset,
-                         int y_offset,
-                         // Return values
-                         PixelPt& best_pt,
-                         int& best_dist) const;
-  PixelPt binSearch(GridX x, const Node* cell, GridX bin_x, GridY bin_y) const;
+  PixelPt searchNearestSite(const Node* cell, GridX x, GridY y) const;
+  int calcDist(GridPt p0, GridPt p1) const;
+  bool canBePlaced(const Node* cell, GridX bin_x, GridY bin_y) const;
   bool checkRegionOverlap(const Node* cell,
-=======
-  bool isInside(const Cell* cell, const Rect& rect) const;
-  PixelPt searchNearestSite(const Cell* cell, GridX x, GridY y) const;
-  int calcDist(GridPt p0, GridPt p1) const;
-  bool canBePlaced(const Cell* cell, GridX bin_x, GridY bin_y) const;
-  bool checkRegionOverlap(const Cell* cell,
->>>>>>> c545b771
                           GridX x,
                           GridY y,
                           GridX x_end,
