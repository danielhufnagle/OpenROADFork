--- conflicted
+++ resolved
@@ -149,23 +149,10 @@
   for (int r = 0; r < m_rows.size(); r++) {
     Architecture::Row* row = m_rows[r];
 
-<<<<<<< HEAD
-    lx = row->getLeft();
-    rx = row->getRight();
-
-    yb = row->getBottom();
-    yt = yb + row->getHeight();
-
-    m_xmin = std::min(m_xmin, lx);
-    m_xmax = std::max(m_xmax, rx);
-    m_ymin = std::min(m_ymin, yb);
-    m_ymax = std::max(m_ymax, yt);
-=======
     m_xmin = std::min(m_xmin, row->getLeft());
     m_xmax = std::max(m_xmax, row->getRight());
     m_ymin = std::min(m_ymin, row->getBottom());
     m_ymax = std::max(m_ymax, row->getTop());
->>>>>>> 6f2a893b
   }
 
   // NEW.  Search for sub-rows.
@@ -183,13 +170,8 @@
     // Convert subrows to intervals.
     intervals.erase(intervals.begin(),intervals.end());
     for (size_t i = 0; i < subrows.size(); i++) {
-<<<<<<< HEAD
-      lx = subrows[i]->getLeft();
-      rx = subrows[i]->getRight();
-=======
       int lx = subrows[i]->getLeft();
       int rx = subrows[i]->getRight();
->>>>>>> 6f2a893b
       intervals.push_back(std::make_pair(lx,rx));
     }
     std::sort(intervals.begin(), intervals.end(), compareIntervals<int>());
@@ -220,16 +202,9 @@
     // If more than one subrow, convert to a single row
     // and delete the unnecessary subrows.
     if (subrows.size() > 1) {
-<<<<<<< HEAD
-      lx = intervals.front().first;
-      rx = intervals.back().second;
-      subrows[0]->setNumSites((rx -lx) / subrows[0]->getSiteSpacing());
-      rx = lx + subrows[0]->getNumSites() * subrows[0]->getSiteSpacing();
-=======
       int lx = intervals.front().first;
       int rx = intervals.back().second;
       subrows[0]->setNumSites((int)((rx -lx) / subrows[0]->getSiteSpacing()));
->>>>>>> 6f2a893b
 
       // Delete un-needed rows.
       while (subrows.size() > 1) {
@@ -332,13 +307,8 @@
     // the top and the bottom...  However, I think this is beyond the current
     // goal...
 
-<<<<<<< HEAD
-    int rowBot = m_rows[lo]->getPowerBottom();
-    int rowTop = m_rows[hi]->getPowerTop();
-=======
     int rowBot = m_rows[lo]->getBottomPower();
     int rowTop = m_rows[hi]->getTopPower();
->>>>>>> 6f2a893b
 
     int ndBot = ndi->getBottomPower();
     int ndTop = ndi->getTopPower();
@@ -354,13 +324,8 @@
     return true;
   } else {
     // Multi-height cell.
-<<<<<<< HEAD
-    int rowBot = m_rows[lo]->getPowerBottom();
-    int rowTop = m_rows[hi]->getPowerTop();
-=======
     int rowBot = m_rows[lo]->getBottomPower();
     int rowTop = m_rows[hi]->getTopPower();
->>>>>>> 6f2a893b
 
     int ndBot = ndi->getBottomPower();
     int ndTop = ndi->getTopPower();
@@ -542,21 +507,14 @@
       m_rowLoc(0),
       m_rowHeight(0),
       m_subRowOrigin(0),
-<<<<<<< HEAD
+      m_siteSpacing(0),
+      m_siteWidth(0),
+      m_numSites(0),
       m_siteOrient(0),
       m_siteSymmetry(0),
-      m_siteSpacing(0),
-      m_id(0),
       m_powerTop(RowPower_UNK),
       m_powerBot(RowPower_UNK)
 {
-=======
-      m_siteSpacing(0),
-      m_siteWidth(0),
-      m_numSites(0) {
-  m_powerTop = RowPower_UNK;
-  m_powerBot = RowPower_UNK;
->>>>>>> 6f2a893b
 }
 
 ////////////////////////////////////////////////////////////////////////////////
@@ -571,17 +529,11 @@
 ////////////////////////////////////////////////////////////////////////////////
 ////////////////////////////////////////////////////////////////////////////////
 Architecture::Region::Region()
-<<<<<<< HEAD
-    : m_id(-1)
-{
-}
-=======
     : m_id(-1),
       m_xmin(std::numeric_limits<int>::max()),
       m_ymin(std::numeric_limits<int>::max()),
       m_xmax(std::numeric_limits<int>::lowest()),
       m_ymax(std::numeric_limits<int>::lowest()) {}
->>>>>>> 6f2a893b
 
 ////////////////////////////////////////////////////////////////////////////////
 ////////////////////////////////////////////////////////////////////////////////
