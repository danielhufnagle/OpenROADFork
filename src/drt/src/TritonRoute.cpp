/* Authors: Lutong Wang and Bangqi Xu */
/*
 * Copyright (c) 2019, The Regents of the University of California
 * All rights reserved.
 *
 * Redistribution and use in source and binary forms, with or without
 * modification, are permitted provided that the following conditions are met:
 *     * Redistributions of source code must retain the above copyright
 *       notice, this list of conditions and the following disclaimer.
 *     * Redistributions in binary form must reproduce the above copyright
 *       notice, this list of conditions and the following disclaimer in the
 *       documentation and/or other materials provided with the distribution.
 *     * Neither the name of the University nor the
 *       names of its contributors may be used to endorse or promote products
 *       derived from this software without specific prior written permission.
 *
 * THIS SOFTWARE IS PROVIDED BY THE COPYRIGHT HOLDERS AND CONTRIBUTORS "AS IS"
 * AND ANY EXPRESS OR IMPLIED WARRANTIES, INCLUDING, BUT NOT LIMITED TO, THE
 * IMPLIED WARRANTIES OF MERCHANTABILITY AND FITNESS FOR A PARTICULAR PURPOSE
 * ARE DISCLAIMED. IN NO EVENT SHALL THE REGENTS BE LIABLE FOR ANY DIRECT,
 * INDIRECT, INCIDENTAL, SPECIAL, EXEMPLARY, OR CONSEQUENTIAL DAMAGES
 * (INCLUDING, BUT NOT LIMITED TO, PROCUREMENT OF SUBSTITUTE GOODS OR SERVICES;
 * LOSS OF USE, DATA, OR PROFITS; OR BUSINESS INTERRUPTION) HOWEVER CAUSED AND
 * ON ANY THEORY OF LIABILITY, WHETHER IN CONTRACT, STRICT LIABILITY, OR TORT
 * (INCLUDING NEGLIGENCE OR OTHERWISE) ARISING IN ANY WAY OUT OF THE USE OF THIS
 * SOFTWARE, EVEN IF ADVISED OF THE POSSIBILITY OF SUCH DAMAGE.
 */

#include "triton_route/TritonRoute.h"

#include <boost/asio/post.hpp>
#include <boost/bind/bind.hpp>
#include <fstream>
#include <iostream>

#include "DesignCallBack.h"
#include "db/tech/frTechObject.h"
#include "distributed/RoutingCallBack.h"
#include "distributed/drUpdate.h"
#include "distributed/frArchive.h"
#include "dr/FlexDR.h"
#include "dr/FlexDR_graphics.h"
#include "dst/Distributed.h"
#include "frDesign.h"
#include "frProfileTask.h"
#include "gc/FlexGC.h"
#include "global.h"
#include "gr/FlexGR.h"
#include "gui/gui.h"
#include "io/io.h"
#include "ord/OpenRoad.hh"
#include "pa/FlexPA.h"
#include "rp/FlexRP.h"
#include "serialization.h"
#include "sta/StaMain.hh"
#include "stt/SteinerTreeBuilder.h"
#include "ta/FlexTA.h"
using namespace std;
using namespace fr;
using namespace triton_route;

namespace sta {
// Tcl files encoded into strings.
extern const char* drt_tcl_inits[];
}  // namespace sta

extern "C" {
extern int Drt_Init(Tcl_Interp* interp);
}

TritonRoute::TritonRoute()
    : debug_(std::make_unique<frDebugSettings>()),
      db_callback_(std::make_unique<DesignCallBack>(this)),
      num_drvs_(-1),
      gui_(gui::Gui::get()),
      distributed_(false),
      results_sz_(0),
      dist_pool_(1)
{
}

TritonRoute::~TritonRoute()
{
}

void TritonRoute::setDebugDR(bool on)
{
  debug_->debugDR = on;
}

void TritonRoute::setDebugDumpDR(bool on, const std::string& dumpDir)
{
  debug_->debugDumpDR = on;
  debug_->dumpDir = dumpDir;
}

void TritonRoute::setDebugMaze(bool on)
{
  debug_->debugMaze = on;
}

void TritonRoute::setDebugPA(bool on)
{
  debug_->debugPA = on;
}

void TritonRoute::setDistributed(bool on)
{
  distributed_ = on;
}

void TritonRoute::setWorkerIpPort(const char* ip, unsigned short port)
{
  dist_ip_ = ip;
  dist_port_ = port;
}

void TritonRoute::setSharedVolume(const std::string& vol)
{
  shared_volume_ = vol;
  if (!shared_volume_.empty() && shared_volume_.back() != '/') {
    shared_volume_ += '/';
  }
}

void TritonRoute::setDebugNetName(const char* name)
{
  debug_->netName = name;
}

void TritonRoute::setDebugPinName(const char* name)
{
  debug_->pinName = name;
}

void TritonRoute::setDebugWorker(int x, int y)
{
  debug_->x = x;
  debug_->y = y;
}

void TritonRoute::setDebugIter(int iter)
{
  debug_->iter = iter;
}

void TritonRoute::setDebugPaMarkers(bool on)
{
  debug_->paMarkers = on;
}

void TritonRoute::setDebugPaEdge(bool on)
{
  debug_->paEdge = on;
}

void TritonRoute::setDebugPaCommit(bool on)
{
  debug_->paCommit = on;
}

void TritonRoute::setDebugWorkerParams(int mazeEndIter,
                                       int drcCost,
                                       int markerCost,
                                       int ripupMode,
                                       int followGuide)
{
  debug_->mazeEndIter = mazeEndIter;
  debug_->drcCost = drcCost;
  debug_->markerCost = markerCost;
  debug_->ripupMode = ripupMode;
  debug_->followGuide = followGuide;
}

int TritonRoute::getNumDRVs() const
{
  if (num_drvs_ < 0) {
    logger_->error(DRT, 2, "Detailed routing has not been run yet.");
  }
  return num_drvs_;
}

std::string TritonRoute::runDRWorker(const std::string& workerStr,
                                     FlexDRViaData* viaData)
{
  bool on = debug_->debugDR;
  std::unique_ptr<FlexDRGraphics> graphics_
      = on && FlexDRGraphics::guiActive() ? std::make_unique<FlexDRGraphics>(
            debug_.get(), design_.get(), db_, logger_)
                                          : nullptr;
  auto worker
      = FlexDRWorker::load(workerStr, logger_, design_.get(), graphics_.get());
  worker->setViaData(viaData);
  worker->setSharedVolume(shared_volume_);
  worker->setDebugSettings(debug_.get());
  if (graphics_)
    graphics_->startIter(worker->getDRIter());
  std::string result = worker->reloadedMain();
  return result;
}

void TritonRoute::debugSingleWorker(const std::string& dumpDir,
                                    const std::string& drcRpt)
{
  bool on = debug_->debugDR;
  FlexDRViaData viaData;
  std::ifstream viaDataFile(fmt::format("{}/viadata.bin", dumpDir),
                            std::ios::binary);
  frIArchive ar(viaDataFile);
  ar >> viaData;

  std::unique_ptr<FlexDRGraphics> graphics_
      = on && FlexDRGraphics::guiActive() ? std::make_unique<FlexDRGraphics>(
            debug_.get(), design_.get(), db_, logger_)
                                          : nullptr;
  std::ifstream workerFile(fmt::format("{}/worker.bin", dumpDir),
                           std::ios::binary);
  std::string workerStr((std::istreambuf_iterator<char>(workerFile)),
                        std::istreambuf_iterator<char>());
  workerFile.close();
  auto worker
      = FlexDRWorker::load(workerStr, logger_, design_.get(), graphics_.get());
  if (debug_->mazeEndIter != -1)
    worker->setMazeEndIter(debug_->mazeEndIter);
  if (debug_->markerCost != -1)
    worker->setMarkerCost(debug_->markerCost);
  if (debug_->drcCost != -1)
    worker->setDrcCost(debug_->drcCost);
  if (debug_->ripupMode != -1)
    worker->setRipupMode(debug_->ripupMode);
  if (debug_->followGuide != -1)
    worker->setFollowGuide((debug_->followGuide == 1));
  worker->setSharedVolume(shared_volume_);
  worker->setDebugSettings(debug_.get());
  worker->setViaData(&viaData);
  if (graphics_)
    graphics_->startIter(worker->getDRIter());
  std::string result = worker->reloadedMain();
  bool updated = worker->end(design_.get());
  debugPrint(logger_,
             utl::DRT,
             "autotuner",
             1,
             "End number of markers {}. Updated={}",
             worker->getBestNumMarkers(),
             updated);
  if (updated)
    reportDRC(drcRpt, worker.get());
}

void TritonRoute::updateGlobals(const char* file_name)
{
  std::ifstream file(file_name);
  if (!file.good())
    return;
  frIArchive ar(file);
  registerTypes(ar);
  serializeGlobals(ar);
  file.close();
}

void TritonRoute::setGuideFile(const std::string& guide_path)
{
  GUIDE_FILE = guide_path;
}

void TritonRoute::resetDb(const char* file_name)
{
  design_ = std::make_unique<frDesign>(logger_);
  ord::OpenRoad::openRoad()->readDb(file_name);
  initDesign();
  initGuide();
  prep();
  design_->getRegionQuery()->initDRObj();
}

static void deserializeUpdate(frDesign* design,
                              const std::string& updateStr,
                              std::vector<drUpdate>& updates)
{
  std::ifstream file(updateStr.c_str());
  frIArchive ar(file);
  ar.setDesign(design);
  registerTypes(ar);
  ar >> updates;
  file.close();
}

static void deserializeUpdates(frDesign* design,
                               const std::string& updateStr,
                               std::vector<std::vector<drUpdate>>& updates)
{
  std::ifstream file(updateStr.c_str());
  frIArchive ar(file);
  ar.setDesign(design);
  registerTypes(ar);
  ar >> updates;
  file.close();
}

void TritonRoute::updateDesign(const std::vector<std::string>& updatesStrs)
{
  omp_set_num_threads(ord::OpenRoad::openRoad()->getThreadCount());
  std::vector<std::vector<drUpdate>> updates(updatesStrs.size());
#pragma omp parallel for schedule(dynamic)
  for (int i = 0; i < updatesStrs.size(); i++) {
    deserializeUpdate(design_.get(), updatesStrs.at(i), updates[i]);
  }
  applyUpdates(updates);
}

void TritonRoute::updateDesign(const std::string& path)
{
  omp_set_num_threads(ord::OpenRoad::openRoad()->getThreadCount());
  std::vector<std::vector<drUpdate>> updates;
  deserializeUpdates(design_.get(), path, updates);
  applyUpdates(updates);
}

void TritonRoute::applyUpdates(
    const std::vector<std::vector<drUpdate>>& updates)
{
  auto topBlock = design_->getTopBlock();
  auto regionQuery = design_->getRegionQuery();
  const auto maxSz = updates[0].size();
  for (int j = 0; j < maxSz; j++) {
    for (int i = 0; i < updates.size(); i++) {
      if (updates[i].size() <= j)
        continue;
      const auto& update = updates[i][j];
      switch (update.getType()) {
        case drUpdate::REMOVE_FROM_BLOCK: {
          auto id = update.getOrderInOwner();
          auto marker = design_->getTopBlock()->getMarker(id);
          regionQuery->removeMarker(marker);
          topBlock->removeMarker(marker);
          break;
        }
        case drUpdate::REMOVE_FROM_NET:
        case drUpdate::REMOVE_FROM_RQ: {
          auto net = update.getNet();
          auto id = update.getOrderInOwner();
          auto pinfig = net->getPinFig(id);
          switch (pinfig->typeId()) {
            case frcPathSeg: {
              auto seg = static_cast<frPathSeg*>(pinfig);
              regionQuery->removeDRObj(seg);
              if (update.getType() == drUpdate::REMOVE_FROM_NET)
                net->removeShape(seg);
              break;
            }
            case frcPatchWire: {
              auto pwire = static_cast<frPatchWire*>(pinfig);
              regionQuery->removeDRObj(pwire);
              if (update.getType() == drUpdate::REMOVE_FROM_NET)
                net->removePatchWire(pwire);
              break;
            }
            case frcVia: {
              auto via = static_cast<frVia*>(pinfig);
              regionQuery->removeDRObj(via);
              if (update.getType() == drUpdate::REMOVE_FROM_NET)
                net->removeVia(via);
              break;
            }
            default:
              logger_->error(
                  DRT, 9999, "unknown update type {}", pinfig->typeId());
              break;
          }
          break;
        }
        case drUpdate::ADD_SHAPE:
        case drUpdate::ADD_SHAPE_NET_ONLY: {
          switch (update.getObjTypeId()) {
            case frcPathSeg: {
              auto net = update.getNet();
              frPathSeg seg = update.getPathSeg();
              std::unique_ptr<frShape> uShape
                  = std::make_unique<frPathSeg>(seg);
              auto sptr = uShape.get();
              net->addShape(std::move(uShape));
              if (update.getType() == drUpdate::ADD_SHAPE)
                regionQuery->addDRObj(sptr);
              break;
            }
            case frcPatchWire: {
              auto net = update.getNet();
              frPatchWire pwire = update.getPatchWire();
              std::unique_ptr<frShape> uShape
                  = std::make_unique<frPatchWire>(pwire);
              auto sptr = uShape.get();
              net->addPatchWire(std::move(uShape));
              if (update.getType() == drUpdate::ADD_SHAPE)
                regionQuery->addDRObj(sptr);
              break;
            }
            case frcVia: {
              auto net = update.getNet();
              frVia via = update.getVia();
              auto uVia = std::make_unique<frVia>(via);
              auto sptr = uVia.get();
              net->addVia(std::move(uVia));
              if (update.getType() == drUpdate::ADD_SHAPE)
                regionQuery->addDRObj(sptr);
              break;
            }
            default: {
              frMarker marker = update.getMarker();
              auto uMarker = std::make_unique<frMarker>(marker);
              auto sptr = uMarker.get();
              topBlock->addMarker(std::move(uMarker));
              regionQuery->addMarker(sptr);
              break;
            }
          }
          break;
        }
        case drUpdate::ADD_GUIDE: {
          frPathSeg seg = update.getPathSeg();
          std::unique_ptr<frPathSeg> uSeg = std::make_unique<frPathSeg>(seg);
          auto net = update.getNet();
          uSeg->addToNet(net);
          vector<unique_ptr<frConnFig>> tmp;
          tmp.push_back(std::move(uSeg));
          auto idx = update.getOrderInOwner();
          if (idx < 0 || idx >= net->getGuides().size())
            logger_->error(DRT,
                           9199,
                           "Guide {} out of range {}",
                           idx,
                           net->getGuides().size());
          const auto& guide = net->getGuides().at(idx);
          guide->setRoutes(tmp);
          break;
        }
        case drUpdate::UPDATE_SHAPE: {
          auto net = update.getNet();
          auto id = update.getOrderInOwner();
          auto pinfig = net->getPinFig(id);
          switch (pinfig->typeId()) {
            case frcPathSeg: {
              auto seg = static_cast<frPathSeg*>(pinfig);
              frPathSeg updatedSeg = update.getPathSeg();
              seg->setPoints(updatedSeg.getBeginPoint(),
                             updatedSeg.getEndPoint());
              frSegStyle style;
              updatedSeg.getStyle(style);
              seg->setStyle(style);
              regionQuery->addDRObj(seg);
              break;
            }
            default:
              break;
          }
        }
      }
    }
  }
}

void TritonRoute::init(Tcl_Interp* tcl_interp,
                       odb::dbDatabase* db,
                       Logger* logger,
                       dst::Distributed* dist,
                       stt::SteinerTreeBuilder* stt_builder)
{
  db_ = db;
  logger_ = logger;
  dist_ = dist;
  stt_builder_ = stt_builder;
  design_ = std::make_unique<frDesign>(logger_);
  dist->addCallBack(new fr::RoutingCallBack(this, dist, logger));
  // Define swig TCL commands.
  Drt_Init(tcl_interp);
  sta::evalTclInit(tcl_interp, sta::drt_tcl_inits);
  FlexDRGraphics::init();
}

bool TritonRoute::initGuide()
{
  if (DBPROCESSNODE == "GF14_13M_3Mx_2Cx_4Kx_2Hx_2Gx_LB")
    USENONPREFTRACKS = false;
  io::Parser parser(db_, getDesign(), logger_);
  bool guideOk = parser.readGuide();
  parser.postProcessGuide();
  parser.initRPin();
  return guideOk;
}
void TritonRoute::initDesign()
{
  if (getDesign()->getTopBlock() != nullptr)
    return;
  io::Parser parser(db_, getDesign(), logger_);
  parser.readDb();
  auto tech = getDesign()->getTech();
  if (!BOTTOM_ROUTING_LAYER_NAME.empty()) {
    frLayer* layer = tech->getLayer(BOTTOM_ROUTING_LAYER_NAME);
    if (layer) {
      BOTTOM_ROUTING_LAYER = layer->getLayerNum();
    } else {
      logger_->warn(utl::DRT,
                    272,
                    "bottomRoutingLayer {} not found.",
                    BOTTOM_ROUTING_LAYER_NAME);
    }
  }

  if (!TOP_ROUTING_LAYER_NAME.empty()) {
    frLayer* layer = tech->getLayer(TOP_ROUTING_LAYER_NAME);
    if (layer) {
      TOP_ROUTING_LAYER = layer->getLayerNum();
    } else {
      logger_->warn(utl::DRT,
                    273,
                    "topRoutingLayer {} not found.",
                    TOP_ROUTING_LAYER_NAME);
    }
  }

  if (!VIAINPIN_BOTTOMLAYER_NAME.empty()) {
    frLayer* layer = tech->getLayer(VIAINPIN_BOTTOMLAYER_NAME);
    if (layer) {
      VIAINPIN_BOTTOMLAYERNUM = layer->getLayerNum();
    } else {
      logger_->warn(utl::DRT,
                    606,
                    "via in pin bottom layer {} not found.",
                    VIAINPIN_BOTTOMLAYERNUM);
    }
  }

  if (!VIAINPIN_TOPLAYER_NAME.empty()) {
    frLayer* layer = tech->getLayer(VIAINPIN_TOPLAYER_NAME);
    if (layer) {
      VIAINPIN_TOPLAYERNUM = layer->getLayerNum();
    } else {
      logger_->warn(utl::DRT,
                    607,
                    "via in pin top layer {} not found.",
                    VIAINPIN_TOPLAYERNUM);
    }
  }
  parser.postProcess();
  if (db_ != nullptr && db_->getChip() != nullptr
      && db_->getChip()->getBlock() != nullptr)
    db_callback_->addOwner(db_->getChip()->getBlock());
}

void TritonRoute::prep()
{
  FlexRP rp(getDesign(), getDesign()->getTech(), logger_);
  rp.main();
}

void TritonRoute::gr()
{
  FlexGR gr(getDesign(), logger_, stt_builder_);
  gr.main(db_);
}

void TritonRoute::ta()
{
  FlexTA ta(getDesign(), logger_);
  ta.main();
}

void TritonRoute::dr()
{
  num_drvs_ = -1;
  dr_ = std::make_unique<FlexDR>(this, getDesign(), logger_, db_);
  dr_->setDebug(debug_.get());
  if (distributed_)
    dr_->setDistributed(dist_, dist_ip_, dist_port_, shared_volume_);
  if (SINGLE_STEP_DR) {
    dr_->init();
  } else {
    dr_->main();
  }
}

void TritonRoute::stepDR(int size,
                         int offset,
                         int mazeEndIter,
                         frUInt4 workerDRCCost,
                         frUInt4 workerMarkerCost,
                         int ripupMode,
                         bool followGuide)
{
  dr_->searchRepair({size,
                     offset,
                     mazeEndIter,
                     workerDRCCost,
                     workerMarkerCost,
                     ripupMode,
                     followGuide});
  num_drvs_ = design_->getTopBlock()->getNumMarkers();
}

void TritonRoute::endFR()
{
  if (SINGLE_STEP_DR) {
    dr_->end(/* done */ true);
  }
  dr_.reset();
  io::Writer writer(getDesign(), logger_);
  writer.updateDb(db_);

  num_drvs_ = design_->getTopBlock()->getNumMarkers();
}

void TritonRoute::reportConstraints()
{
  getDesign()->getTech()->printAllConstraints(logger_);
}

bool TritonRoute::writeGlobals(const std::string& name)
{
  std::ofstream file(name);
  if (!file.good())
    return false;
  frOArchive ar(file);
  registerTypes(ar);
  serializeGlobals(ar);
  file.close();
  return true;
}

void TritonRoute::sendDesignDist()
{
  if (distributed_) {
    std::string design_path = fmt::format("{}DESIGN.db", shared_volume_);
    std::string guide_path = fmt::format("{}DESIGN.guide", shared_volume_);
    std::string globals_path = fmt::format("{}DESIGN.globals", shared_volume_);
    ord::OpenRoad::openRoad()->writeDb(design_path.c_str());
    std::ifstream src(GUIDE_FILE, std::ios::binary);
    std::ofstream dst(guide_path.c_str(), std::ios::binary);
    dst << src.rdbuf();
    dst.close();
    writeGlobals(globals_path.c_str());
    dst::JobMessage msg(dst::JobMessage::UPDATE_DESIGN,
                        dst::JobMessage::BROADCAST),
        result(dst::JobMessage::NONE);
    std::unique_ptr<dst::JobDescription> desc
        = std::make_unique<RoutingJobDescription>();
    RoutingJobDescription* rjd
        = static_cast<RoutingJobDescription*>(desc.get());
    rjd->setDesignPath(design_path);
    rjd->setSharedDir(shared_volume_);
    rjd->setGuidePath(guide_path);
    rjd->setGlobalsPath(globals_path);
    rjd->setDesignUpdate(false);
    msg.setJobDescription(std::move(desc));
    bool ok = dist_->sendJob(msg, dist_ip_.c_str(), dist_port_, result);
    if (!ok)
      logger_->error(DRT, 12304, "Updating design remotely failed");
  }
  design_->clearUpdates();
}
static void serializeUpdatesBatch(const std::vector<drUpdate>& batch,
                                  const std::string& file_name)
{
  std::ofstream file(file_name.c_str());
  frOArchive ar(file);
  registerTypes(ar);
  ar << batch;
  file.close();
}

void TritonRoute::sendGlobalsUpdates(const std::string& globals_path,
                                     const std::string& serializedViaData)
{
  if (!distributed_)
    return;
  ProfileTask task("DIST: SENDING GLOBALS");
  dst::JobMessage msg(dst::JobMessage::UPDATE_DESIGN,
                      dst::JobMessage::BROADCAST),
      result(dst::JobMessage::NONE);
  std::unique_ptr<dst::JobDescription> desc
      = std::make_unique<RoutingJobDescription>();
  RoutingJobDescription* rjd = static_cast<RoutingJobDescription*>(desc.get());
  rjd->setGlobalsPath(globals_path);
  rjd->setSharedDir(shared_volume_);
  rjd->setViaData(serializedViaData);
  msg.setJobDescription(std::move(desc));
  bool ok = dist_->sendJob(msg, dist_ip_.c_str(), dist_port_, result);
  if (!ok)
    logger_->error(DRT, 9504, "Updating globals remotely failed");
}

void TritonRoute::sendDesignUpdates(const std::string& globals_path)
{
  if (!distributed_)
    return;
  if (!design_->hasUpdates())
    return;
  std::unique_ptr<ProfileTask> serializeTask;
  if (design_->getVersion() == 0)
    serializeTask = std::make_unique<ProfileTask>("DIST: SERIALIZE_TA");
  else
    serializeTask = std::make_unique<ProfileTask>("DIST: SERIALIZE_UPDATES");
  const auto& designUpdates = design_->getUpdates();
  omp_set_num_threads(MAX_THREADS);
  std::vector<std::string> updates(designUpdates.size());
#pragma omp parallel for schedule(dynamic)
  for (int i = 0; i < designUpdates.size(); i++) {
    updates[i] = fmt::format("{}updates_{}.bin", shared_volume_, i);
    serializeUpdatesBatch(designUpdates.at(i), updates[i]);
  }
  serializeTask->done();
  std::unique_ptr<ProfileTask> task;
  if (design_->getVersion() == 0)
    task = std::make_unique<ProfileTask>("DIST: SENDING_TA");
  else
    task = std::make_unique<ProfileTask>("DIST: SENDING_UDPATES");
  dst::JobMessage msg(dst::JobMessage::UPDATE_DESIGN,
                      dst::JobMessage::BROADCAST),
      result(dst::JobMessage::NONE);
  std::unique_ptr<dst::JobDescription> desc
      = std::make_unique<RoutingJobDescription>();
  RoutingJobDescription* rjd = static_cast<RoutingJobDescription*>(desc.get());
  rjd->setUpdates(updates);
  rjd->setGlobalsPath(globals_path);
  rjd->setSharedDir(shared_volume_);
  rjd->setDesignUpdate(true);
  msg.setJobDescription(std::move(desc));
  bool ok = dist_->sendJob(msg, dist_ip_.c_str(), dist_port_, result);
  if (!ok)
    logger_->error(DRT, 304, "Updating design remotely failed");
  task->done();
  design_->clearUpdates();
  design_->incrementVersion();
}

int TritonRoute::main()
{
  MAX_THREADS = ord::OpenRoad::openRoad()->getThreadCount();
  if (distributed_ && !DO_PA) {
    asio::post(dist_pool_, boost::bind(&TritonRoute::sendDesignDist, this));
  }
  initDesign();
  if (DO_PA) {
    FlexPA pa(getDesign(), logger_);
    pa.setDebug(debug_.get(), db_);
    pa.main();
    if (distributed_ || debug_->debugDumpDR) {
      io::Writer writer(getDesign(), logger_);
      writer.updateDb(db_, true);
      if (distributed_)
        asio::post(dist_pool_, boost::bind(&TritonRoute::sendDesignDist, this));
    }
  }
  if (debug_->debugDumpDR) {
    ord::OpenRoad::openRoad()->writeDb(
        fmt::format("{}/design.db", debug_->dumpDir).c_str());
    std::ifstream src(GUIDE_FILE, std::ios::binary);
    std::ofstream dst(fmt::format("{}/guide.in", debug_->dumpDir).c_str(),
                      std::ios::binary);
    dst << src.rdbuf();
    dst.close();
  }
  if (!initGuide()) {
    gr();
    io::Parser parser(db_, getDesign(), logger_);
    ENABLE_VIA_GEN = true;
    parser.readGuide();
    parser.initDefaultVias();
    parser.postProcessGuide();
  }
  prep();
  ta();
  if (distributed_) {
    asio::post(dist_pool_,
               boost::bind(&TritonRoute::sendDesignUpdates, this, ""));
  }
  dr();
  if (!SINGLE_STEP_DR) {
    endFR();
  }
  return 0;
}

void TritonRoute::pinAccess(std::vector<odb::dbInst*> target_insts)
{
  MAX_THREADS = ord::OpenRoad::openRoad()->getThreadCount();
  ENABLE_VIA_GEN = true;
  initDesign();
  FlexPA pa(getDesign(), logger_);
  pa.setTargetInstances(target_insts);
  pa.setDebug(debug_.get(), db_);
  pa.main();
  io::Writer writer(getDesign(), logger_);
  writer.updateDb(db_, true);
}

void TritonRoute::readParams(const string& fileName)
{
  logger_->warn(utl::DRT, 252, "params file is deprecated. Use tcl arguments.");

  int readParamCnt = 0;
  ifstream fin(fileName.c_str());
  string line;
  if (fin.is_open()) {
    while (fin.good()) {
      getline(fin, line);
      if (line[0] != '#') {
        char delimiter = ':';
        int pos = line.find(delimiter);
        string field = line.substr(0, pos);
        string value = line.substr(pos + 1);
        stringstream ss(value);
        if (field == "lef") {
          logger_->warn(utl::DRT, 148, "Deprecated lef param in params file.");
        } else if (field == "def") {
          logger_->warn(utl::DRT, 227, "Deprecated def param in params file.");
        } else if (field == "guide") {
          logger_->warn(
              utl::DRT,
              309,
              "Deprecated guide param in params file. use read_guide instead.");
        } else if (field == "outputTA") {
          logger_->warn(
              utl::DRT, 266, "Deprecated outputTA param in params file.");
        } else if (field == "output") {
          logger_->warn(
              utl::DRT, 205, "Deprecated output param in params file.");
        } else if (field == "outputguide") {
          logger_->warn(utl::DRT,
                        310,
                        "Deprecated outputguide param in params file. use "
                        "write_guide instead.");
        } else if (field == "save_guide_updates") {
          SAVE_GUIDE_UPDATES = true;
          ++readParamCnt;
        } else if (field == "outputMaze") {
          OUT_MAZE_FILE = value;
          ++readParamCnt;
        } else if (field == "outputDRC") {
          DRC_RPT_FILE = value;
          ++readParamCnt;
        } else if (field == "outputCMap") {
          CMAP_FILE = value;
          ++readParamCnt;
        } else if (field == "threads") {
          logger_->warn(utl::DRT,
                        274,
                        "Deprecated threads param in params file."
                        " Use 'set_thread_count'.");
          ++readParamCnt;
        } else if (field == "verbose")
          VERBOSE = atoi(value.c_str());
        else if (field == "dbProcessNode") {
          DBPROCESSNODE = value;
          ++readParamCnt;
        } else if (field == "viaInPinBottomLayer") {
          VIAINPIN_BOTTOMLAYER_NAME = value;
          ++readParamCnt;
        } else if (field == "viaInPinTopLayer") {
          VIAINPIN_TOPLAYER_NAME = value;
          ++readParamCnt;
        } else if (field == "drouteEndIterNum") {
          END_ITERATION = atoi(value.c_str());
          ++readParamCnt;
        } else if (field == "OR_SEED") {
          OR_SEED = atoi(value.c_str());
          ++readParamCnt;
        } else if (field == "OR_K") {
          OR_K = atof(value.c_str());
          ++readParamCnt;
        } else if (field == "bottomRoutingLayer") {
          BOTTOM_ROUTING_LAYER_NAME = value;
          ++readParamCnt;
        } else if (field == "topRoutingLayer") {
          TOP_ROUTING_LAYER_NAME = value;
          ++readParamCnt;
        } else if (field == "initRouteShapeCost") {
          ROUTESHAPECOST = atoi(value.c_str());
          ++readParamCnt;
        } else if (field == "clean_patches")
          CLEAN_PATCHES = true;
      }
    }
    fin.close();
  }
}

void TritonRoute::addUserSelectedVia(const std::string& viaName)
{
  if (db_->getChip() == nullptr || db_->getChip()->getBlock() == nullptr
      || db_->getTech() == nullptr) {
    logger_->error(DRT, 610, "Load design before setting default vias");
  }
  auto block = db_->getChip()->getBlock();
  auto tech = db_->getTech();
  if (tech->findVia(viaName.c_str()) == nullptr
      && block->findVia(viaName.c_str()) == nullptr) {
    logger_->error(utl::DRT, 611, "Via {} not found", viaName);
  } else {
    design_->addUserSelectedVia(viaName);
  }
}

void TritonRoute::setParams(const ParamStruct& params)
{
  OUT_MAZE_FILE = params.outputMazeFile;
  DRC_RPT_FILE = params.outputDrcFile;
  CMAP_FILE = params.outputCmapFile;
  GUIDE_REPORT_FILE = params.outputGuideCoverageFile;
  VERBOSE = params.verbose;
  ENABLE_VIA_GEN = params.enableViaGen;
  DBPROCESSNODE = params.dbProcessNode;
  CLEAN_PATCHES = params.cleanPatches;
  DO_PA = params.doPa;
  SINGLE_STEP_DR = params.singleStepDR;
  if (!params.viaInPinBottomLayer.empty()) {
    VIAINPIN_BOTTOMLAYER_NAME = params.viaInPinBottomLayer;
  }
  if (!params.viaInPinTopLayer.empty()) {
    VIAINPIN_TOPLAYER_NAME = params.viaInPinTopLayer;
  }
  if (params.drouteEndIter >= 0) {
    END_ITERATION = params.drouteEndIter;
  }
  OR_SEED = params.orSeed;
  OR_K = params.orK;
  if (!params.bottomRoutingLayer.empty()) {
    BOTTOM_ROUTING_LAYER_NAME = params.bottomRoutingLayer;
  }
  if (!params.topRoutingLayer.empty()) {
    TOP_ROUTING_LAYER_NAME = params.topRoutingLayer;
  }
  if (params.minAccessPoints > 0) {
    MINNUMACCESSPOINT_STDCELLPIN = params.minAccessPoints;
    MINNUMACCESSPOINT_MACROCELLPIN = params.minAccessPoints;
  }
<<<<<<< HEAD
  SAVE_GUIDE_UPDATES = params.saveGuideUpdates;
=======
}

void TritonRoute::addWorkerResults(
    const std::vector<std::pair<int, std::string>>& results)
{
  std::unique_lock<std::mutex> lock(results_mutex_);
  workers_results_.insert(
      workers_results_.end(), results.begin(), results.end());
  results_sz_ = workers_results_.size();
}

bool TritonRoute::getWorkerResults(
    std::vector<std::pair<int, std::string>>& results)
{
  std::unique_lock<std::mutex> lock(results_mutex_);
  if (workers_results_.empty())
    return false;
  results = workers_results_;
  workers_results_.clear();
  results_sz_ = 0;
  return true;
}

int TritonRoute::getWorkerResultsSize()
{
  return results_sz_;
}

void TritonRoute::reportDRC(const string& file_name, FlexDRWorker* worker)
{
  double dbu = getDesign()->getTech()->getDBUPerUU();

  if (file_name == string("")) {
    if (VERBOSE > 0) {
      logger_->warn(
          DRT,
          290,
          "Waring: no DRC report specified, skipped writing DRC report");
    }
    return;
  }

  ofstream drcRpt(file_name.c_str());
  if (drcRpt.is_open()) {
    for (auto& marker : getDesign()->getTopBlock()->getMarkers()) {
      // get violation bbox
      Rect bbox;
      marker->getBBox(bbox);
      if (worker != nullptr && !worker->getDrcBox().intersects(bbox))
        continue;
      auto tech = getDesign()->getTech();
      auto layer = tech->getLayer(marker->getLayerNum());
      auto layerType = layer->getType();
      
      auto con = marker->getConstraint();
      drcRpt << "  violation type: ";
      if (con) {
        switch (con->typeId()) {
          case frConstraintTypeEnum::frcShortConstraint: {
            if (layerType == dbTechLayerType::ROUTING) {
              drcRpt << "Short";
            } else if (layerType == dbTechLayerType::CUT) {
              drcRpt << "CShort";
            }
            break;
          }
          case frConstraintTypeEnum::frcMinWidthConstraint:
            drcRpt << "MinWid";
            break;
          case frConstraintTypeEnum::frcSpacingConstraint:
            drcRpt << "MetSpc";
            break;
          case frConstraintTypeEnum::frcSpacingEndOfLineConstraint:
            drcRpt << "EOLSpc";
            break;
          case frConstraintTypeEnum::frcSpacingTablePrlConstraint:
            drcRpt << "MetSpc";
            break;
          case frConstraintTypeEnum::frcCutSpacingConstraint:
            drcRpt << "CutSpc";
            break;
          case frConstraintTypeEnum::frcMinStepConstraint:
            drcRpt << "MinStp";
            break;
          case frConstraintTypeEnum::frcNonSufficientMetalConstraint:
            drcRpt << "NSMet";
            break;
          case frConstraintTypeEnum::frcSpacingSamenetConstraint:
            drcRpt << "MetSpc";
            break;
          case frConstraintTypeEnum::frcOffGridConstraint:
            drcRpt << "OffGrid";
            break;
          case frConstraintTypeEnum::frcMinEnclosedAreaConstraint:
            drcRpt << "MinHole";
            break;
          case frConstraintTypeEnum::frcAreaConstraint:
            drcRpt << "MinArea";
            break;
          case frConstraintTypeEnum::frcLef58CornerSpacingConstraint:
            drcRpt << "CornerSpc";
            break;
          case frConstraintTypeEnum::frcLef58CutSpacingConstraint:
            drcRpt << "CutSpc";
            break;
          case frConstraintTypeEnum::frcLef58RectOnlyConstraint:
            drcRpt << "RectOnly";
            break;
          case frConstraintTypeEnum::frcLef58RightWayOnGridOnlyConstraint:
            drcRpt << "RightWayOnGridOnly";
            break;
          case frConstraintTypeEnum::frcLef58MinStepConstraint:
            drcRpt << "MinStp";
            break;
          case frConstraintTypeEnum::frcSpacingTableInfluenceConstraint:
            drcRpt << "MetSpcInf";
            break;
          case frConstraintTypeEnum::frcSpacingEndOfLineParallelEdgeConstraint:
            drcRpt << "SpacingEndOfLineParallelEdge";
            break;
          case frConstraintTypeEnum::frcSpacingTableConstraint:
            drcRpt << "SpacingTable";
            break;
          case frConstraintTypeEnum::frcSpacingTableTwConstraint:
            drcRpt << "SpacingTableTw";
            break;
          case frConstraintTypeEnum::frcLef58SpacingTableConstraint:
            drcRpt << "Lef58SpacingTable";
            break;
          case frConstraintTypeEnum::frcLef58CutSpacingTableConstraint:
            drcRpt << "Lef58CutSpacingTable";
            break;
          case frConstraintTypeEnum::frcLef58CutSpacingTablePrlConstraint:
            drcRpt << "Lef58CutSpacingTablePrl";
            break;
          case frConstraintTypeEnum::frcLef58CutSpacingTableLayerConstraint:
            drcRpt << "Lef58CutSpacingTableLayer";
            break;
          case frConstraintTypeEnum::frcLef58CutSpacingParallelWithinConstraint:
            drcRpt << "Lef58CutSpacingParallelWithin";
            break;
          case frConstraintTypeEnum::frcLef58CutSpacingAdjacentCutsConstraint:
            drcRpt << "Lef58CutSpacingAdjacentCuts";
            break;
          case frConstraintTypeEnum::frcLef58CutSpacingLayerConstraint:
            drcRpt << "Lef58CutSpacingLayer";
            break;
          case frConstraintTypeEnum::frcMinimumcutConstraint:
            drcRpt << "Minimumcut";
            break;
          case frConstraintTypeEnum::
              frcLef58CornerSpacingConcaveCornerConstraint:
            drcRpt << "Lef58CornerSpacingConcaveCorner";
            break;
          case frConstraintTypeEnum::
              frcLef58CornerSpacingConvexCornerConstraint:
            drcRpt << "Lef58CornerSpacingConvexCorner";
            break;
          case frConstraintTypeEnum::frcLef58CornerSpacingSpacingConstraint:
            drcRpt << "Lef58CornerSpacingSpacing";
            break;
          case frConstraintTypeEnum::frcLef58CornerSpacingSpacing1DConstraint:
            drcRpt << "Lef58CornerSpacingSpacing1D";
            break;
          case frConstraintTypeEnum::frcLef58CornerSpacingSpacing2DConstraint:
            drcRpt << "Lef58CornerSpacingSpacing2D";
            break;
          case frConstraintTypeEnum::frcLef58SpacingEndOfLineConstraint:
            drcRpt << "Lef58SpacingEndOfLine";
            break;
          case frConstraintTypeEnum::frcLef58SpacingEndOfLineWithinConstraint:
            drcRpt << "Lef58SpacingEndOfLineWithin";
            break;
          case frConstraintTypeEnum::
              frcLef58SpacingEndOfLineWithinEndToEndConstraint:
            drcRpt << "Lef58SpacingEndOfLineWithinEndToEnd";
            break;
          case frConstraintTypeEnum::
              frcLef58SpacingEndOfLineWithinEncloseCutConstraint:
            drcRpt << "Lef58SpacingEndOfLineWithinEncloseCut";
            break;
          case frConstraintTypeEnum::
              frcLef58SpacingEndOfLineWithinParallelEdgeConstraint:
            drcRpt << "Lef58SpacingEndOfLineWithinParallelEdge";
            break;
          case frConstraintTypeEnum::
              frcLef58SpacingEndOfLineWithinMaxMinLengthConstraint:
            drcRpt << "Lef58SpacingEndOfLineWithinMaxMinLength";
            break;
          case frConstraintTypeEnum::frcLef58CutClassConstraint:
            drcRpt << "Lef58CutClass";
            break;
          case frConstraintTypeEnum::frcRecheckConstraint:
            drcRpt << "Recheck";
            break;
          case frConstraintTypeEnum::frcLef58EolExtensionConstraint:
            drcRpt << "Lef58EolExtension";
            break;
          case frConstraintTypeEnum::frcLef58EolKeepOutConstraint:
            drcRpt << "Lef58EolKeepOut";
            break;
        }
      } else {
        drcRpt << "nullptr";
      }
      drcRpt << endl;
      // get source(s) of violation
      // format: type:name/identifier
      drcRpt << "    srcs: ";
      for (auto src : marker->getSrcs()) {
        if (src) {
          switch (src->typeId()) {
            case frcNet:
              drcRpt << "net:" << (static_cast<frNet*>(src))->getName() << " ";
              break;
            case frcInstTerm: {
              frInstTerm* instTerm = (static_cast<frInstTerm*>(src));
              drcRpt << "iterm:" << instTerm->getInst()->getName() << "/"
                     << instTerm->getTerm()->getName() << " ";
              break;
            }
            case frcBTerm: {
              frBTerm* bterm = (static_cast<frBTerm*>(src));
              drcRpt << "bterm:" << bterm->getName() << " ";
              break;
            }
            case frcInstBlockage: {
              frInstBlockage* instBlockage
                  = (static_cast<frInstBlockage*>(src));
              drcRpt << "inst:" << instBlockage->getInst()->getName() << " ";
              break;
            }
            case frcBlockage: {
              drcRpt << "obstruction: ";
              break;
            }
            default:
              logger_->error(DRT,
                             291,
                             "Unexpected source type in marker: {}",
                             src->typeId());
          }
        }
      }
      drcRpt << "\n";

      drcRpt << "    bbox = ( " << bbox.xMin() / dbu << ", "
             << bbox.yMin() / dbu << " ) - ( " << bbox.xMax() / dbu << ", "
             << bbox.yMax() / dbu << " ) on Layer ";
      if (layerType == dbTechLayerType::CUT
          && marker->getLayerNum() - 1 >= tech->getBottomLayerNum()) {
        drcRpt << tech->getLayer(marker->getLayerNum() - 1)->getName() << "\n";
      } else {
        drcRpt << layer->getName() << "\n";
      }
    }
  } else {
    cout << "Error: Fail to open DRC report file\n";
  }
>>>>>>> e3db5f62
}<|MERGE_RESOLUTION|>--- conflicted
+++ resolved
@@ -933,9 +933,7 @@
     MINNUMACCESSPOINT_STDCELLPIN = params.minAccessPoints;
     MINNUMACCESSPOINT_MACROCELLPIN = params.minAccessPoints;
   }
-<<<<<<< HEAD
   SAVE_GUIDE_UPDATES = params.saveGuideUpdates;
-=======
 }
 
 void TritonRoute::addWorkerResults(
@@ -1195,5 +1193,4 @@
   } else {
     cout << "Error: Fail to open DRC report file\n";
   }
->>>>>>> e3db5f62
 }