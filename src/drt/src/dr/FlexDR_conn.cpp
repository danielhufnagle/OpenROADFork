/* Authors: Lutong Wang and Bangqi Xu */
/*
 * Copyright (c) 2019, The Regents of the University of California
 * All rights reserved.
 *
 * Redistribution and use in source and binary forms, with or without
 * modification, are permitted provided that the following conditions are met:
 *     * Redistributions of source code must retain the above copyright
 *       notice, this list of conditions and the following disclaimer.
 *     * Redistributions in binary form must reproduce the above copyright
 *       notice, this list of conditions and the following disclaimer in the
 *       documentation and/or other materials provided with the distribution.
 *     * Neither the name of the University nor the
 *       names of its contributors may be used to endorse or promote products
 *       derived from this software without specific prior written permission.
 *
 * THIS SOFTWARE IS PROVIDED BY THE COPYRIGHT HOLDERS AND CONTRIBUTORS "AS IS"
 * AND ANY EXPRESS OR IMPLIED WARRANTIES, INCLUDING, BUT NOT LIMITED TO, THE
 * IMPLIED WARRANTIES OF MERCHANTABILITY AND FITNESS FOR A PARTICULAR PURPOSE
 * ARE DISCLAIMED. IN NO EVENT SHALL THE REGENTS BE LIABLE FOR ANY DIRECT,
 * INDIRECT, INCIDENTAL, SPECIAL, EXEMPLARY, OR CONSEQUENTIAL DAMAGES
 * (INCLUDING, BUT NOT LIMITED TO, PROCUREMENT OF SUBSTITUTE GOODS OR SERVICES;
 * LOSS OF USE, DATA, OR PROFITS; OR BUSINESS INTERRUPTION) HOWEVER CAUSED AND
 * ON ANY THEORY OF LIABILITY, WHETHER IN CONTRACT, STRICT LIABILITY, OR TORT
 * (INCLUDING NEGLIGENCE OR OTHERWISE) ARISING IN ANY WAY OUT OF THE USE OF THIS
 * SOFTWARE, EVEN IF ADVISED OF THE POSSIBILITY OF SUCH DAMAGE.
 */

#include "dr/FlexDR_conn.h"

#include <omp.h>

#include "dr/FlexDR.h"
#include "frProfileTask.h"
#include "io/io.h"
#include "utl/exception.h"

using namespace fr;

using utl::ThreadException;

// copied from FlexDRWorker::initNets_searchRepair_pin2epMap_helper
void FlexDRConnectivityChecker::pin2epMap_helper(
    const frNet* net,
    const Point& pt,
    const frLayerNum lNum,
    std::map<frBlockObject*,
             std::set<std::pair<Point, frLayerNum>>,
             frBlockObjectComp>& pin2epMap,
    const bool isPathSeg)
{
  auto regionQuery = getRegionQuery();
  frRegionQuery::Objects<frBlockObject> result;
  Rect query_box(pt.x(), pt.y(), pt.x(), pt.y());
  regionQuery->query(query_box, lNum, result);
  for (auto& [bx, rqObj] : result) {
    switch (rqObj->typeId()) {
      case frcInstTerm: {
        auto instTerm = static_cast<frInstTerm*>(rqObj);
        if (instTerm->getNet() == net) {
          pin2epMap[instTerm].insert(std::make_pair(pt, lNum));
        }
        break;
      }
      case frcBTerm: {
        auto bterm = static_cast<frBTerm*>(rqObj);
        if (bterm->getNet() == net) {
          pin2epMap[bterm].insert(std::make_pair(pt, lNum));
        }
        break;
      }
      default:
        break;
    }
  }
}

void FlexDRConnectivityChecker::buildPin2epMap(
    const frNet* net,
    const NetRouteObjs& netRouteObjs,
    std::map<frBlockObject*,
             std::set<std::pair<Point, frLayerNum>>,
             frBlockObjectComp>& pin2epMap)
{
  // to avoid delooping fake planar ep in pin
  std::set<std::pair<Point, frLayerNum>> extEndPoints;
  for (auto& connFig : netRouteObjs) {
    if (connFig->typeId() != frcPathSeg) {
      continue;
    }
    auto obj = static_cast<frPathSeg*>(connFig);
    const auto [bp, ep] = obj->getPoints();
    frSegStyle style = obj->getStyle();
    auto lNum = obj->getLayerNum();
    if (style.getBeginStyle() == frEndStyle(frcTruncateEndStyle)) {
      pin2epMap_helper(net, bp, lNum, pin2epMap, true);
    }
    if (style.getEndStyle() == frEndStyle(frcTruncateEndStyle)) {
      pin2epMap_helper(net, ep, lNum, pin2epMap, true);
    }
  }

  for (auto& connFig : netRouteObjs) {
    if (connFig->typeId() != frcVia) {
      continue;
    }
    auto obj = static_cast<frVia*>(connFig);
    const Point origin = obj->getOrigin();
    auto l1Num = obj->getViaDef()->getLayer1Num();
    auto l2Num = obj->getViaDef()->getLayer2Num();
    if (obj->isBottomConnected())
      pin2epMap_helper(net, origin, l1Num, pin2epMap, false);
    if (obj->isTopConnected())
      pin2epMap_helper(net, origin, l2Num, pin2epMap, false);
  }
}

void FlexDRConnectivityChecker::initRouteObjs(const frNet* net,
                                              NetRouteObjs& netRouteObjs)
{
  for (auto& uPtr : net->getShapes()) {
    auto connFig = uPtr.get();
    if (connFig->typeId() == frcPathSeg) {
      netRouteObjs.push_back(connFig);
    } else {
      std::cout << "Error: initRoutObjs unsupported type" << std::endl;
    }
  }
  for (auto& uPtr : net->getVias()) {
    auto connFig = uPtr.get();
    if (connFig->typeId() == frcVia) {
      netRouteObjs.push_back(connFig);
    } else {
      std::cout << "Error: initRouteObjs unsupported type" << std::endl;
    }
  }
}

void FlexDRConnectivityChecker::nodeMap_routeObjEnd(
    const frNet* net,
    const std::vector<frConnFig*>& netRouteObjs,
    std::map<std::pair<Point, frLayerNum>, std::set<int>>& nodeMap)
{
  for (int i = 0; i < (int) netRouteObjs.size(); i++) {
    const auto connFig = netRouteObjs[i];
    if (connFig->typeId() == frcPathSeg) {
      auto obj = static_cast<const frPathSeg*>(connFig);
      const auto [bp, ep] = obj->getPoints();
      const auto lNum = obj->getLayerNum();
      nodeMap[{bp, lNum}].insert(i);
      nodeMap[{ep, lNum}].insert(i);
    } else if (connFig->typeId() == frcVia) {
      auto obj = static_cast<const frVia*>(connFig);
      const Point origin = obj->getOrigin();
      const auto l1Num = obj->getViaDef()->getLayer1Num();
      const auto l2Num = obj->getViaDef()->getLayer2Num();
      nodeMap[{origin, l1Num}].insert(i);
      nodeMap[{origin, l2Num}].insert(i);
    }
  }
}

void FlexDRConnectivityChecker::nodeMap_routeObjSplit_helper(
    const Point& crossPt,
    const frCoord trackCoord,
    const frCoord splitCoord,
    const frLayerNum lNum,
    const std::vector<
        std::map<frCoord, std::map<frCoord, std::pair<frCoord, int>>>>&
        mergeHelper,
    std::map<std::pair<Point, frLayerNum>, std::set<int>>& nodeMap)
{
  auto it1 = mergeHelper[lNum].find(trackCoord);
  if (it1 == mergeHelper[lNum].end()) {
    return;
  }
  auto& mp = it1->second;  // std::map<ep, std::pair<bp, objIdx>>
  auto it2 = mp.lower_bound(splitCoord);
  if (it2 == mp.end()) {
    return;
  }
  auto& endP = it2->first;
  auto& [beginP, objIdx] = it2->second;
  if (beginP < splitCoord && splitCoord < endP) {
    nodeMap[{crossPt, lNum}].insert(objIdx);
  }
}

void FlexDRConnectivityChecker::nodeMap_routeObjSplit(
    const frNet* net,
    const std::vector<frConnFig*>& netRouteObjs,
    std::map<std::pair<Point, frLayerNum>, std::set<int>>& nodeMap)
{
  const int numLayers = getTech()->getLayers().size();
  // lNum -> track -> ep -> (bp, segIdx)
  std::vector<std::map<frCoord, std::map<frCoord, std::pair<frCoord, int>>>>
      horzMergeHelper(numLayers);
  std::vector<std::map<frCoord, std::map<frCoord, std::pair<frCoord, int>>>>
      vertMergeHelper(numLayers);
  for (int i = 0; i < (int) netRouteObjs.size(); i++) {
    const auto connFig = netRouteObjs[i];
    if (connFig->typeId() != frcPathSeg) {
      continue;
    }
    auto obj = static_cast<const frPathSeg*>(connFig);
    const auto [bp, ep] = obj->getPoints();
    auto lNum = obj->getLayerNum();
    if (bp.x() == ep.x()) {  // vert seg
      vertMergeHelper[lNum][bp.x()][ep.y()] = std::make_pair(bp.y(), i);
    } else {  // horz seg
      horzMergeHelper[lNum][bp.y()][ep.x()] = std::make_pair(bp.x(), i);
    }
  }
  for (int i = 0; i < (int) netRouteObjs.size(); i++) {
    const auto connFig = netRouteObjs[i];
    // ep on pathseg
    if (connFig->typeId() == frcPathSeg) {
      auto obj = static_cast<const frPathSeg*>(connFig);
      const auto [bp, ep] = obj->getPoints();
      const auto lNum = obj->getLayerNum();
      // vert seg, find horz crossing seg
      if (bp.x() == ep.x()) {
        // find whether there is horz track at bp
        nodeMap_routeObjSplit_helper(
            bp, bp.y(), bp.x(), lNum, horzMergeHelper, nodeMap);
        // find whether there is horz track at ep
        nodeMap_routeObjSplit_helper(
            ep, ep.y(), ep.x(), lNum, horzMergeHelper, nodeMap);
        // horz seg
      } else {
        // find whether there is vert track at bp
        nodeMap_routeObjSplit_helper(
            bp, bp.x(), bp.y(), lNum, vertMergeHelper, nodeMap);
        // find whether there is vert track at ep
        nodeMap_routeObjSplit_helper(
            ep, ep.x(), ep.y(), lNum, vertMergeHelper, nodeMap);
      }
    } else if (connFig->typeId() == frcVia) {
      auto obj = static_cast<const frVia*>(connFig);
      const Point origin = obj->getOrigin();
      const auto lNum1 = obj->getViaDef()->getLayer1Num();
      // find whether there is horz track at origin on layer1
      nodeMap_routeObjSplit_helper(
          origin, origin.y(), origin.x(), lNum1, horzMergeHelper, nodeMap);
      // find whether there is vert track at origin on layer1
      nodeMap_routeObjSplit_helper(
          origin, origin.x(), origin.y(), lNum1, vertMergeHelper, nodeMap);

      const auto lNum2 = obj->getViaDef()->getLayer2Num();
      // find whether there is horz track at origin on layer2
      nodeMap_routeObjSplit_helper(
          origin, origin.y(), origin.x(), lNum2, horzMergeHelper, nodeMap);
      // find whether there is vert track at origin on layer2
      nodeMap_routeObjSplit_helper(
          origin, origin.x(), origin.y(), lNum2, vertMergeHelper, nodeMap);
    }
  }
}

void FlexDRConnectivityChecker::nodeMap_pin(
    const std::vector<frConnFig*>& netRouteObjs,
    std::vector<frBlockObject*>& netPins,
    const std::map<frBlockObject*,
                   std::set<std::pair<Point, frLayerNum>>,
                   frBlockObjectComp>& pin2epMap,
    std::map<std::pair<Point, frLayerNum>, std::set<int>>& nodeMap)
{
  int currCnt = (int) netRouteObjs.size();
  for (auto& [obj, locS] : pin2epMap) {
    netPins.push_back(obj);
    for (auto& pr : locS) {
      nodeMap[pr].insert(currCnt);
    }
    ++currCnt;
  }
}

void FlexDRConnectivityChecker::buildNodeMap(
    const frNet* net,
    const NetRouteObjs& netRouteObjs,
    std::vector<frBlockObject*>& netPins,
    const std::map<frBlockObject*,
                   std::set<std::pair<Point, frLayerNum>>,
                   frBlockObjectComp>& pin2epMap,
    std::map<std::pair<Point, frLayerNum>, std::set<int>>& nodeMap)
{
  nodeMap_routeObjEnd(net, netRouteObjs, nodeMap);
  nodeMap_routeObjSplit(net, netRouteObjs, nodeMap);
  nodeMap_pin(netRouteObjs, netPins, pin2epMap, nodeMap);
}

bool FlexDRConnectivityChecker::astar(
    const frNet* net,
    std::vector<char>& adjVisited,
    std::vector<int>& adjPrevIdx,
    const std::map<std::pair<Point, frLayerNum>, std::set<int>>& nodeMap,
    const NetRouteObjs& netRouteObjs,
    const int nNetRouteObjs,
    const int nNetObjs)
{
  // a star search
  // node index, node visited
  std::vector<std::vector<int>> adjVec(nNetObjs, std::vector<int>());
  std::vector<char> onPathIdx(nNetObjs, false);
  adjVisited.clear();
  adjPrevIdx.clear();
  adjVisited.resize(nNetObjs, false);
  adjPrevIdx.resize(nNetObjs, -1);
  for (auto& [pr, idxS] : nodeMap) {
    // auto &[pt, lNum] = pr;
    for (auto it1 = idxS.begin(); it1 != idxS.end(); it1++) {
      auto it2 = it1;
      it2++;
      const auto idx1 = *it1;
      for (; it2 != idxS.end(); it2++) {
        const auto idx2 = *it2;
        adjVec[idx1].push_back(idx2);
        adjVec[idx2].push_back(idx1);
      }
    }
  }

  struct wf
  {
    int nodeIdx;
    int prevIdx;
    int cost;
    bool operator<(const wf& b) const
    {
      if (cost == b.cost) {
        return nodeIdx > b.nodeIdx;
      } else {
        return cost > b.cost;
      }
    }
  };
  for (int findNode = nNetRouteObjs; findNode < nNetObjs - 1; findNode++) {
    std::priority_queue<wf> pq;
    if (findNode == nNetRouteObjs) {
      // push only first pin into pq
      pq.push({nNetRouteObjs, -1, 0});
    } else {
      // push every visited node into pq
      for (int i = 0; i < nNetObjs; i++) {
        if (onPathIdx[i]) {
          // penalize feedthrough in normal mode
          if (i >= nNetRouteObjs) {
            pq.push({i, adjPrevIdx[i], 5});
          } else {
            pq.push({i, adjPrevIdx[i], 0});
          }
        }
      }
    }
    int lastNodeIdx = -1;
    while (!pq.empty()) {
      auto wfront = pq.top();
      pq.pop();
      if (!onPathIdx[wfront.nodeIdx] && adjVisited[wfront.nodeIdx]) {
        continue;
      }
      if (wfront.nodeIdx > nNetRouteObjs && wfront.nodeIdx < nNetObjs
          && adjVisited[wfront.nodeIdx] == false) {
        adjVisited[wfront.nodeIdx] = true;
        adjPrevIdx[wfront.nodeIdx] = wfront.prevIdx;
        lastNodeIdx = wfront.nodeIdx;
        break;
      }
      adjVisited[wfront.nodeIdx] = true;
      adjPrevIdx[wfront.nodeIdx] = wfront.prevIdx;
      // visit other nodes
      for (auto nbrIdx : adjVec[wfront.nodeIdx]) {
        if (!adjVisited[nbrIdx]) {
          pq.push({nbrIdx, wfront.nodeIdx, wfront.cost + 1});
        }
      }
    }
    // trace back path
    while ((lastNodeIdx != -1) && (!onPathIdx[lastNodeIdx])) {
      onPathIdx[lastNodeIdx] = true;
      lastNodeIdx = adjPrevIdx[lastNodeIdx];
    }
    adjVisited = onPathIdx;
  }
  const int pinVisited
      = count(adjVisited.begin() + nNetRouteObjs, adjVisited.end(), true);
  // true error when allowing feedthrough
  if (pinVisited != nNetObjs - nNetRouteObjs) {
    std::cout << "Error: " << net->getName() << " "
              << nNetObjs - nNetRouteObjs - pinVisited
              << " pin not visited #guides = " << nNetRouteObjs << std::endl;
  }
  return pinVisited == nNetObjs - nNetRouteObjs;
}

void FlexDRConnectivityChecker::finish(
    frNet* net,
    NetRouteObjs& netRouteObjs,
    const std::vector<frBlockObject*>& netPins,
    const std::vector<char>& adjVisited,
    const int gCnt,
    const int nCnt,
    std::map<std::pair<Point, frLayerNum>, std::set<int>>& nodeMap)
{
  auto regionQuery = getRegionQuery();

  // from obj to pt
  std::map<int, std::set<std::pair<Point, frLayerNum>>> reverseNodeMap;
  for (auto& [pr, idxS] : nodeMap) {
    for (auto& idx : idxS) {
      reverseNodeMap[idx].insert(pr);
    }
  }

  // nodeMap delete redundant objs
  for (int i = 0; i < (int) adjVisited.size(); i++) {
    if (adjVisited[i]) {
      continue;
    }
    for (auto& pr : reverseNodeMap[i]) {
      nodeMap[pr].erase(i);
    }
    if (i < gCnt) {
      if (netRouteObjs[i]->typeId() == frcPathSeg) {
        auto victimPathSeg = static_cast<frPathSeg*>(netRouteObjs[i]);
        // negative rule
        addMarker(net, victimPathSeg->getLayerNum(), victimPathSeg->getBBox());
        if (save_updates_) {
          drUpdate update(drUpdate::REMOVE_FROM_NET);
          update.setNet(victimPathSeg->getNet());
          update.setIndexInOwner(victimPathSeg->getIndexInOwner());
          design_->addUpdate(update);
        }
        regionQuery->removeDRObj(static_cast<frShape*>(netRouteObjs[i]));
        net->removeShape(static_cast<frShape*>(netRouteObjs[i]));
      } else if (netRouteObjs[i]->typeId() == frcVia) {
        auto victimVia = static_cast<frVia*>(netRouteObjs[i]);
        // negative rule
        Rect bbox = victimVia->getLayer1BBox();
        addMarker(net, victimVia->getViaDef()->getLayer1Num(), bbox);

        frVia* via = static_cast<frVia*>(netRouteObjs[i]);
        if (save_updates_) {
          drUpdate update(drUpdate::REMOVE_FROM_NET);
          update.setNet(via->getNet());
          update.setIndexInOwner(via->getIndexInOwner());
          design_->addUpdate(update);
        }
        regionQuery->removeDRObj(via);
        net->removeVia(via);
      } else {
<<<<<<< HEAD
        std::cout << "Error: finish unsupporterd type" << std::endl;
=======
        cout << "Error: finish unsupported type" << endl;
>>>>>>> 17e2932b
        exit(1);
      }
      netRouteObjs[i] = nullptr;
    } else {
      std::cout << "Error: finish i >= gCnt" << std::endl;
      exit(1);
    }
  }

  // rebuild reverseNodeMap
  reverseNodeMap.clear();
  for (auto& [pr, idxS] : nodeMap) {
    if (idxS.size() == 1) {
      continue;
    }
    for (auto& idx : idxS) {
      reverseNodeMap[idx].insert(pr);
    }
  }

  // must use map because split has to start from right
  std::map<std::pair<Point, frLayerNum>, int> psSplits;
  for (auto& [pr, idxS] : nodeMap) {
    bool hasPin = false;
    for (auto idx : idxS) {
      // skip for non-pin idx
      if (idx >= gCnt) {
        hasPin = true;
        break;
      }
    }

    if (!hasPin) {
      continue;
    }

    bool hasPinEP = false;
    int psIdx = -1;
    for (auto idx : idxS) {
      if (idx >= gCnt) {
        continue;
      }
      if (netRouteObjs[idx]->typeId() == frcPathSeg) {
        auto ps = static_cast<frPathSeg*>(netRouteObjs[idx]);
        const auto [bp, ep] = ps->getPoints();
        if (bp == pr.first || ep == pr.first) {
          hasPinEP = true;
          break;
        } else {
          psIdx = idx;
        }
      } else if (netRouteObjs[idx]->typeId() == frcVia) {
        hasPinEP = true;
        break;
      }
    }

    // need to split for pin feedthrough for connectivity
    // psIdx might be -1 because empty nodeMap
    //   1. two segments of a corner deleted, corner does not exist anymore
    //   2. to a feedthrough pin, if the feedthrough is in a loop, one end does
    //   not exist anymore
    if (!hasPinEP && psIdx != -1) {
      psSplits[pr] = psIdx;
    }
  }

  std::vector<frPathSeg*> addedPS;
  for (auto it = psSplits.rbegin(); it != psSplits.rend(); it++) {
    auto& [pr, idx1] = *it;
    int idx2 = nCnt + addedPS.size();
    auto& [splitPt, lNum] = pr;
    auto ps1 = static_cast<frPathSeg*>(netRouteObjs[idx1]);
    const auto [bp1, ep1] = ps1->getPoints();
    bool isHorz = (bp1.y() == ep1.y());
    std::set<std::pair<Point, frLayerNum>> newPr1;
    std::set<std::pair<Point, frLayerNum>> newPr2;
    for (auto& [prPt, prLNum] : reverseNodeMap[idx1]) {
      if (isHorz) {
        if (prPt.x() <= splitPt.x()) {
          newPr1.insert(std::make_pair(prPt, prLNum));
        } else {
          nodeMap[std::make_pair(prPt, prLNum)].erase(idx1);
        }
        if (prPt.x() >= splitPt.x()) {
          newPr2.insert(std::make_pair(prPt, prLNum));
          nodeMap[std::make_pair(prPt, prLNum)].insert(idx2);
        }
      } else {
        if (prPt.y() <= splitPt.y()) {
          newPr1.insert(std::make_pair(prPt, prLNum));
        } else {
          nodeMap[std::make_pair(prPt, prLNum)].erase(idx1);
        }
        if (prPt.y() >= splitPt.y()) {
          newPr2.insert(std::make_pair(prPt, prLNum));
          nodeMap[std::make_pair(prPt, prLNum)].insert(idx2);
        }
      }
    }

    reverseNodeMap[idx1].clear();
    reverseNodeMap[idx1] = newPr1;
    reverseNodeMap[idx2] = newPr2;

    auto uPs2 = std::make_unique<frPathSeg>(*ps1);
    auto ps2 = uPs2.get();
    addedPS.push_back(ps2);
    std::unique_ptr<frShape> uShape(std::move(uPs2));
    if (save_updates_) {
      drUpdate update(drUpdate::ADD_SHAPE_NET_ONLY);
      update.setNet(ps2->getNet());
      update.setPathSeg(*ps2);
      design_->addUpdate(update);
    }
    net->addShape(std::move(uShape));
    // manipulate ps1
    if (save_updates_) {
      drUpdate update(drUpdate::REMOVE_FROM_RQ);
      update.setNet(ps1->getNet());
      update.setIndexInOwner(ps1->getIndexInOwner());
      design_->addUpdate(update);
    }
    regionQuery->removeDRObj(ps1);
    frSegStyle ps1Style = ps1->getStyle();
    ps1Style.setEndStyle(frEndStyle(frcTruncateEndStyle), 0);
    ps1->setStyle(ps1Style);
    ps1->setPoints(bp1, splitPt);
    if (save_updates_) {
      drUpdate update(drUpdate::UPDATE_SHAPE);
      update.setNet(ps1->getNet());
      update.setIndexInOwner(ps1->getIndexInOwner());
      update.setPathSeg(*ps1);
      design_->addUpdate(update);
    }
    regionQuery->addDRObj(ps1);

    // manipulate ps2
    frSegStyle ps2Style = ps2->getStyle();
    ps2Style.setBeginStyle(frEndStyle(frcTruncateEndStyle), 0);
    ps2->setStyle(ps2Style);
    ps2->setPoints(splitPt, ep1);
    if (save_updates_) {
      drUpdate update(drUpdate::UPDATE_SHAPE);
      update.setNet(ps2->getNet());
      update.setIndexInOwner(ps2->getIndexInOwner());
      update.setPathSeg(*ps2);
      design_->addUpdate(update);
    }
    regionQuery->addDRObj(ps2);
  }

  for (auto& [idx, ptS] : reverseNodeMap) {
    frPathSeg* ps = nullptr;
    if (idx < gCnt) {
      if (netRouteObjs[idx]->typeId() == frcPathSeg) {
        ps = static_cast<frPathSeg*>(netRouteObjs[idx]);
      }
    } else if (idx >= nCnt) {
      ps = addedPS[idx - nCnt];
    }
    if (!ps) {
      continue;
    }

    const auto [bp, ep] = ps->getPoints();
    auto [minPr, maxPr] = std::minmax_element(ptS.begin(), ptS.end());
    auto& minPt = minPr->first;
    auto& maxPt = maxPr->first;
    // shrink segment
    if (bp < minPt || maxPt < ep) {
      // negative rule
      addMarker(net, ps->getLayerNum(), ps->getBBox());
      if (save_updates_) {
        drUpdate update(drUpdate::REMOVE_FROM_RQ);
        update.setNet(ps->getNet());
        update.setIndexInOwner(ps->getIndexInOwner());
        design_->addUpdate(update);
      }
      regionQuery->removeDRObj(ps);
      ps->setPoints(minPt, maxPt);
      if (save_updates_) {
        drUpdate update(drUpdate::UPDATE_SHAPE);
        update.setNet(ps->getNet());
        update.setIndexInOwner(ps->getIndexInOwner());
        update.setPathSeg(*ps);
        design_->addUpdate(update);
      }
      regionQuery->addDRObj(ps);
    }
  }

  // delete redundant pwires
  std::set<std::pair<Point, frLayerNum>> validPoints;
  frLayerNum lNum;
  for (auto& connFig : net->getShapes()) {
    if (connFig->typeId() == frcPathSeg) {
      auto obj = static_cast<frPathSeg*>(connFig.get());
      const auto [bp, ep] = obj->getPoints();
      lNum = obj->getLayerNum();
      validPoints.insert(std::make_pair(bp, lNum));
      validPoints.insert(std::make_pair(ep, lNum));
    } else {
      std::cout << "Error: finish unsupported type" << std::endl;
      exit(1);
    }
  }
  for (auto& connFig : net->getVias()) {
    if (connFig->typeId() == frcVia) {
      auto obj = static_cast<frVia*>(connFig.get());
      const Point origin = obj->getOrigin();
      lNum = obj->getViaDef()->getLayer1Num();
      validPoints.insert(std::make_pair(origin, lNum));
      lNum = obj->getViaDef()->getLayer2Num();
      validPoints.insert(std::make_pair(origin, lNum));
    } else {
      std::cout << "Error: finish unsupported type" << std::endl;
      exit(1);
    }
  }
  for (auto it = net->getPatchWires().begin();
       it != net->getPatchWires().end();) {
    auto obj = static_cast<frPatchWire*>(it->get());
    it++;
    const Point origin = obj->getOrigin();
    lNum = obj->getLayerNum();
    if (validPoints.find(std::make_pair(origin, lNum)) == validPoints.end()) {
      // negative rule
      addMarker(net, obj->getLayerNum(), obj->getBBox());
      if (save_updates_) {
        drUpdate update(drUpdate::REMOVE_FROM_NET);
        update.setNet(obj->getNet());
        update.setIndexInOwner(obj->getIndexInOwner());
        design_->addUpdate(update);
      }
      regionQuery->removeDRObj(obj);
      net->removePatchWire(obj);
    }
  }
}

void FlexDRConnectivityChecker::organizePathSegsByLayerAndTrack(
    const frNet* net,
    const NetRouteObjs& netRouteObjs,
    PathSegsByLayerAndTrack& horzPathSegs,
    PathSegsByLayerAndTrack& vertPathSegs)
{
  for (int i = 0; i < (int) netRouteObjs.size(); i++) {
    const auto connFig = netRouteObjs[i];
    if (connFig->typeId() != frcPathSeg) {
      continue;
    }

    auto obj = static_cast<const frPathSeg*>(connFig);
    const auto [bp, ep] = obj->getPoints();
    auto lNum = obj->getLayerNum();
    if (bp.x() == ep.x()) {
      vertPathSegs[lNum][bp.x()].push_back(i);
    } else if (bp.y() == ep.y()) {
      horzPathSegs[lNum][bp.y()].push_back(i);
    } else {
      std::cout << "Error: non-orthogonal wires in merge\n";
    }
  }
}

void FlexDRConnectivityChecker::findSegmentOverlaps(
    NetRouteObjs& netRouteObjs,
    const PathSegsByLayerAndTrack& horzPathSegs,
    const PathSegsByLayerAndTrack& vertPathSegs,
    PathSegsByLayerAndTrackId& horzVictims,
    PathSegsByLayerAndTrackId& vertVictims,
    SpansByLayerAndTrackId& horzNewSegSpans,
    SpansByLayerAndTrackId& vertNewSegSpans)
{
  for (auto lNum = 0; lNum < (int) horzPathSegs.size(); lNum++) {
    auto& track2Segs = horzPathSegs[lNum];
    horzVictims[lNum].resize(track2Segs.size());
    horzNewSegSpans[lNum].resize(track2Segs.size());
    int i = 0;
    for (auto& [trackCoord, indices] : track2Segs) {
      auto& victims = horzVictims[lNum][i];
      auto& newSegSpans = horzNewSegSpans[lNum][i];
      handleOverlaps_perform(
          netRouteObjs, indices, victims, newSegSpans, true /*isHorz*/);
      i++;
    }
  }

  for (auto lNum = 0; lNum < (int) vertPathSegs.size(); lNum++) {
    auto& track2Segs = vertPathSegs[lNum];
    vertVictims[lNum].resize(track2Segs.size());
    vertNewSegSpans[lNum].resize(track2Segs.size());
    int i = 0;
    for (auto& [trackCoord, indices] : track2Segs) {
      auto& victims = vertVictims[lNum][i];
      auto& newSegSpans = vertNewSegSpans[lNum][i];
      handleOverlaps_perform(
          netRouteObjs, indices, victims, newSegSpans, false /*isHorz*/);
      i++;
    }
  }
}

void FlexDRConnectivityChecker::handleSegmentOverlaps(
    frNet* net,
    NetRouteObjs& netRouteObjs,
    const PathSegsByLayerAndTrack& horzPathSegs,
    const PathSegsByLayerAndTrack& vertPathSegs,
    const PathSegsByLayerAndTrackId& horzVictims,
    const PathSegsByLayerAndTrackId& vertVictims,
    const SpansByLayerAndTrackId& horzNewSegSpans,
    const SpansByLayerAndTrackId& vertNewSegSpans)
{
  for (auto lNum = 0; lNum < (int) horzPathSegs.size(); lNum++) {
    auto& track2Segs = horzPathSegs[lNum];
    int i = 0;
    for (auto& [trackCoord, indices] : track2Segs) {
      auto& victims = horzVictims[lNum][i];
      auto& newSegSpans = horzNewSegSpans[lNum][i];
      merge_commit(
          net, netRouteObjs, victims, trackCoord, newSegSpans, true /*isHorz*/);
      i++;
    }
  }

  for (auto lNum = 0; lNum < (int) vertPathSegs.size(); lNum++) {
    auto& track2Segs = vertPathSegs[lNum];
    int i = 0;
    for (auto& [trackCoord, indices] : track2Segs) {
      auto& victims = vertVictims[lNum][i];
      auto& newSegSpans = vertNewSegSpans[lNum][i];
      merge_commit(net,
                   netRouteObjs,
                   victims,
                   trackCoord,
                   newSegSpans,
                   false /*isHorz*/);
      i++;
    }
  }
}

void FlexDRConnectivityChecker::handleOverlaps_perform(
    NetRouteObjs& netRouteObjs,
    const std::vector<int>& indices,
    std::vector<int>& victims,
    std::vector<Span>& newSegSpans,
    const bool isHorz)
{
  std::vector<std::pair<Span, int>> segSpans;
  for (auto& idx : indices) {
    auto obj = static_cast<frPathSeg*>(netRouteObjs[idx]);
    const auto [bp, ep] = obj->getPoints();
    if (isHorz) {
      segSpans.push_back({{bp.x(), ep.x()}, idx});
      if (bp.x() >= ep.x()) {
        std::cout << "Error1: bp.x() >= ep.x()" << bp << " "
                  << " " << ep << "\n";
      }
    } else {
      segSpans.push_back({{bp.y(), ep.y()}, idx});
      if (bp.y() >= ep.y()) {
        std::cout << "Error2: bp.y() >= ep.y()" << bp << " "
                  << " " << ep << "\n";
      }
    }
  }
  std::sort(segSpans.begin(), segSpans.end());

  splitPathSegs(netRouteObjs, segSpans);
  // get victim segments and merged segments
  merge_perform_helper(netRouteObjs, segSpans, victims, newSegSpans);
}

bool debug = false;
bool isRedundant(std::vector<int>& splitPoints, int v)
{
  return std::find(splitPoints.begin(), splitPoints.end(), v)
         != splitPoints.end();
}
void FlexDRConnectivityChecker::splitPathSegs(
    NetRouteObjs& netRouteObjs,
    std::vector<std::pair<Span, int>>& segSpans)
{
  frPathSeg* highestPs = nullptr;  // overlapping ps with the highest endPoint
  int first = 0;
  std::vector<int> splitPoints;
  if (segSpans.empty())
    return;
  for (int i = 0; i < segSpans.size(); i++) {
    auto& curr = segSpans[i];
    frPathSeg* currPs = static_cast<frPathSeg*>(netRouteObjs[curr.second]);
    if (!highestPs || curr.first.lo >= highestPs->high()) {
      if (!splitPoints.empty())
        splitPathSegs_commit(
            splitPoints, highestPs, first, i, segSpans, netRouteObjs);
      first = i;
      highestPs = currPs;
    } else {
      // this section tries to gather all split points (truncatStyle points)
      // involved in the overlapping of pathsegs
      auto& prev = segSpans[i - 1];
      frPathSeg* prevPs = static_cast<frPathSeg*>(netRouteObjs[prev.second]);
      if (curr.first.lo != segSpans[first].first.lo
          && currPs->isBeginTruncated()
          && !isRedundant(splitPoints, curr.first.lo))
        splitPoints.push_back(curr.first.lo);
      if (currPs->isEndTruncated() && !isRedundant(splitPoints, curr.first.hi))
        splitPoints.push_back(curr.first.hi);
      if (i - 1 == first) {
        if (prevPs->isEndTruncated()
            && !isRedundant(splitPoints, prevPs->high())) {
          splitPoints.push_back(prevPs->high());
        }
      }
      if (highestPs->high() < curr.first.hi)
        highestPs = currPs;
    }
  }
  if (!splitPoints.empty()) {
    int i = segSpans.size();
    splitPathSegs_commit(
        splitPoints, highestPs, first, i, segSpans, netRouteObjs);
  }
}
void FlexDRConnectivityChecker::splitPathSegs_commit(
    std::vector<int>& splitPoints,
    frPathSeg* highestPs,
    int first,
    int& i,
    std::vector<std::pair<Span, int>>& segSpans,
    NetRouteObjs& netRouteObjs)
{
  sort(splitPoints.begin(), splitPoints.end());
  if (splitPoints[splitPoints.size() - 1]
      == highestPs->high())  // we don't need this split point, only those
                             // inside the overlapping interval
    splitPoints.erase(std::prev(splitPoints.end()));
  if (!splitPoints.empty()) {
    frEndStyle highestPsEndStyle = highestPs->getEndStyle();
    int highestHi = highestPs->high();
    std::vector<int> splitSpanIdxs;
    for (int k = first; k < i;
         k++) {  // detect split ps's. We want to get all path segs that have
                 // some split point in the middle
      auto& spn = segSpans[k].first;
      for (auto p : splitPoints) {
        if (spn.lo < p && spn.hi > p) {
          splitSpanIdxs.push_back(k);
          break;
        }
      }
    }
    int currIdxSplitSpanIdxs = 0;
    int s;
    // change existing split ps's and spans to match split points
    for (s = 0;
         s <= splitPoints.size() && currIdxSplitSpanIdxs < splitSpanIdxs.size();
         s++, currIdxSplitSpanIdxs++) {
      int segSpnIdx = splitSpanIdxs[currIdxSplitSpanIdxs];
      frPathSeg* ps
          = static_cast<frPathSeg*>(netRouteObjs[segSpans[segSpnIdx].second]);
#pragma omp critical
      {
        getRegionQuery()->removeDRObj(ps);
        // set low
        if (s != 0) {
          segSpans[segSpnIdx].first.lo = splitPoints[s - 1];
          ps->setLow(splitPoints[s - 1]);
          ps->setBeginStyle(frcTruncateEndStyle);
        }
        // set high
        if (s == splitPoints.size()) {
          ps->setHigh(highestHi);
          ps->setEndStyle(highestPsEndStyle);
          ps->setBeginStyle(frcTruncateEndStyle);
          segSpans[segSpnIdx].first.hi = highestHi;
          // if we have 2 or more splitting pathsegs than split points. This
          // will create redundant pathsegs that will be merged later
          if (currIdxSplitSpanIdxs < splitSpanIdxs.size() - 1)
            s--;
        } else {
          segSpans[segSpnIdx].first.hi = splitPoints[s];
          ps->setHigh(splitPoints[s]);
          ps->setEndStyle(frcTruncateEndStyle);
        }
        getRegionQuery()->addDRObj(ps);
      }
    }
    // add remaining splits. This will create new split pathsegs
    for (; s <= splitPoints.size(); s++) {
      int lo = splitPoints[s - 1];
      int hi;
      frEndStyle hiStyle;
      if (s == splitPoints.size()) {
        hiStyle = highestPsEndStyle;
        hi = highestHi;
      } else {
        hi = splitPoints[s];
        hiStyle = frcTruncateEndStyle;
      }
      auto newSpan = std::pair<Span, int>({lo, hi}, netRouteObjs.size());
      segSpans.insert(segSpans.begin() + i, newSpan);  // add last segment piece
      i++;
      std::unique_ptr<frPathSeg> newPs = std::make_unique<frPathSeg>();
      Point begin, end;
      if (highestPs->isVertical()) {
        begin = {highestPs->getBeginPoint().x(), lo};
        end = {highestPs->getBeginPoint().x(), hi};
      } else {
        begin = {lo, highestPs->getBeginPoint().y()};
        end = {hi, highestPs->getBeginPoint().y()};
      }
      newPs->setPoints(begin, end);
      newPs->setBeginStyle(frEndStyle(frcTruncateEndStyle));
      newPs->setEndStyle(hiStyle);
      newPs->setLayerNum(highestPs->getLayerNum());
      frPathSeg* ptr = newPs.get();
      netRouteObjs.push_back(ptr);
#pragma omp critical
      {
        if (save_updates_) {
          drUpdate update(drUpdate::ADD_SHAPE);
          update.setNet(highestPs->getNet());
          update.setPathSeg(*newPs.get());
          design_->addUpdate(update);
        }
      }
      highestPs->getNet()->addShape(std::move(newPs));
#pragma omp critical
      getRegionQuery()->addDRObj(ptr);
    }
    sort(segSpans.begin() + first, segSpans.begin() + i);
  }
  splitPoints.clear();
}

void FlexDRConnectivityChecker::merge_perform_helper(
    NetRouteObjs& netRouteObjs,
    const std::vector<std::pair<Span, int>>& segSpans,
    std::vector<int>& victims,
    std::vector<Span>& newSegSpans)
{
  bool hasOverlap = false;
  frCoord currStart = INT_MAX, currEnd = INT_MIN;
  std::vector<int> localVictims;
  frPathSeg* currEndPs = nullptr;
  for (auto& segSpan : segSpans) {
    frPathSeg* ps = static_cast<frPathSeg*>(netRouteObjs[segSpan.second]);
    if (segSpan.first.lo >= currEnd) {
      if (hasOverlap) {
        // commit prev merged segs
        newSegSpans.push_back({currStart, currEnd});
        // commit victims in merged segs
        victims.insert(victims.end(), localVictims.begin(), localVictims.end());
      }
      // cleanup
      localVictims.clear();
      hasOverlap = false;
      // update local variables
      currStart = segSpan.first.lo;
      currEnd = segSpan.first.hi;
      currEndPs = ps;
      localVictims.push_back(segSpan.second);
    } else {
      if (ps->isBeginTruncated()
          && ((currEnd < ps->high() && currEndPs->isEndTruncated())
              || (currEnd > ps->high() && ps->isEndTruncated()))) {
        logger_->warn(
            DRT, 6001, "Path segs were not split: {} and {}", *ps, *currEndPs);
      }
      hasOverlap = true;
      // update local variables
      localVictims.push_back(segSpan.second);
      currEnd = std::max(currEnd, segSpan.first.hi);
      if (currEnd == currEndPs->high()) {
        if (currEnd == ps->high() && !currEndPs->isEndTruncated())
          currEndPs = ps;
      } else
        currEndPs = ps;
    }
  }
  if (hasOverlap) {
    newSegSpans.push_back({currStart, currEnd});
    victims.insert(victims.end(), localVictims.begin(), localVictims.end());
  }
}

void FlexDRConnectivityChecker::merge_commit(
    frNet* net,
    std::vector<frConnFig*>& netRouteObjs,
    const std::vector<int>& victims,
    const frCoord trackCoord,
    const std::vector<Span>& newSegSpans,
    const bool isHorz)
{
  if (victims.empty()) {
    return;
  }
  auto regionQuery = getRegionQuery();
  // add segments from overlapped segments
  int cnt = 0;
  for (auto& newSegSpan : newSegSpans) {
    auto victimPathSeg = static_cast<frPathSeg*>(netRouteObjs[victims[cnt]]);
    if (save_updates_) {
      drUpdate update(drUpdate::REMOVE_FROM_RQ);
      update.setNet(victimPathSeg->getNet());
      update.setIndexInOwner(victimPathSeg->getIndexInOwner());
      design_->addUpdate(update);
    }
    regionQuery->removeDRObj(static_cast<frShape*>(victimPathSeg));

    Point bp, ep;
    if (isHorz) {
      bp = {newSegSpan.lo, trackCoord};
      ep = {newSegSpan.hi, trackCoord};
    } else {
      bp = {trackCoord, newSegSpan.lo};
      ep = {trackCoord, newSegSpan.hi};
    }
    victimPathSeg->setPoints(bp, ep);
    cnt++;
    frEndStyle end_style = victimPathSeg->getEndStyle();
    frUInt4 end_ext = victimPathSeg->getEndExt();
    for (; cnt < (int) victims.size(); cnt++) {
      frPathSeg* curr = static_cast<frPathSeg*>(netRouteObjs[victims[cnt]]);
      if (curr->high() <= newSegSpan.hi) {
        end_style = curr->getEndStyle();
        end_ext = curr->getEndExt();
        if (save_updates_) {
          drUpdate update(drUpdate::REMOVE_FROM_NET);
          update.setNet(curr->getNet());
          update.setIndexInOwner(curr->getIndexInOwner());
          design_->addUpdate(update);
        }
        regionQuery->removeDRObj(curr);  // deallocates curr
        net->removeShape(curr);
        netRouteObjs[victims[cnt]] = nullptr;
      } else {
        break;
      }
    }
    victimPathSeg->setEndStyle(end_style, end_ext);
    regionQuery->addDRObj(victimPathSeg);
    if (save_updates_) {
      drUpdate update(drUpdate::UPDATE_SHAPE);
      update.setNet(victimPathSeg->getNet());
      update.setIndexInOwner(victimPathSeg->getIndexInOwner());
      update.setPathSeg(*victimPathSeg);
      design_->addUpdate(update);
    }
  }
}

void FlexDRConnectivityChecker::addMarker(frNet* net,
                                          frLayerNum lNum,
                                          const Rect& bbox)
{
  auto regionQuery = getRegionQuery();
  auto marker = std::make_unique<frMarker>();
  marker->setBBox(bbox);
  marker->setLayerNum(lNum);
  marker->setConstraint(getTech()->getLayer(lNum)->getRecheckConstraint());
  marker->addSrc(net);
  marker->addVictim(net, std::make_tuple(lNum, bbox, false));
  marker->addAggressor(net, std::make_tuple(lNum, bbox, false));
  if (save_updates_) {
    drUpdate update(drUpdate::ADD_SHAPE);
    update.setMarker(*marker.get());
    design_->addUpdate(update);
  }
  regionQuery->addMarker(marker.get());
  design_->getTopBlock()->addMarker(std::move(marker));
}

// feedthrough and loop check
void FlexDRConnectivityChecker::check(int iter)
{
  ProfileTask profile("checkConnectivity");
  bool isWrong = false;

  int batchSize = 1 << 17;  // 128k
  std::vector<std::vector<frNet*>> batches(1);
  batches.reserve(32);
  batches.back().reserve(batchSize);
  for (auto& uPtr : design_->getTopBlock()->getNets()) {
    auto net = uPtr.get();
    if (!net->isModified()) {
      continue;
    }
    net->setModified(false);
    if ((int) batches.back().size() < batchSize) {
      batches.back().push_back(net);
    } else {
      batches.push_back(std::vector<frNet*>());
      batches.back().reserve(batchSize);
      batches.back().push_back(net);
    }
  }
  if (batches[0].empty()) {
    batches.clear();
  }

  const int numLayers = getTech()->getLayers().size();
  omp_set_num_threads(MAX_THREADS);
  for (auto& batch : batches) {
    ProfileTask profile("batch");
    // prefix a = all batch
    // net->figs
    std::vector<NetRouteObjs> aNetRouteObjs(batchSize);
    // net->layer->track->indices of RouteObj
    std::vector<PathSegsByLayerAndTrack> aHorzPathSegs(
        batchSize, PathSegsByLayerAndTrack(numLayers));
    std::vector<PathSegsByLayerAndTrack> aVertPathSegs(
        batchSize, PathSegsByLayerAndTrack(numLayers));
    // net->lnum->trackIdx->objIdxs
    std::vector<PathSegsByLayerAndTrackId> aHorzVictims(
        batchSize, PathSegsByLayerAndTrackId(numLayers));
    std::vector<PathSegsByLayerAndTrackId> aVertVictims(
        batchSize, PathSegsByLayerAndTrackId(numLayers));
    // net->lnum->trackIdx->seg_start_end_pairs
    std::vector<SpansByLayerAndTrackId> aHorzNewSegSpans(
        batchSize, SpansByLayerAndTrackId(numLayers));
    std::vector<SpansByLayerAndTrackId> aVertNewSegSpans(
        batchSize, SpansByLayerAndTrackId(numLayers));

    ProfileTask init_parallel("init-parallel");
    // parallel
    ThreadException exception;
#pragma omp parallel for schedule(static)
    for (int i = 0; i < (int) batch.size(); i++) {
      try {
        const auto net = batch[i];
        auto& initNetRouteObjs = aNetRouteObjs[i];
        auto& horzPathSegs = aHorzPathSegs[i];
        auto& vertPathSegs = aVertPathSegs[i];
        auto& horzVictims = aHorzVictims[i];
        auto& vertVictims = aVertVictims[i];
        auto& horzNewSegSpans = aHorzNewSegSpans[i];
        auto& vertNewSegSpans = aVertNewSegSpans[i];

        initRouteObjs(net, initNetRouteObjs);
        organizePathSegsByLayerAndTrack(
            net, initNetRouteObjs, horzPathSegs, vertPathSegs);
        findSegmentOverlaps(initNetRouteObjs,
                            horzPathSegs,
                            vertPathSegs,
                            horzVictims,
                            vertVictims,
                            horzNewSegSpans,
                            vertNewSegSpans);
      } catch (...) {
        exception.capture();
      }
    }
    exception.rethrow();
    init_parallel.done();
    ProfileTask merge_serial("merge-serial");

    // sequential - writes to the db
    for (int i = 0; i < (int) batch.size(); i++) {
      auto net = batch[i];
      auto& initNetRouteObjs = aNetRouteObjs[i];
      const auto& horzPathSegs = aHorzPathSegs[i];
      const auto& vertPathSegs = aVertPathSegs[i];
      const auto& horzVictims = aHorzVictims[i];
      const auto& vertVictims = aVertVictims[i];
      const auto& horzNewSegSpans = aHorzNewSegSpans[i];
      const auto& vertNewSegSpans = aVertNewSegSpans[i];
      handleSegmentOverlaps(net,
                            initNetRouteObjs,
                            horzPathSegs,
                            vertPathSegs,
                            horzVictims,
                            vertVictims,
                            horzNewSegSpans,
                            vertNewSegSpans);
    }
    // net->term/instTerm->pt_layer
    std::vector<std::map<frBlockObject*,
                         std::set<std::pair<Point, frLayerNum>>,
                         frBlockObjectComp>>
        aPin2epMap(batchSize);
    std::vector<std::vector<frBlockObject*>> aNetPins(batchSize);
    std::vector<std::map<std::pair<Point, frLayerNum>, std::set<int>>> aNodeMap(
        batchSize);
    std::vector<std::vector<char>> aAdjVisited(batchSize);
    std::vector<std::vector<int>> aAdjPrevIdx(batchSize);
    std::vector<char> status(batchSize, false);

    merge_serial.done();
    ProfileTask astar_parallel("astar-parallel");

// parallel
#pragma omp parallel for schedule(static)
    for (int i = 0; i < (int) batch.size(); i++) {
      try {
        const auto net = batch[i];
        auto& netRouteObjs = aNetRouteObjs[i];
        auto& pin2epMap = aPin2epMap[i];
        auto& netPins = aNetPins[i];
        auto& nodeMap = aNodeMap[i];
        auto& adjVisited = aAdjVisited[i];
        auto& adjPrevIdx = aAdjPrevIdx[i];
        netRouteObjs.clear();
        initRouteObjs(net, netRouteObjs);
        buildPin2epMap(net, netRouteObjs, pin2epMap);
        buildNodeMap(net, netRouteObjs, netPins, pin2epMap, nodeMap);

        const int nNetRouteObjs = (int) netRouteObjs.size();
        const int nNetObjs = (int) netRouteObjs.size() + (int) netPins.size();
        status[i] = astar(net,
                          adjVisited,
                          adjPrevIdx,
                          nodeMap,
                          netRouteObjs,
                          nNetRouteObjs,
                          nNetObjs);
      } catch (...) {
        exception.capture();
      }
    }
    exception.rethrow();
    astar_parallel.done();
    ProfileTask finish_serial("finish-serial");

    // sequential
    for (int i = 0; i < (int) batch.size(); i++) {
      auto net = batch[i];
      auto& netRouteObjs = aNetRouteObjs[i];
      const auto& netPins = aNetPins[i];
      auto& nodeMap = aNodeMap[i];
      const auto& adjVisited = aAdjVisited[i];

      const int gCnt = (int) netRouteObjs.size();
      const int nCnt = (int) netRouteObjs.size() + (int) netPins.size();

      if (!status[i]) {
        std::cout << "Error: checkConnectivity break, net " << net->getName()
                  << std::endl
                  << "Objs not visited:\n";
        for (int idx = 0; idx < (int) adjVisited.size(); idx++) {
          if (!adjVisited[idx]) {
            if (idx < (int) netRouteObjs.size())
              std::cout << *(netRouteObjs[idx]) << "\n";
            else
              std::cout << *(netPins[idx - netRouteObjs.size()]) << "\n";
          }
        }
        isWrong = true;
      } else {
        // get lock
        // delete / shrink netRouteObjs,
        finish(net, netRouteObjs, netPins, adjVisited, gCnt, nCnt, nodeMap);
        // release lock
      }
    }
  }

  if (isWrong) {
    if (graphics_) {
      graphics_->debugWholeDesign();
    }
    auto writer = io::Writer(design_, logger_);
    writer.updateDb(db_);
    logger_->error(utl::DRT, 206, "checkConnectivity error.");
  }
}

FlexDRConnectivityChecker::FlexDRConnectivityChecker(frDesign* design,
                                                     Logger* logger,
                                                     odb::dbDatabase* db,
                                                     FlexDRGraphics* graphics,
                                                     bool save_updates)
    : design_(design),
      logger_(logger),
      db_(db),
      graphics_(graphics),
      save_updates_(save_updates)
{
}<|MERGE_RESOLUTION|>--- conflicted
+++ resolved
@@ -449,11 +449,7 @@
         regionQuery->removeDRObj(via);
         net->removeVia(via);
       } else {
-<<<<<<< HEAD
-        std::cout << "Error: finish unsupporterd type" << std::endl;
-=======
-        cout << "Error: finish unsupported type" << endl;
->>>>>>> 17e2932b
+        std::cout << "Error: finish unsupported type" << endl;
         exit(1);
       }
       netRouteObjs[i] = nullptr;
