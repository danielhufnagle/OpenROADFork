--- conflicted
+++ resolved
@@ -269,13 +269,8 @@
     std::map<frNet*, std::set<std::pair<Point, frLayerNum>>, frBlockObjectComp>&
         boundPts)
 {
-<<<<<<< HEAD
   std::vector<frBlockObject*> result;
-  design->getRegionQuery()->queryDRObj(getRouteBox(), result);
-=======
-  vector<frBlockObject*> result;
   design->getRegionQuery()->queryDRObj(getExtBox(), result);
->>>>>>> 17e2932b
   for (auto rptr : result) {
     if (rptr->typeId() == frcPathSeg) {
       auto cptr = static_cast<frPathSeg*>(rptr);
@@ -620,13 +615,8 @@
       && getBestNumMarkers() > 5 * getInitNumMarkers()) {
     return false;
   }
-<<<<<<< HEAD
-  save_updates_ = dist_on_ || debugSettings_->debugDumpDR;
+  save_updates_ = dist_on_;
   std::set<frNet*, frBlockObjectComp> modNets;
-=======
-  save_updates_ = dist_on_;
-  set<frNet*, frBlockObjectComp> modNets;
->>>>>>> 17e2932b
   endGetModNets(modNets);
   // get lock
   std::map<frNet*, std::set<std::pair<Point, frLayerNum>>, frBlockObjectComp>
