--- conflicted
+++ resolved
@@ -2747,11 +2747,7 @@
                 }
             }
             if (!overlaps)
-<<<<<<< HEAD
-              return;
-=======
                 return;
->>>>>>> 26c5f6dc
         }
   }
   vector<frBlockObject*> uniqueVictimOwners;     // to maintain order
