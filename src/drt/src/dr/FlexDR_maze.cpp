/* Authors: Lutong Wang and Bangqi Xu */
/*
 * Copyright (c) 2019, The Regents of the University of California
 * All rights reserved.
 *
 * Redistribution and use in source and binary forms, with or without
 * modification, are permitted provided that the following conditions are met:
 *     * Redistributions of source code must retain the above copyright
 *       notice, this list of conditions and the following disclaimer.
 *     * Redistributions in binary form must reproduce the above copyright
 *       notice, this list of conditions and the following disclaimer in the
 *       documentation and/or other materials provided with the distribution.
 *     * Neither the name of the University nor the
 *       names of its contributors may be used to endorse or promote products
 *       derived from this software without specific prior written permission.
 *
 * THIS SOFTWARE IS PROVIDED BY THE COPYRIGHT HOLDERS AND CONTRIBUTORS "AS IS"
 * AND ANY EXPRESS OR IMPLIED WARRANTIES, INCLUDING, BUT NOT LIMITED TO, THE
 * IMPLIED WARRANTIES OF MERCHANTABILITY AND FITNESS FOR A PARTICULAR PURPOSE
 * ARE DISCLAIMED. IN NO EVENT SHALL THE REGENTS BE LIABLE FOR ANY DIRECT,
 * INDIRECT, INCIDENTAL, SPECIAL, EXEMPLARY, OR CONSEQUENTIAL DAMAGES
 * (INCLUDING, BUT NOT LIMITED TO, PROCUREMENT OF SUBSTITUTE GOODS OR SERVICES;
 * LOSS OF USE, DATA, OR PROFITS; OR BUSINESS INTERRUPTION) HOWEVER CAUSED AND
 * ON ANY THEORY OF LIABILITY, WHETHER IN CONTRACT, STRICT LIABILITY, OR TORT
 * (INCLUDING NEGLIGENCE OR OTHERWISE) ARISING IN ANY WAY OUT OF THE USE OF THIS
 * SOFTWARE, EVEN IF ADVISED OF THE POSSIBILITY OF SUCH DAMAGE.
 */

#include <algorithm>
#include <boost/polygon/polygon.hpp>
#include <chrono>
#include <random>
#include <sstream>

#include "db/gcObj/gcNet.h"
#include "db/gcObj/gcPin.h"
#include "dr/FlexDR.h"
#include "dr/FlexDR_graphics.h"
#include "frProfileTask.h"
#include "gc/FlexGC.h"

using namespace std;
using namespace fr;
namespace gtl = boost::polygon;


int beginDebugIter = std::numeric_limits<int>().max();
static frSquaredDistance pt2boxDistSquare(const Point& pt, const Rect& box)

{
  frCoord dx = max(max(box.xMin() - pt.x(), pt.x() - box.xMax()), 0);
  frCoord dy = max(max(box.yMin() - pt.y(), pt.y() - box.yMax()), 0);
  return (frSquaredDistance) dx * dx + (frSquaredDistance) dy * dy;
}

static frSquaredDistance pt2ptDistSquare(const Point& pt1, const Point& pt2)
{
  frCoord dx = abs(pt1.x() - pt2.x());
  frCoord dy = abs(pt1.y() - pt2.y());
  return (frSquaredDistance) dx * dx + (frSquaredDistance) dy * dy;
}

// prlx = -dx, prly = -dy
// dx > 0 : disjoint in x; dx = 0 : touching in x; dx < 0 : overlap in x
static frSquaredDistance box2boxDistSquareNew(const Rect& box1,
                                              const Rect& box2,
                                              frCoord& dx,
                                              frCoord& dy)
{
  dx = max(box1.xMin(), box2.xMin()) - min(box1.xMax(), box2.xMax());
  dy = max(box1.yMin(), box2.yMin()) - min(box1.yMax(), box2.yMax());
  return (frSquaredDistance) max(dx, 0) * max(dx, 0)
         + (frSquaredDistance) max(dy, 0) * max(dy, 0);
}

void FlexDRWorker::modViaForbiddenThrough(const FlexMazeIdx& bi,
                                          const FlexMazeIdx& ei,
                                          int type)
{
  bool isHorz = (bi.y() == ei.y());

  bool isLowerViaForbidden
      = getTech()->isViaForbiddenThrough(bi.z(), true, isHorz);
  bool isUpperViaForbidden
      = getTech()->isViaForbiddenThrough(bi.z(), false, isHorz);

  if (isHorz) {
    for (int xIdx = bi.x(); xIdx < ei.x(); xIdx++) {
      if (isLowerViaForbidden) {
        switch (type) {
          case 0:
            gridGraph_.subRouteShapeCostVia(
                xIdx, bi.y(), bi.z() - 1);  // safe access
            break;
          case 1:
            gridGraph_.addRouteShapeCostVia(
                xIdx, bi.y(), bi.z() - 1);  // safe access
            break;
          case 2:
            gridGraph_.subFixedShapeCostVia(
                xIdx, bi.y(), bi.z() - 1);  // safe access
            break;
          case 3:
            gridGraph_.addFixedShapeCostVia(
                xIdx, bi.y(), bi.z() - 1);  // safe access
            break;
          default:;
        }
      }

      if (isUpperViaForbidden) {
        switch (type) {
          case 0:
            gridGraph_.subRouteShapeCostVia(
                xIdx, bi.y(), bi.z());  // safe access
            break;
          case 1:
            gridGraph_.addRouteShapeCostVia(
                xIdx, bi.y(), bi.z());  // safe access
            break;
          case 2:
            gridGraph_.subFixedShapeCostVia(
                xIdx, bi.y(), bi.z());  // safe access
            break;
          case 3:
            gridGraph_.addFixedShapeCostVia(
                xIdx, bi.y(), bi.z());  // safe access
            break;
          default:;
        }
      }
    }
  } else {
    for (int yIdx = bi.y(); yIdx < ei.y(); yIdx++) {
      if (isLowerViaForbidden) {
        switch (type) {
          case 0:
            gridGraph_.subRouteShapeCostVia(
                bi.x(), yIdx, bi.z() - 1);  // safe access
            break;
          case 1:
            gridGraph_.addRouteShapeCostVia(
                bi.x(), yIdx, bi.z() - 1);  // safe access
            break;
          case 2:
            gridGraph_.subFixedShapeCostVia(
                bi.x(), yIdx, bi.z() - 1);  // safe access
            break;
          case 3:
            gridGraph_.addFixedShapeCostVia(
                bi.x(), yIdx, bi.z() - 1);  // safe access
            break;
          default:;
        }
      }

      if (isUpperViaForbidden) {
        switch (type) {
          case 0:
            gridGraph_.subRouteShapeCostVia(
                bi.x(), yIdx, bi.z());  // safe access
            break;
          case 1:
            gridGraph_.addRouteShapeCostVia(
                bi.x(), yIdx, bi.z());  // safe access
            break;
          case 2:
            gridGraph_.subFixedShapeCostVia(
                bi.x(), yIdx, bi.z());  // safe access
            break;
          case 3:
            gridGraph_.addFixedShapeCostVia(
                bi.x(), yIdx, bi.z());  // safe access
            break;
          default:;
        }
      }
    }
  }
}

void FlexDRWorker::modBlockedPlanar(const Rect& box, frMIdx z, bool setBlock)
{
  FlexMazeIdx mIdx1;
  FlexMazeIdx mIdx2;
  gridGraph_.getIdxBox(mIdx1, mIdx2, box);
  for (int i = mIdx1.x(); i <= mIdx2.x(); i++) {
    for (int j = mIdx1.y(); j <= mIdx2.y(); j++) {
      if (setBlock) {
        gridGraph_.setBlocked(i, j, z, frDirEnum::E);
        gridGraph_.setBlocked(i, j, z, frDirEnum::N);
        gridGraph_.setBlocked(i, j, z, frDirEnum::W);
        gridGraph_.setBlocked(i, j, z, frDirEnum::S);
      } else {
        gridGraph_.resetBlocked(i, j, z, frDirEnum::E);
        gridGraph_.resetBlocked(i, j, z, frDirEnum::N);
        gridGraph_.resetBlocked(i, j, z, frDirEnum::W);
        gridGraph_.resetBlocked(i, j, z, frDirEnum::S);
      }
    }
  }
}

void FlexDRWorker::modBlockedVia(const Rect& box, frMIdx z, bool setBlock)
{
  FlexMazeIdx mIdx1;
  FlexMazeIdx mIdx2;
  gridGraph_.getIdxBox(mIdx1, mIdx2, box);
  for (int i = mIdx1.x(); i <= mIdx2.x(); i++) {
    for (int j = mIdx1.y(); j <= mIdx2.y(); j++) {
      if (setBlock) {
        gridGraph_.setBlocked(i, j, z, frDirEnum::U);
        gridGraph_.setBlocked(i, j, z, frDirEnum::D);
      } else {
        gridGraph_.resetBlocked(i, j, z, frDirEnum::U);
        gridGraph_.resetBlocked(i, j, z, frDirEnum::D);
      }
    }
  }
}

void FlexDRWorker::modCornerToCornerSpacing_helper(const Rect& box,
                                                   frMIdx z,
                                                   int type)
{
  FlexMazeIdx p1, p2;
  gridGraph_.getIdxBox(p1, p2, box, FlexGridGraph::isEnclosed);
  for (int i = p1.x(); i <= p2.x(); i++) {
    for (int j = p1.y(); j <= p2.y(); j++) {
      switch (type) {
        case 0:
          gridGraph_.subRouteShapeCostPlanar(i, j, z);
          break;
        case 1:
          gridGraph_.addRouteShapeCostPlanar(i, j, z);
          break;
        case 2:
          gridGraph_.subFixedShapeCostPlanar(i, j, z);
          break;
        case 3:
          gridGraph_.addFixedShapeCostPlanar(i, j, z);
          break;
        default:;
      }
    }
  }
}
void FlexDRWorker::modCornerToCornerSpacing(const Rect& box,
                                            frMIdx z,
                                            int type)
{
  auto lNum = gridGraph_.getLayerNum(z);
  frCoord halfwidth2 = getTech()->getLayer(lNum)->getWidth() / 2;
  // spacing value needed
  frCoord bloatDist = 0;
  auto& cons = getTech()->getLayer(lNum)->getLef58CornerSpacingConstraints();
  Rect bx;
  for (auto& c : cons) {
    bloatDist = c->findMax() + halfwidth2 - 1;
    bx.init(box.xMin() - bloatDist,
            box.yMin() - bloatDist,
            box.xMin(),
            box.yMin());  // ll box corner
    modCornerToCornerSpacing_helper(bx, z, type);
    bx.init(box.xMin() - bloatDist,
            box.yMax(),
            box.xMin(),
            box.yMax() + bloatDist);  // ul box corner
    modCornerToCornerSpacing_helper(bx, z, type);
    bx.init(box.xMax(),
            box.yMax(),
            box.xMax() + bloatDist,
            box.yMax() + bloatDist);  // ur box corner
    modCornerToCornerSpacing_helper(bx, z, type);
    bx.init(box.xMax(),
            box.yMin() - bloatDist,
            box.xMax() + bloatDist,
            box.yMin());  // lr box corner
    modCornerToCornerSpacing_helper(bx, z, type);
  }
}


void FlexDRWorker::modMinSpacingCostPlanar(const Rect& box,
                                           frMIdx z,
                                           int type,
                                           bool isBlockage,
                                           frNonDefaultRule* ndr,
                                           bool isMacroPin)
{
  auto lNum = gridGraph_.getLayerNum(z);
  frCoord width1 = box.minDXDY();
  frCoord length1 = box.maxDXDY();
  // layer default width
  frCoord width2 = getTech()->getLayer(lNum)->getWidth();
  frCoord halfwidth2 = width2 / 2;
  // spacing value needed
  frCoord bloatDist = 0;
  auto con = getTech()->getLayer(lNum)->getMinSpacing();
  if (con) {
    if (con->typeId() == frConstraintTypeEnum::frcSpacingConstraint) {
      bloatDist = static_cast<frSpacingConstraint*>(con)->getMinSpacing();
    } else if (con->typeId()
               == frConstraintTypeEnum::frcSpacingTablePrlConstraint) {
      bloatDist
          = (isBlockage && USEMINSPACING_OBS)
                ? static_cast<frSpacingTablePrlConstraint*>(con)->findMin()
                : static_cast<frSpacingTablePrlConstraint*>(con)->find(
                    max(width1, width2), length1);
    } else if (con->typeId()
               == frConstraintTypeEnum::frcSpacingTableTwConstraint) {
      bloatDist = (isBlockage && USEMINSPACING_OBS)
                      ? static_cast<frSpacingTableTwConstraint*>(con)->findMin()
                      : static_cast<frSpacingTableTwConstraint*>(con)->find(
                          width1, width2, length1);
    } else {
      cout << "Warning: min spacing rule not supporterd" << endl;
      return;
    }
  } else {
    cout << "Warning: no min spacing rule" << endl;
    return;
  }
  if (ndr)
    bloatDist = max(bloatDist, ndr->getSpacing(z));
  frSquaredDistance bloatDistSquare = bloatDist;
  bloatDistSquare *= bloatDist;

  FlexMazeIdx mIdx1, mPinLL;
  FlexMazeIdx mIdx2, mPinUR;
  // assumes width always > 2
  Rect bx(box.xMin() - bloatDist - halfwidth2 + 1,
           box.yMin() - bloatDist - halfwidth2 + 1,
           box.xMax() + bloatDist + halfwidth2 - 1,
           box.yMax() + bloatDist + halfwidth2 - 1);
  gridGraph_.getIdxBox(mIdx1, mIdx2, bx);
  if (isMacroPin && type == 6) {
    Rect sBox(box.xMin() + width2/2, box.yMin() + width2/2, box.xMax() - width2/2, box.yMax() - width2/2);
    gridGraph_.getIdxBox(mPinLL, mPinUR, sBox);
  }
  Point pt, pt1, pt2, pt3, pt4;
  frSquaredDistance distSquare = 0;
  int cnt = 0;
  for (int i = mIdx1.x(); i <= mIdx2.x(); i++) {
    for (int j = mIdx1.y(); j <= mIdx2.y(); j++) {
      gridGraph_.getPoint(pt, i, j);
      pt1.set(pt.x() + halfwidth2, pt.y() - halfwidth2);
      pt2.set(pt.x() + halfwidth2, pt.y() + halfwidth2);
      pt3.set(pt.x() - halfwidth2, pt.y() - halfwidth2);
      pt4.set(pt.x() - halfwidth2, pt.y() + halfwidth2);
      distSquare = min(pt2boxDistSquare(pt1, box), pt2boxDistSquare(pt2, box));
      distSquare = min(pt2boxDistSquare(pt3, box), distSquare);
      distSquare = min(pt2boxDistSquare(pt4, box), distSquare);
      if (distSquare < bloatDistSquare) {
        switch (type) {
          case 0:
            gridGraph_.subRouteShapeCostPlanar(i, j, z);  // safe access
            break;
          case 1:
            gridGraph_.addRouteShapeCostPlanar(i, j, z);  // safe access
            break;
          case 2:
            gridGraph_.subFixedShapeCostPlanar(i, j, z);  // safe access
            break;
          case 3:
            gridGraph_.addFixedShapeCostPlanar(i, j, z);  // safe access
            break;
          case 4: //reset fixed
                gridGraph_.setFixedShapeCostPlanar(i, j, z, 0);  // safe access
            break;
          case 5: //set fixed
                gridGraph_.setFixedShapeCostPlanar(i, j, z, 1);  // safe access
            break;
          case 6: //reset blocked
            if (isMacroPin) {
              if (j >= mPinLL.y() && j <= mPinUR.y()) {
                gridGraph_.resetBlocked(i, j, z, frDirEnum::E); 
                if (i == 0)
                  gridGraph_.resetBlocked(i, j, z, frDirEnum::W); 
              }
              if (i >= mPinLL.x() && i <= mPinUR.x()) {
                gridGraph_.resetBlocked(i, j, z, frDirEnum::N); 
                if (j == 0)
                  gridGraph_.resetBlocked(i, j, z, frDirEnum::S); 
              }
            } else {
              gridGraph_.resetBlocked(i, j, z, frDirEnum::E); 
              gridGraph_.resetBlocked(i, j, z, frDirEnum::N); 
              if (i == 0)
                gridGraph_.resetBlocked(i, j, z, frDirEnum::W); 
              if (j == 0)
                gridGraph_.resetBlocked(i, j, z, frDirEnum::S); 
            }
            break;
          case 7: //set blocked
            gridGraph_.setBlocked(i, j, z, frDirEnum::E); 
            gridGraph_.setBlocked(i, j, z, frDirEnum::N); 
            if (i == 0)
              gridGraph_.setBlocked(i, j, z, frDirEnum::W); 
            if (j == 0)
              gridGraph_.setBlocked(i, j, z, frDirEnum::S); 
            break;
          default:;
        }
        cnt++;
      }
    }
  }
}

void FlexDRWorker::modMinSpacingCostVia_eol_helper(const Rect& box,
                                                   const Rect& testBox,
                                                   int type,
                                                   bool isUpperVia,
                                                   frMIdx i,
                                                   frMIdx j,
                                                   frMIdx z)
{
  if (testBox.overlaps(box)) {
    if (isUpperVia) {
      switch (type) {
        case 0:
          gridGraph_.subRouteShapeCostVia(i, j, z);
          break;
        case 1:
          gridGraph_.addRouteShapeCostVia(i, j, z);
          break;
        case 2:
          gridGraph_.subFixedShapeCostVia(i, j, z);  // safe access
          break;
        case 3:
          gridGraph_.addFixedShapeCostVia(i, j, z);  // safe access
          break;
        default:;
      }
    } else {
      switch (type) {
        case 0:
          gridGraph_.subRouteShapeCostVia(i, j, z - 1);
          break;
        case 1:
          gridGraph_.addRouteShapeCostVia(i, j, z - 1);
          break;
        case 2:
          gridGraph_.subFixedShapeCostVia(i, j, z - 1);  // safe access
          break;
        case 3:
          gridGraph_.addFixedShapeCostVia(i, j, z - 1);  // safe access
          break;
        default:;
      }
    }
  }
}

void FlexDRWorker::modMinSpacingCostVia_eol(const Rect& box,
                                            const Rect& tmpBx,
                                            int type,
                                            bool isUpperVia,
                                            const drEolSpacingConstraint& drCon,
                                            frMIdx i,
                                            frMIdx j,
                                            frMIdx z)
{
  if (drCon.eolSpace == 0)
    return;
  Rect testBox;
  frCoord eolSpace = drCon.eolSpace;
  frCoord eolWidth = drCon.eolWidth;
  frCoord eolWithin = drCon.eolWithin;
  // eol to up and down
  if (tmpBx.xMax() - tmpBx.xMin() <= eolWidth) {
    testBox.init(tmpBx.xMin() - eolWithin,
                 tmpBx.yMax(),
                 tmpBx.xMax() + eolWithin,
                 tmpBx.yMax() + eolSpace);
    modMinSpacingCostVia_eol_helper(box, testBox, type, isUpperVia, i, j, z);

    testBox.init(tmpBx.xMin() - eolWithin,
                 tmpBx.yMin() - eolSpace,
                 tmpBx.xMax() + eolWithin,
                 tmpBx.yMin());
    modMinSpacingCostVia_eol_helper(box, testBox, type, isUpperVia, i, j, z);
  }
  // eol to left and right
  if (tmpBx.yMax() - tmpBx.yMin() <= eolWidth) {
    testBox.init(tmpBx.xMax(),
                 tmpBx.yMin() - eolWithin,
                 tmpBx.xMax() + eolSpace,
                 tmpBx.yMax() + eolWithin);
    modMinSpacingCostVia_eol_helper(box, testBox, type, isUpperVia, i, j, z);

    testBox.init(tmpBx.xMin() - eolSpace,
                 tmpBx.yMin() - eolWithin,
                 tmpBx.xMin(),
                 tmpBx.yMax() + eolWithin);
    modMinSpacingCostVia_eol_helper(box, testBox, type, isUpperVia, i, j, z);
  }
}

void FlexDRWorker::modMinimumcutCostVia(const Rect& box,
                                        frMIdx z,
                                        int type,
                                        bool isUpperVia)
{
  auto lNum = gridGraph_.getLayerNum(z);
  frCoord width1 = box.minDXDY();
  frCoord length1 = box.maxDXDY();
  // default via dimension
  frViaDef* viaDef = nullptr;
  if (isUpperVia) {
    viaDef = (lNum < getTech()->getTopLayerNum())
                 ? getTech()->getLayer(lNum + 1)->getDefaultViaDef()
                 : nullptr;
  } else {
    viaDef = (lNum > getTech()->getBottomLayerNum())
                 ? getTech()->getLayer(lNum - 1)->getDefaultViaDef()
                 : nullptr;
  }
  if (viaDef == nullptr) {
    return;
  }
  frVia via(viaDef);
  Rect viaBox(0, 0, 0, 0);
  if (isUpperVia) {
    via.getCutBBox(viaBox);
  } else {
    via.getCutBBox(viaBox);
  }

  FlexMazeIdx mIdx1, mIdx2;
  Rect bx, tmpBx, sViaBox;
  dbTransform xform;
  Point pt;
  frCoord dx, dy;
  frVia sVia;
  for (auto& con : getTech()->getLayer(lNum)->getMinimumcutConstraints()) {
    // check via2cut to box
    // check whether via can be placed on the pin
    if ((!con->hasLength() || (con->hasLength() && length1 > con->getLength()))
        && width1 > con->getWidth()) {
      bool checkVia2 = false;
      if (!con->hasConnection()) {
        checkVia2 = true;
      } else {
        if (con->getConnection() == frMinimumcutConnectionEnum::FROMABOVE
            && isUpperVia) {
          checkVia2 = true;
        } else if (con->getConnection() == frMinimumcutConnectionEnum::FROMBELOW
                   && !isUpperVia) {
          checkVia2 = true;
        }
      }
      if (!checkVia2) {
        continue;
      }
      // block via on pin
      frCoord dist = 0;
      if (con->hasLength()) {
        dist = con->getDistance();
        // conservative for macro pin
        // TODO: revert the += to be more accurate and check qor change
        dist += getTech()->getLayer(lNum)->getPitch();
      }
      // assumes width always > 2
      bx.init(box.xMin() - dist - (viaBox.xMax() - 0) + 1,
              box.yMin() - dist - (viaBox.yMax() - 0) + 1,
              box.xMax() + dist + (0 - viaBox.xMin()) - 1,
              box.yMax() + dist + (0 - viaBox.yMin()) - 1);
      gridGraph_.getIdxBox(mIdx1, mIdx2, bx);

      for (int i = mIdx1.x(); i <= mIdx2.x(); i++) {
        for (int j = mIdx1.y(); j <= mIdx2.y(); j++) {
          gridGraph_.getPoint(pt, i, j);
          xform.setOffset(pt);
          tmpBx = viaBox;
          if (gridGraph_.isSVia(i, j, isUpperVia ? z : z - 1)) {
            auto sViaDef = apSVia_[FlexMazeIdx(i, j, isUpperVia ? z : z - 1)]
                               ->getAccessViaDef();
            sVia.setViaDef(sViaDef);
            if (isUpperVia) {
              sVia.getCutBBox(sViaBox);
            } else {
              sVia.getCutBBox(sViaBox);
            }
            tmpBx = sViaBox;
          }
          xform.apply(tmpBx);
          box2boxDistSquareNew(box, tmpBx, dx, dy);
          if (!con->hasLength()) {
            if (dx <= 0 && dy <= 0) {
              ;
            } else {
              continue;
            }
          } else {
            if (dx > 0 && dy > 0 && dx + dy < dist) {
              ;
            } else {
              continue;
            }
          }
          if (isUpperVia) {
            switch (type) {
              case 0:
                gridGraph_.subRouteShapeCostVia(i, j, z);  // safe access
                break;
              case 1:
                gridGraph_.addRouteShapeCostVia(i, j, z);  // safe access
                break;
              case 2:
                gridGraph_.subFixedShapeCostVia(i, j, z);  // safe access
                break;
              case 3:
                gridGraph_.addFixedShapeCostVia(i, j, z);  // safe access
                break;
              default:;
            }
          } else {
            switch (type) {
              case 0:
                gridGraph_.subRouteShapeCostVia(i, j, z - 1);  // safe access
                break;
              case 1:
                gridGraph_.addRouteShapeCostVia(i, j, z - 1);  // safe access
                break;
              case 2:
                gridGraph_.subFixedShapeCostVia(i, j, z - 1);  // safe access
                break;
              case 3:
                gridGraph_.addFixedShapeCostVia(i, j, z - 1);  // safe access
                break;
              default:;
            }
          }
        }
      }
    }
  }
}

void FlexDRWorker::modMinSpacingCostVia(const Rect& box,
                                        frMIdx z,
                                        int type,
                                        bool isUpperVia,
                                        bool isCurrPs,
                                        bool isBlockage,
                                        frNonDefaultRule* ndr)
{
  auto lNum = gridGraph_.getLayerNum(z);
  frCoord width1 = box.minDXDY();
  frCoord length1 = box.maxDXDY();
  // default via dimension
  frViaDef* viaDef = nullptr;
  if (isUpperVia) {
    viaDef = (lNum < getTech()->getTopLayerNum())
                 ? getTech()->getLayer(lNum + 1)->getDefaultViaDef()
                 : nullptr;
  } else {
    viaDef = (lNum > getTech()->getBottomLayerNum())
                 ? getTech()->getLayer(lNum - 1)->getDefaultViaDef()
                 : nullptr;
  }
  if (viaDef == nullptr) {
    return;
  }
  frVia via(viaDef);
  Rect viaBox(0, 0, 0, 0);
  if (isUpperVia) {
    via.getLayer1BBox(viaBox);
  } else {
    via.getLayer2BBox(viaBox);
  }
  frCoord width2 = viaBox.minDXDY();
  frCoord length2 = viaBox.maxDXDY();

  // via prl should check min area patch metal if not fat via
  frCoord defaultWidth = getTech()->getLayer(lNum)->getWidth();
  bool isH
      = (getTech()->getLayer(lNum)->getDir() == dbTechLayerDir::HORIZONTAL);
  bool isFatVia = (isH) ? (viaBox.yMax() - viaBox.yMin() > defaultWidth)
                        : (viaBox.xMax() - viaBox.xMin() > defaultWidth);

  frCoord length2_mar = length2;
  frCoord patchLength = 0;
  if (!isFatVia) {
    auto minAreaConstraint = getTech()->getLayer(lNum)->getAreaConstraint();
    auto minArea = minAreaConstraint ? minAreaConstraint->getMinArea() : 0;
    patchLength = frCoord(ceil(1.0 * minArea / defaultWidth
                               / getTech()->getManufacturingGrid()))
                  * frCoord(getTech()->getManufacturingGrid());
    length2_mar = max(length2_mar, patchLength);
  }

  // spacing value needed
  frCoord bloatDist = 0;
  auto con = getTech()->getLayer(lNum)->getMinSpacing();
  if (con) {
    if (con->typeId() == frConstraintTypeEnum::frcSpacingConstraint) {
      bloatDist = static_cast<frSpacingConstraint*>(con)->getMinSpacing();
    } else if (con->typeId()
               == frConstraintTypeEnum::frcSpacingTablePrlConstraint) {
      bloatDist
          = (isBlockage && USEMINSPACING_OBS && !isFatVia)
                ? static_cast<frSpacingTablePrlConstraint*>(con)->findMin()
                : static_cast<frSpacingTablePrlConstraint*>(con)->find(
                    max(width1, width2),
                    isCurrPs ? (length2_mar) : min(length1, length2_mar));
    } else if (con->typeId()
               == frConstraintTypeEnum::frcSpacingTableTwConstraint) {
      bloatDist = (isBlockage && USEMINSPACING_OBS && !isFatVia)
                      ? static_cast<frSpacingTableTwConstraint*>(con)->findMin()
                      : static_cast<frSpacingTableTwConstraint*>(con)->find(
                          width1,
                          width2,
                          isCurrPs ? (length2_mar) : min(length1, length2_mar));
    } else {
      cout << "Warning: min spacing rule not supporterd" << endl;
      return;
    }
  } else {
    cout << "Warning: no min spacing rule" << endl;
    return;
  }
  drEolSpacingConstraint drCon;
  if (ndr) {
    bloatDist = max(bloatDist, ndr->getSpacing(z));
    drCon = ndr->getDrEolSpacingConstraint(z);
  }
  // other obj eol spc to curr obj
  // no need to bloat eolWithin because eolWithin always < minSpacing
  frCoord bloatDistEolX = 0;
  frCoord bloatDistEolY = 0;
  if (drCon.eolWidth == 0)
    drCon = getTech()->getLayer(lNum)->getDrEolSpacingConstraint();
  if (viaBox.xMax() - viaBox.xMin() <= drCon.eolWidth) {
    bloatDistEolY = max(bloatDistEolY, drCon.eolSpace);
  }
  // eol left and right
  if (viaBox.yMax() - viaBox.yMin() <= drCon.eolWidth) {
    bloatDistEolX = max(bloatDistEolX, drCon.eolSpace);
  }

  FlexMazeIdx mIdx1;
  FlexMazeIdx mIdx2;
  // assumes width always > 2
  Rect bx(
      box.xMin() - max(bloatDist, bloatDistEolX) - (viaBox.xMax() - 0) + 1,
      box.yMin() - max(bloatDist, bloatDistEolY) - (viaBox.yMax() - 0) + 1,
      box.xMax() + max(bloatDist, bloatDistEolX) + (0 - viaBox.xMin()) - 1,
      box.yMax() + max(bloatDist, bloatDistEolY) + (0 - viaBox.yMin()) - 1);
  gridGraph_.getIdxBox(mIdx1, mIdx2, bx);
  Point pt;
  Rect tmpBx;
  frSquaredDistance distSquare = 0;
  frCoord dx, dy, prl;
  dbTransform xform;
  frCoord reqDist = 0;
  Rect sViaBox;
  frVia sVia;
  for (int i = mIdx1.x(); i <= mIdx2.x(); i++) {
    for (int j = mIdx1.y(); j <= mIdx2.y(); j++) {
      gridGraph_.getPoint(pt, i, j);
      xform.setOffset(pt);
      tmpBx = viaBox;
      if (gridGraph_.isSVia(i, j, isUpperVia ? z : z - 1)) {
        auto sViaDef = apSVia_[FlexMazeIdx(i, j, isUpperVia ? z : z - 1)]
                           ->getAccessViaDef();
        sVia.setViaDef(sViaDef);
        if (isUpperVia) {
          sVia.getLayer1BBox(sViaBox);
        } else {
          sVia.getLayer2BBox(sViaBox);
        }
        tmpBx = sViaBox;
      }
      xform.apply(tmpBx);
      distSquare = box2boxDistSquareNew(box, tmpBx, dx, dy);
      prl = max(-dx, -dy);
      // curr is ps
      if (isCurrPs) {
        if (-dy >= 0 && prl == -dy) {
          prl = viaBox.yMax() - viaBox.yMin();
          // ignore svia effect here...
          if (!isH && !isFatVia) {
            prl = max(prl, patchLength);
          }
        } else if (-dx >= 0 && prl == -dx) {
          prl = viaBox.xMax() - viaBox.xMin();
          if (isH && !isFatVia) {
            prl = max(prl, patchLength);
          }
        }
      } else {
        ;
      }
      if (con->typeId() == frConstraintTypeEnum::frcSpacingConstraint) {
        reqDist = static_cast<frSpacingConstraint*>(con)->getMinSpacing();
      } else if (con->typeId()
                 == frConstraintTypeEnum::frcSpacingTablePrlConstraint) {
        reqDist
            = (isBlockage && USEMINSPACING_OBS && !isFatVia)
                  ? static_cast<frSpacingTablePrlConstraint*>(con)->findMin()
                  : static_cast<frSpacingTablePrlConstraint*>(con)->find(
                      max(width1, width2), prl);
      } else if (con->typeId()
                 == frConstraintTypeEnum::frcSpacingTableTwConstraint) {
        reqDist = (isBlockage && USEMINSPACING_OBS && !isFatVia)
                      ? static_cast<frSpacingTableTwConstraint*>(con)->findMin()
                      : static_cast<frSpacingTableTwConstraint*>(con)->find(
                          width1, width2, prl);
      }
      if (ndr)
        reqDist = max(reqDist, ndr->getSpacing(z));
      if (distSquare < (frSquaredDistance) reqDist * reqDist) {
        if (isUpperVia) {
          switch (type) {
            case 0:
              gridGraph_.subRouteShapeCostVia(i, j, z);  // safe access
              break;
            case 1:
              gridGraph_.addRouteShapeCostVia(i, j, z);  // safe access
              break;
            case 2:
              gridGraph_.subFixedShapeCostVia(i, j, z);  // safe access
              break;
            case 3:
              gridGraph_.addFixedShapeCostVia(i, j, z);  // safe access
              break;
            case 4:
              gridGraph_.setFixedShapeCostVia(i, j, z, 0);  // safe access
              break;
            case 5:
              gridGraph_.setFixedShapeCostVia(i, j, z, 1);  // safe access
              break;
            default:;
          }
        } else {
          switch (type) {
            case 0:
              gridGraph_.subRouteShapeCostVia(i, j, z - 1);  // safe access
              break;
            case 1:
              gridGraph_.addRouteShapeCostVia(i, j, z - 1);  // safe access
              break;
            case 2:
              gridGraph_.subFixedShapeCostVia(i, j, z - 1);  // safe access
              break;
            case 3:
              gridGraph_.addFixedShapeCostVia(i, j, z - 1);  // safe access
              break;
            default:;
          }
        }
      }
      // eol, other obj to curr obj
      modMinSpacingCostVia_eol(box, tmpBx, type, isUpperVia, drCon, i, j, z);
    }
  }
}

// eolType == 0: planer
// eolType == 1: down
// eolType == 2: up
void FlexDRWorker::modEolSpacingCost_helper(const Rect& testbox,
                                            frMIdx z,
                                            int type,
                                            int eolType)
{
  auto lNum = gridGraph_.getLayerNum(z);
  Rect bx;
  if (eolType == 0) {
    // layer default width
    frCoord width2 = getTech()->getLayer(lNum)->getWidth();
    frCoord halfwidth2 = width2 / 2;
    // assumes width always > 2
    bx.init(testbox.xMin() - halfwidth2 + 1,
            testbox.yMin() - halfwidth2 + 1,
            testbox.xMax() + halfwidth2 - 1,
            testbox.yMax() + halfwidth2 - 1);
  } else {
    // default via dimension
    frViaDef* viaDef = nullptr;
    if (eolType == 1) {
      viaDef = (lNum > getTech()->getBottomLayerNum())
                   ? getTech()->getLayer(lNum - 1)->getDefaultViaDef()
                   : nullptr;
    } else if (eolType == 2) {
      viaDef = (lNum < getTech()->getTopLayerNum())
                   ? getTech()->getLayer(lNum + 1)->getDefaultViaDef()
                   : nullptr;
    }
    if (viaDef == nullptr) {
      return;
    }
    frVia via(viaDef);
    Rect viaBox(0, 0, 0, 0);
    if (eolType == 2) {  // upper via
      via.getLayer1BBox(viaBox);
    } else {
      via.getLayer2BBox(viaBox);
    }
    // assumes via bbox always > 2
    bx.init(testbox.xMin() - (viaBox.xMax() - 0) + 1,
            testbox.yMin() - (viaBox.yMax() - 0) + 1,
            testbox.xMax() + (0 - viaBox.xMin()) - 1,
            testbox.yMax() + (0 - viaBox.yMin()) - 1);
  }

  FlexMazeIdx mIdx1;
  FlexMazeIdx mIdx2;
  gridGraph_.getIdxBox(mIdx1, mIdx2, bx);  // >= bx

  frVia sVia;
  Rect sViaBox;
  dbTransform xform;
  Point pt;

  for (int i = mIdx1.x(); i <= mIdx2.x(); i++) {
    for (int j = mIdx1.y(); j <= mIdx2.y(); j++) {
      if (eolType == 0) {
        switch (type) {
          case 0:
            gridGraph_.subRouteShapeCostPlanar(i, j, z);  // safe access
            break;
          case 1:
            gridGraph_.addRouteShapeCostPlanar(i, j, z);  // safe access
            break;
          case 2:
            gridGraph_.subFixedShapeCostPlanar(i, j, z);  // safe access
            break;
          case 3:
            gridGraph_.addFixedShapeCostPlanar(i, j, z);  // safe access
            break;
          case 4:
            gridGraph_.setFixedShapeCostPlanar(i, j, z, 0);  // safe access
            break;
          case 5:
            gridGraph_.setFixedShapeCostPlanar(i, j, z, 1);  // safe access
            break;
          default:;
        }
      } else if (eolType == 1) {
        if (gridGraph_.isSVia(i, j, z - 1)) {
          gridGraph_.getPoint(pt, i, j);
          auto sViaDef = apSVia_[FlexMazeIdx(i, j, z - 1)]->getAccessViaDef();
          sVia.setViaDef(sViaDef);
          sVia.setOrigin(pt);
          sVia.getLayer2BBox(sViaBox);
          if (!sViaBox.overlaps(testbox)) {
            continue;
          }
        }
        switch (type) {
          case 0:
            gridGraph_.subRouteShapeCostVia(i, j, z - 1);  // safe access
            break;
          case 1:
            gridGraph_.addRouteShapeCostVia(i, j, z - 1);  // safe access
            break;
          case 2:
            gridGraph_.subFixedShapeCostVia(i, j, z - 1);  // safe access
            break;
          case 3:
            gridGraph_.addFixedShapeCostVia(i, j, z - 1);  // safe access
            break;
          case 4:
            gridGraph_.setFixedShapeCostVia(i, j, z, 0);  // safe access
            break;
          case 5:
            gridGraph_.setFixedShapeCostVia(i, j, z, 1);  // safe access
            break;
          default:;
        }
      } else if (eolType == 2) {
        if (gridGraph_.isSVia(i, j, z)) {
          gridGraph_.getPoint(pt, i, j);
          auto sViaDef = apSVia_[FlexMazeIdx(i, j, z)]->getAccessViaDef();
          sVia.setViaDef(sViaDef);
          sVia.setOrigin(pt);
          sVia.getLayer1BBox(sViaBox);
          if (!sViaBox.overlaps(testbox)) {
            continue;
          }
        }
        switch (type) {
          case 0:
            gridGraph_.subRouteShapeCostVia(i, j, z);  // safe access
            break;
          case 1:
            gridGraph_.addRouteShapeCostVia(i, j, z);  // safe access
            break;
          case 2:
            gridGraph_.subFixedShapeCostVia(i, j, z);  // safe access
            break;
          case 3:
            gridGraph_.addFixedShapeCostVia(i, j, z);  // safe access
            break;
          default:;
        }
      }
    }
  }
}

void FlexDRWorker::modEolSpacingRulesCost(const Rect& box,
                                          frMIdx z,
                                          int type,
                                          bool isSkipVia,
                                          frNonDefaultRule* ndr)
{
  auto layer = getTech()->getLayer(gridGraph_.getLayerNum(z));
  drEolSpacingConstraint drCon;
  if (ndr != nullptr)
    drCon = ndr->getDrEolSpacingConstraint(z);
  if (drCon.eolWidth == 0)
    drCon = layer->getDrEolSpacingConstraint();
  frCoord eolSpace, eolWidth, eolWithin;
  eolSpace = drCon.eolSpace;
  eolWithin = drCon.eolWithin;
  eolWidth = drCon.eolWidth;
  if (eolSpace == 0)
    return;
  Rect testBox;
  if (box.xMax() - box.xMin() <= eolWidth) {
    testBox.init(box.xMin() - eolWithin,
                 box.yMax(),
                 box.xMax() + eolWithin,
                 box.yMax() + eolSpace);
    // if (!isInitDR()) {
    modEolSpacingCost_helper(testBox, z, type, 0);
    if (!isSkipVia) {
      modEolSpacingCost_helper(testBox, z, type, 1);
      modEolSpacingCost_helper(testBox, z, type, 2);
    }
    testBox.init(box.xMin() - eolWithin,
                 box.yMin() - eolSpace,
                 box.xMax() + eolWithin,
                 box.yMin());
    modEolSpacingCost_helper(testBox, z, type, 0);
    if (!isSkipVia) {
      modEolSpacingCost_helper(testBox, z, type, 1);
      modEolSpacingCost_helper(testBox, z, type, 2);
    }
  }
  // eol to left and right
  if (box.yMax() - box.yMin() <= eolWidth) {
    testBox.init(box.xMax(),
                 box.yMin() - eolWithin,
                 box.xMax() + eolSpace,
                 box.yMax() + eolWithin);
    modEolSpacingCost_helper(testBox, z, type, 0);
    if (!isSkipVia) {
      modEolSpacingCost_helper(testBox, z, type, 1);
      modEolSpacingCost_helper(testBox, z, type, 2);
    }
    testBox.init(box.xMin() - eolSpace,
                 box.yMin() - eolWithin,
                 box.xMin(),
                 box.yMax() + eolWithin);
    modEolSpacingCost_helper(testBox, z, type, 0);
    if (!isSkipVia) {
      modEolSpacingCost_helper(testBox, z, type, 1);
      modEolSpacingCost_helper(testBox, z, type, 2);
    }
  }
}

// forbid via if it would trigger violation
void FlexDRWorker::modAdjCutSpacingCost_fixedObj(const frDesign* design,
                                                 const Rect& origCutBox,
                                                 frVia* origVia)
{
  if (!origVia->getNet()->getType().isSupply()) {
    return;
  }
  auto lNum = origVia->getViaDef()->getCutLayerNum();
  for (auto con : getTech()->getLayer(lNum)->getCutSpacing()) {
    if (con->getAdjacentCuts() == -1) {
      continue;
    }
    bool hasFixedViol = false;

    gtl::point_data<frCoord> origCenter(
        (origCutBox.xMin() + origCutBox.xMax()) / 2,
        (origCutBox.yMin() + origCutBox.yMax()) / 2);
    gtl::rectangle_data<frCoord> origCutRect(origCutBox.xMin(),
                                             origCutBox.yMin(),
                                             origCutBox.xMax(),
                                             origCutBox.yMax());

    Rect viaBox;
    origVia->getCutBBox(viaBox);

    frSquaredDistance reqDistSquare = con->getCutSpacing();
    reqDistSquare *= reqDistSquare;

    auto cutWithin = con->getCutWithin();
    Rect queryBox;
    viaBox.bloat(cutWithin, queryBox);

    frRegionQuery::Objects<frBlockObject> result;
    design->getRegionQuery()->query(queryBox, lNum, result);

    for (auto& [box, obj] : result) {
      if (obj->typeId() == frcVia) {
        auto via = static_cast<frVia*>(obj);
        if (!via->getNet()->getType().isSupply()) {
          continue;
        }
        if (origCutBox == box) {
          continue;
        }

        gtl::rectangle_data<frCoord> cutRect(
            box.xMin(), box.yMin(), box.xMax(), box.yMax());
        gtl::point_data<frCoord> cutCenterPt((box.xMin() + box.xMax()) / 2,
                                             (box.yMin() + box.yMax()) / 2);

        frSquaredDistance distSquare = 0;
        if (con->hasCenterToCenter()) {
          distSquare = gtl::distance_squared(origCenter, cutCenterPt);
        } else {
          distSquare = gtl::square_euclidean_distance(origCutRect, cutRect);
        }

        if (distSquare < reqDistSquare) {
          hasFixedViol = true;
          break;
        }
      }
    }

    // block adjacent via idx if will trigger violation
    // pessimistic since block a box
    if (hasFixedViol) {
      FlexMazeIdx mIdx1, mIdx2;
      Rect spacingBox;
      auto reqDist = con->getCutSpacing();
      auto cutWidth = getTech()->getLayer(lNum)->getWidth();
      if (con->hasCenterToCenter()) {
        spacingBox.init(origCenter.x() - reqDist,
                        origCenter.y() - reqDist,
                        origCenter.x() + reqDist,
                        origCenter.y() + reqDist);
      } else {
        origCutBox.bloat(reqDist + cutWidth / 2, spacingBox);
      }
      gridGraph_.getIdxBox(mIdx1, mIdx2, spacingBox);

      frMIdx zIdx
          = gridGraph_.getMazeZIdx(origVia->getViaDef()->getLayer1Num());
      for (int i = mIdx1.x(); i <= mIdx2.x(); i++) {
        for (int j = mIdx1.y(); j <= mIdx2.y(); j++) {
          gridGraph_.setBlocked(i, j, zIdx, frDirEnum::U);
        }
      }
    }
  }
}

/*inline*/ void FlexDRWorker::modCutSpacingCost(const Rect& box,
                                                frMIdx z,
                                                int type,
                                                bool isBlockage, 
                                                int avoidI, 
                                                int avoidJ)
{
  auto lNum = gridGraph_.getLayerNum(z) + 1;
  auto cutLayer = getTech()->getLayer(lNum);
  if (!cutLayer->hasCutSpacing()
      && !cutLayer->hasLef58DiffNetCutSpcTblConstraint()) {
    return;
  }
  // obj1 = curr obj
  // obj2 = other obj
  // default via dimension
  frViaDef* viaDef = cutLayer->getDefaultViaDef();
  frVia via(viaDef);
  Rect viaBox(0, 0, 0, 0);
  via.getCutBBox(viaBox);

  // spacing value needed
  frCoord bloatDist = 0;
  for (auto con : cutLayer->getCutSpacing()) {
    bloatDist = max(bloatDist, con->getCutSpacing());
    if (con->getAdjacentCuts() != -1 && isBlockage) {
      bloatDist = max(bloatDist, con->getCutWithin());
    }
  }
  frLef58CutSpacingTableConstraint* lef58con = nullptr;
  std::pair<frCoord, frCoord> lef58conSpc;
  if (cutLayer->hasLef58DiffNetCutSpcTblConstraint())
    lef58con = cutLayer->getLef58DiffNetCutSpcTblConstraint();

  if (lef58con != nullptr) {
    lef58conSpc = lef58con->getDefaultSpacing();
    bloatDist = max(bloatDist, std::max(lef58conSpc.first, lef58conSpc.second));
  }

  FlexMazeIdx mIdx1;
  FlexMazeIdx mIdx2;
  // assumes width always > 2
  Rect bx(box.xMin() - bloatDist - (viaBox.xMax() - 0) + 1,
           box.yMin() - bloatDist - (viaBox.yMax() - 0) + 1,
           box.xMax() + bloatDist + (0 - viaBox.xMin()) - 1,
           box.yMax() + bloatDist + (0 - viaBox.yMin()) - 1);
  gridGraph_.getIdxBox(mIdx1, mIdx2, bx);

  Point pt;
  Rect tmpBx;
  frSquaredDistance distSquare = 0;
  frSquaredDistance c2cSquare = 0;
  frCoord dx, dy, prl;
  dbTransform xform;
  frSquaredDistance reqDistSquare = 0;
  Point boxCenter, tmpBxCenter;
  boxCenter.set((box.xMin() + box.xMax()) / 2, (box.yMin() + box.yMax()) / 2);
  frSquaredDistance currDistSquare = 0;
  bool hasViol;
  for (int i = mIdx1.x(); i <= mIdx2.x(); i++) {
    for (int j = mIdx1.y(); j <= mIdx2.y(); j++) {
        if (i == avoidI && j == avoidJ)
            continue;
      for (auto& uFig : via.getViaDef()->getCutFigs()) {
        auto obj = static_cast<frRect*>(uFig.get());
        gridGraph_.getPoint(pt, i, j);
        xform.setOffset(pt);
        obj->getBBox(tmpBx);
        xform.apply(tmpBx);
        tmpBxCenter.set((tmpBx.xMin() + tmpBx.xMax()) / 2,
                        (tmpBx.yMin() + tmpBx.yMax()) / 2);
        distSquare = box2boxDistSquareNew(box, tmpBx, dx, dy);
        c2cSquare = pt2ptDistSquare(boxCenter, tmpBxCenter);
        prl = max(-dx, -dy);
        hasViol = false;
        for (auto con : cutLayer->getCutSpacing()) {
          reqDistSquare = con->getCutSpacing();
          reqDistSquare *= con->getCutSpacing();
          currDistSquare = con->hasCenterToCenter() ? c2cSquare : distSquare;
          if (con->hasSameNet()) {
            continue;
          }
          if (con->isLayer()) {
            ;
          } else if (con->isAdjacentCuts()) {
            // OBS always count as within distance instead of cut spacing
            if (isBlockage) {
              reqDistSquare = con->getCutWithin();
              reqDistSquare *= con->getCutWithin();
            }
            if (currDistSquare < reqDistSquare) {
              hasViol = true;
              // should disable hasViol and modify this part to new grid graph
            }
          } else if (con->isParallelOverlap()) {
            if (prl > 0 && currDistSquare < reqDistSquare) {
              hasViol = true;
            }
          } else if (con->isArea()) {
            auto currArea = max(box.maxDXDY() * box.minDXDY(),
                                tmpBx.maxDXDY() * tmpBx.minDXDY());
            if (currArea >= con->getCutArea()
                && currDistSquare < reqDistSquare) {
              hasViol = true;
            }
          } else if (currDistSquare < reqDistSquare) {
            hasViol = true;
          }
          if (hasViol)
            break;
        }
        if (!hasViol && lef58con != nullptr) {
          bool center2center = false;
          if (prl > 0)
            reqDistSquare = lef58conSpc.second;
          else
            reqDistSquare = lef58conSpc.first;
          if (lef58con->getDefaultCenterAndEdge())
            if ((frCoord) reqDistSquare
                == std::max(lef58conSpc.first, lef58conSpc.second))
              center2center = true;
          if (lef58con->getDefaultCenterToCenter())
            center2center = true;
          reqDistSquare *= reqDistSquare;
          if (center2center)
            currDistSquare = c2cSquare;
          else
            currDistSquare = distSquare;
          if (currDistSquare < reqDistSquare)
            hasViol = true;
        }

        if (hasViol) {
          switch (type) {
            case 0:
              gridGraph_.subRouteShapeCostVia(i, j, z);  // safe access
              break;
            case 1:
              gridGraph_.addRouteShapeCostVia(i, j, z);  // safe access
              break;
            case 2:
              gridGraph_.subFixedShapeCostVia(i, j, z);  // safe access
              break;
            case 3:
              gridGraph_.addFixedShapeCostVia(i, j, z);  // safe access
              break;
            default:;
          }
          break;
        }
      }
    }
  }
}

void FlexDRWorker::modInterLayerCutSpacingCost(const Rect& box,
                                               frMIdx z,
                                               int type,
                                               bool isUpperVia,
                                               bool isBlockage)
{
  auto cutLayerNum1 = gridGraph_.getLayerNum(z) + 1;
  auto cutLayerNum2 = isUpperVia ? cutLayerNum1 + 2 : cutLayerNum1 - 2;
  auto z2 = isUpperVia ? z + 1 : z - 1;
  if (cutLayerNum2 > getTech()->getTopLayerNum()
      || cutLayerNum2 < getTech()->getBottomLayerNum())
    return;
  frLayer* layer1 = getTech()->getLayer(cutLayerNum1);
  frLayer* layer2 = getTech()->getLayer(cutLayerNum2);

  frViaDef* viaDef = nullptr;
  viaDef = layer2->getDefaultViaDef();

  if (viaDef == nullptr) {
    return;
  }
  frCutSpacingConstraint* con
      = layer1->getInterLayerCutSpacing(cutLayerNum2, false);
  if (con == nullptr) {
    con = layer2->getInterLayerCutSpacing(cutLayerNum1, false);
  }
  // LEF58_SPACINGTABLE START
  frLef58CutSpacingTableConstraint* lef58con;
  std::pair<frCoord, frCoord> lef58conSpc;
  if (!isUpperVia)
    lef58con = layer1->getLef58DefaultInterCutSpcTblConstraint();
  else
    lef58con = layer2->getLef58DefaultInterCutSpcTblConstraint();

  if (lef58con != nullptr) {
    auto dbRule = lef58con->getODBRule();
    if (!isUpperVia && dbRule->getSecondLayer()->getName() != layer2->getName())
      lef58con = nullptr;
    if (isUpperVia && dbRule->getSecondLayer()->getName() != layer1->getName())
      lef58con = nullptr;
  }
  // LEF58_SPACINGTABLE END
  if (con == nullptr && lef58con == nullptr)
    return;

  // obj1 = curr obj
  // obj2 = other obj
  // default via dimension
  frVia via(viaDef);
  Rect viaBox(0, 0, 0, 0);
  via.getCutBBox(viaBox);

  // spacing value needed
  frCoord bloatDist = 0;
  if (con != nullptr)
    bloatDist = con->getCutSpacing();
  if (lef58con != nullptr) {
    lef58conSpc = lef58con->getDefaultSpacing();
    bloatDist
        = std::max(bloatDist, std::max(lef58conSpc.first, lef58conSpc.second));
  }

  FlexMazeIdx mIdx1;
  FlexMazeIdx mIdx2;
  // assumes width always > 2
  Rect bx(box.xMin() - bloatDist - (viaBox.xMax() - 0) + 1,
           box.yMin() - bloatDist - (viaBox.yMax() - 0) + 1,
           box.xMax() + bloatDist + (0 - viaBox.xMin()) - 1,
           box.yMax() + bloatDist + (0 - viaBox.yMin()) - 1);
  gridGraph_.getIdxBox(mIdx1, mIdx2, bx);

  Point pt;
  Rect tmpBx;
  frSquaredDistance distSquare = 0;
  frSquaredDistance c2cSquare = 0;
  frCoord prl, dx, dy;
  dbTransform xform;
  frSquaredDistance reqDistSquare = 0;
  Point boxCenter, tmpBxCenter;
  boxCenter.set((box.xMin() + box.xMax()) / 2, (box.yMin() + box.yMax()) / 2);
  frSquaredDistance currDistSquare = 0;
  bool hasViol = false;
  for (int i = mIdx1.x(); i <= mIdx2.x(); i++) {
    for (int j = mIdx1.y(); j <= mIdx2.y(); j++) {
      for (auto& uFig : via.getViaDef()->getCutFigs()) {
        auto obj = static_cast<frRect*>(uFig.get());
        gridGraph_.getPoint(pt, i, j);
        xform.setOffset(pt);
        obj->getBBox(tmpBx);
        xform.apply(tmpBx);
        tmpBxCenter.set((tmpBx.xMin() + tmpBx.xMax()) / 2,
                        (tmpBx.yMin() + tmpBx.yMax()) / 2);
        distSquare = box2boxDistSquareNew(box, tmpBx, dx, dy);
        c2cSquare = pt2ptDistSquare(boxCenter, tmpBxCenter);
        prl = max(-dx, -dy);
        hasViol = false;
        if (con != nullptr) {
          reqDistSquare = con->getCutSpacing();
          reqDistSquare *= reqDistSquare;
          currDistSquare = con->hasCenterToCenter() ? c2cSquare : distSquare;
          if (currDistSquare < reqDistSquare)
            hasViol = true;
        }
        if (!hasViol && lef58con != nullptr) {
          bool center2center = false;
          if (prl > 0)
            reqDistSquare = lef58conSpc.second;
          else
            reqDistSquare = lef58conSpc.first;
          if (lef58con->getDefaultCenterAndEdge())
            if ((frCoord) reqDistSquare
                == std::max(lef58conSpc.first, lef58conSpc.second))
              center2center = true;
          if (lef58con->getDefaultCenterToCenter())
            center2center = true;
          reqDistSquare *= reqDistSquare;
          currDistSquare = center2center ? c2cSquare : distSquare;
          if (currDistSquare < reqDistSquare)
            hasViol = true;
        }

        if (hasViol) {
          switch (type) {
            case 0:
              gridGraph_.subRouteShapeCostVia(i, j, z2);  // safe access
              break;
            case 1:
              gridGraph_.addRouteShapeCostVia(i, j, z2);  // safe access
              break;
            case 2:
              gridGraph_.subFixedShapeCostVia(i, j, z2);  // safe access
              break;
            case 3:
              gridGraph_.addFixedShapeCostVia(i, j, z2);  // safe access
              break;
            default:;
          }
          break;
        }
      }
    }
  }
}

void FlexDRWorker::addPathCost(drConnFig* connFig, bool modEol, bool modCutSpc)
{
  modPathCost(connFig, 1, modEol, modCutSpc);
}

void FlexDRWorker::subPathCost(drConnFig* connFig, bool modEol, bool modCutSpc)
{
  modPathCost(connFig, 0, modEol, modCutSpc);
}

void FlexDRWorker::modPathCost(drConnFig* connFig, int type, bool modEol, bool modCutSpc)
{
  frNonDefaultRule* ndr = nullptr;
  if (connFig->typeId() == drcPathSeg) {
    auto obj = static_cast<drPathSeg*>(connFig);
    FlexMazeIdx bi, ei;
    obj->getMazeIdx(bi, ei);
    // new
    Rect box;
    obj->getBBox(box);
    ndr = !obj->isTapered() ? connFig->getNet()->getFrNet()->getNondefaultRule()
                            : nullptr;
    modMinSpacingCostPlanar(box, bi.z(), type, false, ndr);
    modMinSpacingCostVia(box, bi.z(), type, true, true, false, ndr);
    modMinSpacingCostVia(box, bi.z(), type, false, true, false, ndr);
    modViaForbiddenThrough(bi, ei, type);
    if (modEol) {
      // wrong way wire cannot have eol problem: (1) with via at end, then via
      // will add eol cost; (2) with pref-dir wire, then not eol edge
      bool isHLayer
          = (getTech()->getLayer(gridGraph_.getLayerNum(bi.z()))->getDir()
             == dbTechLayerDir::HORIZONTAL);
      if (isHLayer == (bi.y() == ei.y())) {
        modEolSpacingRulesCost(box, bi.z(), type, false, ndr);
      }
    }
  } else if (connFig->typeId() == drcPatchWire) {
    auto obj = static_cast<drPatchWire*>(connFig);
    frMIdx zIdx = gridGraph_.getMazeZIdx(obj->getLayerNum());
    Rect box;
    obj->getBBox(box);
    ndr = connFig->getNet()->getFrNet()->getNondefaultRule();
    modMinSpacingCostPlanar(box, zIdx, type, false, ndr);
    modMinSpacingCostVia(box, zIdx, type, true, true, false, ndr);
    modMinSpacingCostVia(box, zIdx, type, false, true, false, ndr);
  } else if (connFig->typeId() == drcVia) {
    auto obj = static_cast<drVia*>(connFig);
    FlexMazeIdx bi, ei;
    obj->getMazeIdx(bi, ei);
    // new

    Rect box;
    obj->getLayer1BBox(box);  // assumes enclosure for via is always rectangle
    ndr = connFig->getNet()->getFrNet()->getNondefaultRule();
    modMinSpacingCostPlanar(box, bi.z(), type, false, ndr);
    modMinSpacingCostVia(box, bi.z(), type, true, false, false, ndr);
    modMinSpacingCostVia(box, bi.z(), type, false, false, false, ndr);
    if (modEol)
      modEolSpacingRulesCost(box, bi.z(), type, false, ndr);

    obj->getLayer2BBox(box);  // assumes enclosure for via is always rectangle

    modMinSpacingCostPlanar(box, ei.z(), type, false, ndr);
    modMinSpacingCostVia(box, ei.z(), type, true, false, false, ndr);
    modMinSpacingCostVia(box, ei.z(), type, false, false, false, ndr);
    if (modEol)
      modEolSpacingRulesCost(box, ei.z(), type, false, ndr);

    dbTransform xform;
    Point pt;
    obj->getOrigin(pt);
    xform.setOffset(pt);
    for (auto& uFig : obj->getViaDef()->getCutFigs()) {
      auto rect = static_cast<frRect*>(uFig.get());
      rect->getBBox(box);
      xform.apply(box);
      if (modCutSpc)
        modCutSpacingCost(box, bi.z(), type);
      modInterLayerCutSpacingCost(box, bi.z(), type, true);
      modInterLayerCutSpacingCost(box, bi.z(), type, false);
    }
  }
}

bool FlexDRWorker::mazeIterInit_sortRerouteNets(int mazeIter,
                                                vector<drNet*>& rerouteNets)
{
  auto rerouteNetsComp = [](drNet* const& a, drNet* const& b) {
    if (a->getFrNet()->getAbsPriorityLvl() > b->getFrNet()->getAbsPriorityLvl())
      return true;
    if (a->getFrNet()->getAbsPriorityLvl() < b->getFrNet()->getAbsPriorityLvl())
      return false;
    Rect boxA, boxB;
    a->getPinBox(boxA);
    b->getPinBox(boxB);
    auto areaA = boxA.area();
    auto areaB = boxB.area();
    return (a->getNumPinsIn() == b->getNumPinsIn()
                ? (areaA == areaB ? a->getId() < b->getId() : areaA < areaB)
                : a->getNumPinsIn() < b->getNumPinsIn());
  };
  // sort
  if (mazeIter == 0) {
    sort(rerouteNets.begin(), rerouteNets.end(), rerouteNetsComp);
    // to be removed
    if (OR_SEED != -1 && rerouteNets.size() >= 2) {
      uniform_int_distribution<int> distribution(0, rerouteNets.size() - 1);
      default_random_engine generator(OR_SEED);
      int numSwap = (double) (rerouteNets.size()) * OR_K;
      for (int i = 0; i < numSwap; i++) {
        int idx = distribution(generator);
        swap(rerouteNets[idx], rerouteNets[(idx + 1) % rerouteNets.size()]);
      }
    }
  }
  return true;
}

void FlexDRWorker::mazeNetInit(drNet* net)
{
  gridGraph_.resetStatus();
  gridGraph_.setNDR(net->getFrNet()->getNondefaultRule());
  // sub term / instterm cost when net is about to route
  initMazeCost_terms(net->getFrNetTerms(), false, true);
  // sub via access cost when net is about to route
  // route_queue does not need to reserve
  if (isFollowGuide()) {
    initMazeCost_guide_helper(net, true);
  }
  // add minimum cut cost from objs in ext ring when the net is about to route
  initMazeCost_minCut_helper(net, true);
  initMazeCost_ap_helper(net, false);
  initMazeCost_boundary_helper(net, false);
}

void FlexDRWorker::mazeNetEnd(drNet* net)
{
  // add term / instterm cost back when net is about to end
  initMazeCost_terms(net->getFrNetTerms(), true, true);
  if (isFollowGuide()) {
    initMazeCost_guide_helper(net, false);
  }
  // sub minimum cut cost from vias in ext ring when the net is about to end
  initMazeCost_minCut_helper(net, false);
  initMazeCost_ap_helper(net, true);
  initMazeCost_boundary_helper(net, true);
  gridGraph_.setNDR(nullptr);
  gridGraph_.setDstTaperBox(nullptr);
}

void FlexDRWorker::route_queue()
{
  queue<RouteQueueEntry> rerouteQueue;

  if (needRecheck_) {
    gcWorker_->main();
    setMarkers(gcWorker_->getMarkers());
  }
  if (getDRIter() >= beginDebugIter) {
<<<<<<< HEAD
    logger_->info(DRT, 2001, "Starting worker {} with {} markers", getRouteBox(), 
                                                                markers_.size());
=======
    logger_->info(DRT,
                  2001,
                  "Starting worker ({} {}) ({} {}) with {} markers",
                  getRouteBox().ll().x(),
                  getRouteBox().ll().y(),
                  getRouteBox().ur().x(),
                  getRouteBox().ur().y(),
                  markers_.size());
>>>>>>> 4f4d3cd8
    for (auto& marker : markers_) {
      cout << marker << "\n";
    }
    if (needRecheck_)
      cout << "(Needs recheck)\n";
  }

  // init net status
  route_queue_resetRipup();
  // init marker cost
  route_queue_addMarkerCost();
  // init reroute queue
  // route_queue_init_queue(rerouteNets);
  route_queue_init_queue(rerouteQueue);

  if (graphics_ && !rerouteQueue.empty()) {
    graphics_->startWorker(this);
  }

  // route
  route_queue_main(rerouteQueue);

  // end
  gcWorker_->resetTargetNet();
  gcWorker_->setEnableSurgicalFix(true);
  gcWorker_->main();
  // write back GC patches
  for (auto& pwire : gcWorker_->getPWires()) {
    auto net = pwire->getNet();
    if (!net) {
      cout << "Error: pwire with no net\n";
      exit(1);
    }
    auto tmpPWire = make_unique<drPatchWire>();
    tmpPWire->setLayerNum(pwire->getLayerNum());
    Point origin;
    pwire->getOrigin(origin);
    tmpPWire->setOrigin(origin);
    Rect box;
    pwire->getOffsetBox(box);
    tmpPWire->setOffsetBox(box);
    tmpPWire->addToNet(net);

    unique_ptr<drConnFig> tmp(std::move(tmpPWire));
    auto& workerRegionQuery = getWorkerRegionQuery();
    workerRegionQuery.add(tmp.get());
    net->addRoute(std::move(tmp));
  }

  gcWorker_->end();

  setMarkers(gcWorker_->getMarkers());

  for (auto& net : nets_) {
    net->setBestRouteConnFigs();
  }
  setBestMarkers();
  if (graphics_) {
    graphics_->show(true);
  }
}

void FlexDRWorker::route_queue_main(queue<RouteQueueEntry>& rerouteQueue)
{
  auto& workerRegionQuery = getWorkerRegionQuery();
  while (!rerouteQueue.empty()) {
    auto& entry = rerouteQueue.front();
    frBlockObject* obj = entry.block;
    bool doRoute = entry.doRoute;
    int numReroute = entry.numReroute;

    rerouteQueue.pop();
    bool didRoute = false;
    bool didCheck = false;

    if (obj->typeId() == drcNet && doRoute) {
      auto net = static_cast<drNet*>(obj);
      if (numReroute != net->getNumReroutes()) {
        continue;
      }
      // init
      net->setModified(true);
      if (net->getFrNet()) {
        net->getFrNet()->setModified(true);
      }
      net->setNumMarkers(0);
      if (graphics_)
        graphics_->startNet(net);
      for (auto& uConnFig : net->getRouteConnFigs()) {
        subPathCost(uConnFig.get());
        workerRegionQuery.remove(uConnFig.get());  // worker region query
      }
      modEolCosts_poly(gcWorker_->getNet(net->getFrNet()), 0);
      // route_queue need to unreserve via access if all nets are ripupped
      // (i.e., not routed) see route_queue_init_queue this
      // is unreserve via via is reserved only when drWorker starts from nothing
      // and via is reserved
      if (net->getNumReroutes() == 0 && getRipupMode() == 1) {
        initMazeCost_via_helper(net, false);
      }
      net->clear();
      if (getDRIter() >= beginDebugIter)
        logger_->info(DRT, 2002, "Routing net {}", net->getFrNet()->getName());
      // route
      mazeNetInit(net);
      bool isRouted = routeNet(net);
      if (isRouted == false) {
        if (OUT_MAZE_FILE == string("")) {
          if (VERBOSE > 0) {
            cout << "Waring: no output maze log specified, skipped writing "
                    "maze log"
                 << endl;
          }
        } else {
          gridGraph_.print();
        }
        if (graphics_) {
          graphics_->show(false);
        }
        // TODO Rect can't be logged directly
        stringstream routeBoxStringStream;
        routeBoxStringStream << getRouteBox();
        logger_->error(DRT,
                       255,
                       "Maze Route cannot find path of net {} in "
                       "worker of routeBox {}.",
                       net->getFrNet()->getName(),
                       routeBoxStringStream.str());
      }
      mazeNetEnd(net);
      net->addNumReroutes();
      didRoute = true;

      // gc
      if (gcWorker_->setTargetNet(net->getFrNet())) {
        gcWorker_->updateDRNet(net);
        gcWorker_->setEnableSurgicalFix(true);
        gcWorker_->main();
        modEolCosts_poly(gcWorker_->getTargetNet(), 1);
        // write back GC patches
        for (auto& pwire : gcWorker_->getPWires()) {
          auto net = pwire->getNet();
          auto tmpPWire = make_unique<drPatchWire>();
          tmpPWire->setLayerNum(pwire->getLayerNum());
          Point origin;
          pwire->getOrigin(origin);
          tmpPWire->setOrigin(origin);
          Rect box;
          pwire->getOffsetBox(box);
          tmpPWire->setOffsetBox(box);
          tmpPWire->addToNet(net);

          unique_ptr<drConnFig> tmp(std::move(tmpPWire));
          auto& workerRegionQuery = getWorkerRegionQuery();
          workerRegionQuery.add(tmp.get());
          net->addRoute(std::move(tmp));
        }
        if (getDRIter() >= beginDebugIter && !getGCWorker()->getMarkers().empty()) {
          logger_->info(DRT,
                        2003,
                        "Ending net {} with markers:",
                        net->getFrNet()->getName());
          for (auto& marker : getGCWorker()->getMarkers()) {
            cout << *marker << "\n";
          }
        }
        didCheck = true;
      } else {
        logger_->error(DRT, 1006, "failed to setTargetNet");
      }
    } else {
      gcWorker_->setEnableSurgicalFix(false);
      if (obj->typeId() == frcNet) {
        auto net = static_cast<frNet*>(obj);
        if (gcWorker_->setTargetNet(net)) {
          gcWorker_->main();
          didCheck = true;
        }
      } else {
        if (gcWorker_->setTargetNet(obj)) {
          gcWorker_->main();
          didCheck = true;
        }
      }
    }

    // end
    if (didCheck) {
      route_queue_update_queue(gcWorker_->getMarkers(), rerouteQueue);
    }
    if (didRoute) {
      route_queue_markerCostDecay();
    }
    if (didCheck) {
      route_queue_addMarkerCost(gcWorker_->getMarkers());
    }

    if (graphics_) {
      if (obj->typeId() == drcNet && doRoute) {
        auto net = static_cast<drNet*>(obj);
        graphics_->endNet(net);
      }
    }
  }
}

void FlexDRWorker::modEolCosts_poly(gcPin* shape, frLayer* layer, int modType)
{
  auto eol = layer->getDrEolSpacingConstraint();
  if (eol.eolSpace == 0)
    return;
  for (auto& edges : shape->getPolygonEdges()) {
    for (auto& edge : edges) {
      if (edge->length() >= eol.eolWidth)
        continue;
      frCoord low, high, line;
      bool innerDirIsIncreasing;  // x: increases to the east, y: increases to
                                  // the north
      if (edge->isVertical()) {
        low = min(edge->low().y(), edge->high().y());
        high = max(edge->low().y(), edge->high().y());
        line = edge->low().x();
        innerDirIsIncreasing = edge->getInnerDir() == frDirEnum::N;
      } else {
        low = min(edge->low().x(), edge->high().x());
        high = max(edge->low().x(), edge->high().x());
        line = edge->low().y();
        innerDirIsIncreasing = edge->getInnerDir() == frDirEnum::E;
      }
      modEolCost(low,
                 high,
                 line,
                 edge->isVertical(),
                 innerDirIsIncreasing,
                 layer,
                 modType);
    }
  }
}
//mods eol cost for an eol edge
void FlexDRWorker::modEolCost(frCoord low,
                              frCoord high,
                              frCoord line,
                              bool isVertical,
                              bool innerDirIsIncreasing,
                              frLayer* layer,
                              int modType)
{
  Rect testBox;
  auto eol = layer->getDrEolSpacingConstraint();
  if (isVertical) {
    if (innerDirIsIncreasing)
      testBox.init(line - eol.eolSpace, low - eol.eolWithin, line, high + eol.eolWithin);
    else 
      testBox.init(line, low - eol.eolWithin, line + eol.eolSpace, high + eol.eolWithin);
  } else {
    if (innerDirIsIncreasing)
      testBox.init(low - eol.eolWithin, line - eol.eolSpace, high + eol.eolWithin, line);
    else 
      testBox.init(low - eol.eolWithin, line, high + eol.eolWithin, line + eol.eolSpace);
  }
  frMIdx z = gridGraph_.getMazeZIdx(layer->getLayerNum());
  modEolSpacingCost_helper(testBox, z, modType, 0);
  modEolSpacingCost_helper(testBox, z, modType, 1);
  modEolSpacingCost_helper(testBox, z, modType, 2);
}

void FlexDRWorker::modEolCosts_poly(gcNet* net, int modType)
{
  for (int lNum = getTech()->getBottomLayerNum();
       lNum <= getTech()->getTopLayerNum();
       lNum++) {
    auto layer = getTech()->getLayer(lNum);
    if (layer->getType() != dbTechLayerType::ROUTING)
      continue;
    for (auto& pin : net->getPins(lNum)) {
      modEolCosts_poly(pin.get(), layer, modType);
    }
  }
}

void FlexDRWorker::routeNet_prep(
    drNet* net,
    set<drPin*, frBlockObjectComp>& unConnPins,
    map<FlexMazeIdx, set<drPin*, frBlockObjectComp>>& mazeIdx2unConnPins,
    set<FlexMazeIdx>& apMazeIdx,
    set<FlexMazeIdx>& realPinAPMazeIdx,
    map<FlexMazeIdx, frBox3D*>& mazeIdx2Tbox,
    list<pair<drPin*, frBox3D>>& pinTaperBoxes)
{
  frBox3D* tbx = nullptr;
  if (getDRIter() >= beginDebugIter)
    logger_->info(DRT, 2005, "Creating dest search points from pins:");
  for (auto& pin : net->getPins()) {
    if (getDRIter() >= beginDebugIter)
      logger_->info(DRT, 2006, "Pin {}", pin->getName());
    unConnPins.insert(pin.get());
    if (gridGraph_.getNDR()) {
      if (AUTO_TAPER_NDR_NETS
          && pin->isInstPin()) {  // create a taper box for each pin
        FlexMazeIdx l, h;
        pin->getAPBbox(l, h);
        frMIdx z;
        frCoord pitch
            = getTech()->getLayer(gridGraph_.getLayerNum(l.z()))->getPitch(),
            r;
        r = TAPERBOX_RADIUS;
        l.set(gridGraph_.getMazeXIdx(gridGraph_.xCoord(l.x()) - r * pitch),
              gridGraph_.getMazeYIdx(gridGraph_.yCoord(l.y()) - r * pitch),
              l.z());
        h.set(gridGraph_.getMazeXIdx(gridGraph_.xCoord(h.x()) + r * pitch),
              gridGraph_.getMazeYIdx(gridGraph_.yCoord(h.y()) + r * pitch),
              h.z());
        z = l.z() == 0 ? 1 : h.z();
        pinTaperBoxes.push_back(std::make_pair(
            pin.get(), frBox3D(l.x(), l.y(), h.x(), h.y(), l.z(), z)));
        tbx = &std::prev(pinTaperBoxes.end())->second;
        for (z = tbx->zLow(); z <= tbx->zHigh();
             z++) {  // populate the map from points to taper boxes
          for (int x = tbx->xMin(); x <= tbx->xMax(); x++)
            for (int y = tbx->yMin(); y <= tbx->yMax(); y++)
              mazeIdx2Tbox[FlexMazeIdx(x, y, z)] = tbx;
        }
      }
    }
    for (auto& ap : pin->getAccessPatterns()) {
      FlexMazeIdx mi;
      ap->getMazeIdx(mi);
      if (getDRIter() >= beginDebugIter) {
        logger_->info(DRT,
                      2007,
                      "({} {} {} coords: {} {} {}\n",
                      mi.x(),
                      mi.y(),
                      mi.z(),
                      ap->getPoint().x(),
                      ap->getPoint().y(),
                      ap->getBeginLayerNum());
      }
      mazeIdx2unConnPins[mi].insert(pin.get());
      if (pin->hasFrTerm()) {
        realPinAPMazeIdx.insert(mi);
      }
      apMazeIdx.insert(mi);
      gridGraph_.setDst(mi);
    }
  }
}

void FlexDRWorker::routeNet_setSrc(
    set<drPin*, frBlockObjectComp>& unConnPins,
    map<FlexMazeIdx, set<drPin*, frBlockObjectComp>>& mazeIdx2unConnPins,
    vector<FlexMazeIdx>& connComps,
    FlexMazeIdx& ccMazeIdx1,
    FlexMazeIdx& ccMazeIdx2,
    Point& centerPt)
{
  frMIdx xDim, yDim, zDim;
  gridGraph_.getDim(xDim, yDim, zDim);
  ccMazeIdx1.set(xDim - 1, yDim - 1, zDim - 1);
  ccMazeIdx2.set(0, 0, 0);
  // first pin selection algorithm goes here
  // choose the center pin
  centerPt.set(0, 0);
  int totAPCnt = 0;
  frCoord totX = 0;
  frCoord totY = 0;
  frCoord totZ = 0;
  FlexMazeIdx mi;
  Point bp;
  for (auto& pin : unConnPins) {
    for (auto& ap : pin->getAccessPatterns()) {
      ap->getMazeIdx(mi);
      ap->getPoint(bp);
      totX += bp.x();
      totY += bp.y();
      centerPt.set(centerPt.x() + bp.x(), centerPt.y() + bp.y());
      totZ += gridGraph_.getZHeight(mi.z());
      totAPCnt++;
      break;
    }
  }
  totX /= totAPCnt;
  totY /= totAPCnt;
  totZ /= totAPCnt;
  centerPt.set(centerPt.x() / totAPCnt, centerPt.y() / totAPCnt);

  // select the farmost pin
  drPin* currPin = nullptr;

  frCoord currDist = 0;
  for (auto& pin : unConnPins) {
    for (auto& ap : pin->getAccessPatterns()) {
      ap->getMazeIdx(mi);
      ap->getPoint(bp);
      frCoord dist = abs(totX - bp.x()) + abs(totY - bp.y())
                     + abs(totZ - gridGraph_.getZHeight(mi.z()));
      if (dist >= currDist) {
        currDist = dist;
        currPin = pin;
      }
    }
  }

  unConnPins.erase(currPin);
  // first pin selection algorithm ends here
  for (auto& ap : currPin->getAccessPatterns()) {
    ap->getMazeIdx(mi);
    connComps.push_back(mi);
    if (getDRIter() >= beginDebugIter) {
      logger_->info(DRT,
                    2000,
                    "({} {} {} coords: {} {} {}\n",
                    mi.x(),
                    mi.y(),
                    mi.z(),
                    ap->getPoint().x(),
                    ap->getPoint().y(),
                    ap->getBeginLayerNum());
    }
    ccMazeIdx1.set(min(ccMazeIdx1.x(), mi.x()),
                   min(ccMazeIdx1.y(), mi.y()),
                   min(ccMazeIdx1.z(), mi.z()));
    ccMazeIdx2.set(max(ccMazeIdx2.x(), mi.x()),
                   max(ccMazeIdx2.y(), mi.y()),
                   max(ccMazeIdx2.z(), mi.z()));
    auto it = mazeIdx2unConnPins.find(mi);
    if (it == mazeIdx2unConnPins.end()) {
      continue;
    }
    auto it2 = it->second.find(currPin);
    if (it2 == it->second.end()) {
      continue;
    }
    it->second.erase(it2);

    gridGraph_.setSrc(mi);
    // remove dst label only when no other pins share the same loc
    if (it->second.empty()) {
      mazeIdx2unConnPins.erase(it);
      gridGraph_.resetDst(mi);
    }
  }
}

drPin* FlexDRWorker::routeNet_getNextDst(
    FlexMazeIdx& ccMazeIdx1,
    FlexMazeIdx& ccMazeIdx2,
    map<FlexMazeIdx, set<drPin*, frBlockObjectComp>>& mazeIdx2unConnPins,
    list<pair<drPin*, frBox3D>>& pinTaperBoxes)
{
  Point pt;
  Point ll, ur;
  gridGraph_.getPoint(ll, ccMazeIdx1.x(), ccMazeIdx1.y());
  gridGraph_.getPoint(ur, ccMazeIdx2.x(), ccMazeIdx2.y());
  frCoord currDist = std::numeric_limits<frCoord>::max();
  drPin* nextDst = nullptr;
  if (!nextDst)
    for (auto& [mazeIdx, setS] : mazeIdx2unConnPins) {
      gridGraph_.getPoint(pt, mazeIdx.x(), mazeIdx.y());
      frCoord dx = max(max(ll.x() - pt.x(), pt.x() - ur.x()), 0);
      frCoord dy = max(max(ll.y() - pt.y(), pt.y() - ur.y()), 0);
      frCoord dz = max(max(gridGraph_.getZHeight(ccMazeIdx1.z())
                               - gridGraph_.getZHeight(mazeIdx.z()),
                           gridGraph_.getZHeight(mazeIdx.z())
                               - gridGraph_.getZHeight(ccMazeIdx2.z())),
                       0);
      if (dx + dy + dz < currDist) {
        currDist = dx + dy + dz;
        nextDst = *(setS.begin());
      }
      if (currDist == 0) {
        break;
      }
    }
  if (gridGraph_.getNDR()) {
    if (AUTO_TAPER_NDR_NETS) {
      for (auto& a : pinTaperBoxes) {
        if (a.first == nextDst) {
          gridGraph_.setDstTaperBox(&a.second);
          break;
        }
      }
    }
  }
  return nextDst;
}

void FlexDRWorker::mazePinInit()
{
  gridGraph_.resetPrevNodeDir();
}

void FlexDRWorker::routeNet_postAstarUpdate(
    vector<FlexMazeIdx>& path,
    vector<FlexMazeIdx>& connComps,
    set<drPin*, frBlockObjectComp>& unConnPins,
    map<FlexMazeIdx, set<drPin*, frBlockObjectComp>>& mazeIdx2unConnPins,
    bool isFirstConn)
{
  // first point is dst
  set<FlexMazeIdx> localConnComps;
  if (!path.empty()) {
    auto mi = path[0];
    vector<drPin*> tmpPins;
    for (auto pin : mazeIdx2unConnPins[mi]) {
      tmpPins.push_back(pin);
    }
    for (auto pin : tmpPins) {
      unConnPins.erase(pin);
      for (auto& ap : pin->getAccessPatterns()) {
        FlexMazeIdx mi;
        ap->getMazeIdx(mi);
        auto it = mazeIdx2unConnPins.find(mi);
        if (it == mazeIdx2unConnPins.end()) {
          continue;
        }
        auto it2 = it->second.find(pin);
        if (it2 == it->second.end()) {
          continue;
        }
        it->second.erase(it2);
        if (it->second.empty()) {
          mazeIdx2unConnPins.erase(it);
          gridGraph_.resetDst(mi);
        }
        if (ALLOW_PIN_AS_FEEDTHROUGH) {
          localConnComps.insert(mi);
          gridGraph_.setSrc(mi);
        }
      }
    }
  } else {
    cout << "Error: routeNet_postAstarUpdate path is empty" << endl;
  }
  // must be before comment line ABC so that the used actual src is set in
  // gridgraph
  if (isFirstConn && (!ALLOW_PIN_AS_FEEDTHROUGH)) {
    for (auto& mi : connComps) {
      gridGraph_.resetSrc(mi);
    }
    connComps.clear();
    if ((int) path.size() == 1) {
      connComps.push_back(path[0]);
      gridGraph_.setSrc(path[0]);
    }
  }
  // line ABC
  // must have >0 length
  for (int i = 0; i < (int) path.size() - 1; ++i) {
    auto start = path[i];
    auto end = path[i + 1];
    auto startX = start.x(), startY = start.y(), startZ = start.z();
    auto endX = end.x(), endY = end.y(), endZ = end.z();
    // horizontal wire
    if (startX != endX && startY == endY && startZ == endZ) {
      for (auto currX = std::min(startX, endX); currX <= std::max(startX, endX);
           ++currX) {
        localConnComps.insert(FlexMazeIdx(currX, startY, startZ));
        gridGraph_.setSrc(currX, startY, startZ);
      }
      // vertical wire
    } else if (startX == endX && startY != endY && startZ == endZ) {
      for (auto currY = std::min(startY, endY); currY <= std::max(startY, endY);
           ++currY) {
        localConnComps.insert(FlexMazeIdx(startX, currY, startZ));
        gridGraph_.setSrc(startX, currY, startZ);
      }
      // via
    } else if (startX == endX && startY == endY && startZ != endZ) {
      for (auto currZ = std::min(startZ, endZ); currZ <= std::max(startZ, endZ);
           ++currZ) {
        localConnComps.insert(FlexMazeIdx(startX, startY, currZ));
        gridGraph_.setSrc(startX, startY, currZ);
      }
      // zero length
    } else if (startX == endX && startY == endY && startZ == endZ) {
      std::cout << "Warning: zero-length path in updateFlexPin\n";
    } else {
      std::cout << "Error: non-colinear path in updateFlexPin\n";
    }
  }
  for (auto& mi : localConnComps) {
    if (isFirstConn && !ALLOW_PIN_AS_FEEDTHROUGH) {
      connComps.push_back(mi);
    } else {
      if (!(mi == *(path.cbegin()))) {
        connComps.push_back(mi);
      }
    }
  }
}

void FlexDRWorker::routeNet_postAstarWritePath(
    drNet* net,
    vector<FlexMazeIdx>& points,
    const set<FlexMazeIdx>& realPinApMazeIdx,
    map<FlexMazeIdx, frBox3D*>& mazeIdx2TaperBox,
    const set<FlexMazeIdx>& apMazeIdx)
{
  if (points.empty()) {
    return;
  }
  auto& workerRegionQuery = getWorkerRegionQuery();
  frBox3D *srcBox = nullptr, *dstBox = nullptr;
  auto it = mazeIdx2TaperBox.find(points[0]);
  if (it != mazeIdx2TaperBox.end())
    dstBox = it->second;
  it = mazeIdx2TaperBox.find(points.back());
  if (it != mazeIdx2TaperBox.end())
    srcBox = it->second;
  for (int i = 0; i < (int) points.size() - 1; ++i) {
    FlexMazeIdx start, end;
    if (points[i + 1] < points[i]) {
      start = points[i + 1];
      end = points[i];
    } else {
      start = points[i];
      end = points[i + 1];
    }
    auto startX = start.x(), startY = start.y(), startZ = start.z();
    auto endX = end.x(), endY = end.y(), endZ = end.z();
    if (startZ == endZ
        && ((startX != endX && startY == endY)
            || (startX == endX && startY != endY))) {
      frMIdx midX, midY;
      bool taper = false;
      if (splitPathSeg(midX,
                       midY,
                       taper,
                       startX,
                       startY,
                       endX,
                       endY,
                       startZ,
                       srcBox,
                       dstBox,
                       net)) {
        processPathSeg(startX,
                       startY,
                       midX,
                       midY,
                       startZ,
                       realPinApMazeIdx,
                       net,
                       startX == endX,
                       taper,
                       i,
                       points,
                       apMazeIdx);
        startX = midX;
        startY = midY;
        if (splitPathSeg(midX,
                         midY,
                         taper,
                         startX,
                         startY,
                         endX,
                         endY,
                         startZ,
                         srcBox,
                         dstBox,
                         net)) {
          processPathSeg(startX,
                         startY,
                         midX,
                         midY,
                         startZ,
                         realPinApMazeIdx,
                         net,
                         startX == endX,
                         taper,
                         i,
                         points,
                         apMazeIdx);
          startX = midX;
          startY = midY;
          taper = true;
        }
      }
      processPathSeg(startX,
                     startY,
                     endX,
                     endY,
                     startZ,
                     realPinApMazeIdx,
                     net,
                     startX == endX,
                     taper,
                     i,
                     points,
                     apMazeIdx);
    } else if (startX == endX && startY == endY && startZ != endZ) {  // via
      for (auto currZ = startZ; currZ < endZ; ++currZ) {
        Point loc;
        frLayerNum startLayerNum = gridGraph_.getLayerNum(currZ);
        gridGraph_.getPoint(loc, startX, startY);
        FlexMazeIdx mi(startX, startY, currZ);
        auto via = getTech()->getLayer(startLayerNum + 1)->getDefaultViaDef();
        if (net->getFrNet()->getNondefaultRule()
            && net->getFrNet()->getNondefaultRule()->getPrefVia(currZ))
          via = net->getFrNet()->getNondefaultRule()->getPrefVia(currZ);
        if (gridGraph_.isSVia(startX, startY, currZ)) {
          via = apSVia_.find(mi)->second->getAccessViaDef();
        }
        auto currVia = make_unique<drVia>(via);
        if (net->hasNDR() && AUTO_TAPER_NDR_NETS) {
          if (isInsideTaperBox(endX, endY, startZ, endZ, mazeIdx2TaperBox)) {
            currVia->setTapered(true);
          }
        }
        currVia->setOrigin(loc);
        FlexMazeIdx mzIdxBot(startX, startY, currZ);
        FlexMazeIdx mzIdxTop(startX, startY, currZ + 1);
        currVia->setMazeIdx(mzIdxBot, mzIdxTop);
        /*update access point (AP) connectivity info. If it is over a boundary
        pin may still be over an unseen AP (this is checked by
        checkViaConnectivity) */
        if (realPinApMazeIdx.find(mzIdxBot) != realPinApMazeIdx.end()) {
          currVia->setBottomConnected(true);
        } else if (apMazeIdx.find(mzIdxBot) != apMazeIdx.end()) {
          checkViaConnectivityToAP(currVia.get(), true, net->getFrNet());
        }
        if (realPinApMazeIdx.find(mzIdxTop) != realPinApMazeIdx.end()) {
          currVia->setTopConnected(true);
        } else if (apMazeIdx.find(mzIdxTop) != apMazeIdx.end()) {
          checkViaConnectivityToAP(currVia.get(), false, net->getFrNet());
        }
        unique_ptr<drConnFig> tmp(std::move(currVia));
        workerRegionQuery.add(tmp.get());
        net->addRoute(std::move(tmp));
        if (gridGraph_.hasRouteShapeCost(startX, startY, currZ, frDirEnum::U)) {
          net->addMarker();
        }
      }
      // zero length
    } else if (startX == endX && startY == endY && startZ == endZ) {
      std::cout << "Warning: zero-length path in updateFlexPin\n";
    } else {
      std::cout << "Error: non-colinear path in updateFlexPin\n";
    }
  }
}
bool FlexDRWorker::splitPathSeg(frMIdx& midX,
                                frMIdx& midY,
                                bool& taperFirstPiece,
                                frMIdx startX,
                                frMIdx startY,
                                frMIdx endX,
                                frMIdx endY,
                                frMIdx z,
                                frBox3D* srcBox,
                                frBox3D* dstBox,
                                drNet* net)
{
  taperFirstPiece = false;
  if (!net->hasNDR() || !AUTO_TAPER_NDR_NETS) {
    return false;
  }
  frBox3D* bx = nullptr;
  if (srcBox && srcBox->contains(startX, startY, z)) {
    bx = srcBox;
  } else if (dstBox && dstBox->contains(startX, startY, z)) {
    bx = dstBox;
  }
  if (bx) {
    taperFirstPiece = true;
    if (bx->contains(endX, endY, z, 1, 1)) {
      return false;
    } else {
      if (startX == endX) {
        midX = startX;
        midY = bx->yMax() + 1;
      } else {
        midX = bx->xMax() + 1;
        midY = startY;
      }
      return true;
    }
  } else {
    if (srcBox && srcBox->contains(endX, endY, z)) {
      bx = srcBox;
    } else if (dstBox && dstBox->contains(endX, endY, z)) {
      bx = dstBox;
    }
    if (bx) {
      if (bx->contains(startX, startY, z, 1, 1)) {
        taperFirstPiece = true;
        return false;
      } else {
        if (startX == endX) {
          midX = startX;
          midY = bx->yMin() - 1;
        } else {
          midX = bx->xMin() - 1;
          midY = startY;
        }
        return true;
      }
    }
  }
  return false;
}
void FlexDRWorker::processPathSeg(frMIdx startX,
                                  frMIdx startY,
                                  frMIdx endX,
                                  frMIdx endY,
                                  frMIdx z,
                                  const set<FlexMazeIdx>& realApMazeIdx,
                                  drNet* net,
                                  bool vertical,
                                  bool taper,
                                  int i,
                                  vector<FlexMazeIdx>& points,
                                  const set<FlexMazeIdx>& apMazeIdx)
{
  Point startLoc, endLoc;
  frLayerNum currLayerNum = gridGraph_.getLayerNum(z);
  gridGraph_.getPoint(startLoc, startX, startY);
  gridGraph_.getPoint(endLoc, endX, endY);
  auto currPathSeg = make_unique<drPathSeg>();
  currPathSeg->setPoints(startLoc, endLoc);
  currPathSeg->setLayerNum(currLayerNum);
  currPathSeg->addToNet(net);
  FlexMazeIdx start(startX, startY, z), end(endX, endY, z);
  auto currStyle = getTech()->getLayer(currLayerNum)->getDefaultSegStyle();
  if (realApMazeIdx.find(start) != realApMazeIdx.end()) {
    currStyle.setBeginStyle(frcTruncateEndStyle, 0);
  } else if (apMazeIdx.find(start) != apMazeIdx.end()) {
    checkPathSegStyle(currPathSeg.get(), true, currStyle);
  }
  if (realApMazeIdx.find(end) != realApMazeIdx.end()) {
    currStyle.setEndStyle(frcTruncateEndStyle, 0);
  } else if (apMazeIdx.find(end) != apMazeIdx.end()) {
    checkPathSegStyle(currPathSeg.get(), false, currStyle);
  }
  if (net->getFrNet()->getNondefaultRule()) {
    if (taper)
      currPathSeg->setTapered(true);
    else
      setNDRStyle(net,
                  currStyle,
                  startX,
                  endX,
                  startY,
                  endY,
                  z,
                  i - 1 >= 0 ? &points[i - 1] : nullptr,
                  i + 2 < (int) points.size() ? &points[i + 2] : nullptr);
  }
  currPathSeg->setStyle(currStyle);
  currPathSeg->setMazeIdx(start, end);
  unique_ptr<drConnFig> tmp(std::move(currPathSeg));
  getWorkerRegionQuery().add(tmp.get());
  net->addRoute(std::move(tmp));

  // quick drc cnt
  bool prevHasCost = false;
  int endI = vertical ? endY : endX;
  for (int i = (vertical ? startY : startX); i < endI; i++) {
    if ((vertical && gridGraph_.hasRouteShapeCost(startX, i, z, frDirEnum::E))
        || (!vertical
            && gridGraph_.hasRouteShapeCost(i, startY, z, frDirEnum::N))) {
      if (!prevHasCost) {
        net->addMarker();
        prevHasCost = true;
      }
    } else {
      prevHasCost = false;
    }
  }
}
// checks whether the path segment is connected to an access point and update
// connectivity info (stored in frSegStyle)
void FlexDRWorker::checkPathSegStyle(drPathSeg* ps,
                                     bool isBegin,
                                     frSegStyle& style)
{
  const Point& pt = (isBegin ? ps->getBeginPoint() : ps->getEndPoint());
  if (hasAccessPoint(pt, ps->getLayerNum(), ps->getNet()->getFrNet())) {
    if (isBegin)
      style.setBeginStyle(frEndStyle(frEndStyleEnum::frcTruncateEndStyle), 0);
    else
      style.setEndStyle(frEndStyle(frEndStyleEnum::frcTruncateEndStyle), 0);
  }
}

bool FlexDRWorker::hasAccessPoint(const Point& pt, frLayerNum lNum, frNet* net)
{
  frRegionQuery::Objects<frBlockObject> result;
  Rect bx(pt.x(), pt.y(), pt.x(), pt.y());
  design_->getRegionQuery()->query(bx, lNum, result);
  for (auto& rqObj : result) {
    if (rqObj.second->typeId() == frcInstTerm) {
      auto instTerm = static_cast<frInstTerm*>(rqObj.second);
      if (instTerm->getNet() == net
          && instTerm->hasAccessPoint(pt.x(), pt.y(), lNum))
        return true;
    } else if (rqObj.second->typeId() == frcTerm) {
      auto term = static_cast<frTerm*>(rqObj.second);
      if (term->getNet() == net
          && term->hasAccessPoint(pt.x(), pt.y(), lNum, 0))
        return true;
    }
  }
  return false;
}
// checks whether the via is connected to an access point and update
// connectivity info
void FlexDRWorker::checkViaConnectivityToAP(drVia* via,
                                            bool isBottom,
                                            frNet* net)
{
  if (isBottom) {
    if (hasAccessPoint(via->getOrigin(), via->getViaDef()->getLayer1Num(), net))
      via->setBottomConnected(true);
  } else {
    if (hasAccessPoint(via->getOrigin(), via->getViaDef()->getLayer2Num(), net))
      via->setTopConnected(true);
  }
}
void FlexDRWorker::setNDRStyle(drNet* net,
                               frSegStyle& currStyle,
                               frMIdx startX,
                               frMIdx endX,
                               frMIdx startY,
                               frMIdx endY,
                               frMIdx z,
                               FlexMazeIdx* prev,
                               FlexMazeIdx* next)
{
  frNonDefaultRule* ndr = net->getFrNet()->getNondefaultRule();
  if (ndr->getWidth(z) > (int) currStyle.getWidth()) {
    currStyle.setWidth(ndr->getWidth(z));
    currStyle.setBeginExt(ndr->getWidth(z) / 2);
    currStyle.setEndExt(ndr->getWidth(z) / 2);
  }
  if (ndr->getWireExtension(z) > 0) {
    bool hasBeginExt = false, hasEndExt = false;
    if (!prev && !next) {
      hasBeginExt = hasEndExt = true;
    } else if (!prev) {
      if (abs(next->x() - startX) + abs(next->y() - startY)
          < abs(next->x() - endX) + abs(next->y() - endY))
        hasEndExt = true;
      else
        hasBeginExt = true;
    } else if (!next) {
      if (abs(prev->x() - startX) + abs(prev->y() - startY)
          < abs(prev->x() - endX) + abs(prev->y() - endY))
        hasEndExt = true;
      else
        hasBeginExt = true;
    }
    if (prev && prev->z() != z && prev->x() == startX && prev->y() == startY) {
      hasBeginExt = true;
    } else if (next && next->z() != z && next->x() == startX
               && next->y() == startY) {
      hasBeginExt = true;
    }
    if (prev && prev->z() != z && prev->x() == endX && prev->y() == endY) {
      hasEndExt = true;
    } else if (next && next->z() != z && next->x() == endX
               && next->y() == endY) {
      hasEndExt = true;
    }
    frEndStyle es(frEndStyleEnum::frcVariableEndStyle);
    if (hasBeginExt)
      currStyle.setBeginStyle(
          es,
          max((int) currStyle.getBeginExt(), (int) ndr->getWireExtension(z)));
    if (hasEndExt)
      currStyle.setEndStyle(
          es, max((int) currStyle.getEndExt(), (int) ndr->getWireExtension(z)));
  }
}

bool FlexDRWorker::isInsideTaperBox(
    frMIdx x,
    frMIdx y,
    frMIdx startZ,
    frMIdx endZ,
    map<FlexMazeIdx, frBox3D*>& mazeIdx2TaperBox)
{
  FlexMazeIdx idx(x, y, startZ);
  auto it = mazeIdx2TaperBox.find(idx);
  if (it != mazeIdx2TaperBox.end())
    return true;
  idx.setZ(endZ);
  it = mazeIdx2TaperBox.find(idx);
  return it != mazeIdx2TaperBox.end();
}

void FlexDRWorker::routeNet_postRouteAddPathCost(drNet* net)
{
  int cnt = 0;
  for (auto& connFig : net->getRouteConnFigs()) {
    addPathCost(connFig.get());
    cnt++;
  }
}

void FlexDRWorker::routeNet_AddCutSpcCost(vector<FlexMazeIdx>& path)
{
  if (path.size() <= 1)
    return;
  for (unsigned long i = 1; i < path.size(); i++) {
    if (path[i].z() != path[i-1].z()) {
      frMIdx z = min (path[i].z(), path[i-1].z());
      frViaDef* viaDef = design_->getTech()->getLayer(gridGraph_.getLayerNum(z)+1)->getDefaultViaDef();
      dbTransform xform;
      int x = gridGraph_.xCoord(path[i].x());
      int y = gridGraph_.yCoord(path[i].y());
      Point pt(x, y);
      xform.apply(pt);
      Rect box;
      for (auto& uFig : viaDef->getCutFigs()) {
        auto rect = static_cast<frRect*>(uFig.get());
        rect->getBBox(box);
        xform.apply(box);
        modCutSpacingCost(box, z, 1, false, path[i].x(), path[i].y());
      }
    }
  }
}

void FlexDRWorker::routeNet_prepAreaMap(drNet* net,
                                        map<FlexMazeIdx, frCoord>& areaMap)
{
  FlexMazeIdx mIdx;
  for (auto& pin : net->getPins()) {
    for (auto& ap : pin->getAccessPatterns()) {
      ap->getMazeIdx(mIdx);
      auto it = areaMap.find(mIdx);
      if (it != areaMap.end()) {
        it->second = max(it->second, ap->getBeginArea());
      } else {
        areaMap[mIdx] = ap->getBeginArea();
      }
    }
  }
}

bool FlexDRWorker::routeNet(drNet* net)
{
  //  ProfileTask profile("DR:routeNet");

  if (net->getPins().size() <= 1) {
    return true;
  }
  if (graphics_)
    graphics_->show(true);
  set<drPin*, frBlockObjectComp> unConnPins;
  map<FlexMazeIdx, set<drPin*, frBlockObjectComp>> mazeIdx2unConnPins;
  map<FlexMazeIdx, frBox3D*>
      mazeIdx2TaperBox;  // access points -> taper box: used to efficiently know
                         // what points are in what taper boxes
  list<pair<drPin*, frBox3D>> pinTaperBoxes;
  set<FlexMazeIdx> apMazeIdx;
  set<FlexMazeIdx> realPinAPMazeIdx;
  routeNet_prep(net,
                unConnPins,
                mazeIdx2unConnPins,
                apMazeIdx,
                realPinAPMazeIdx,
                mazeIdx2TaperBox,
                pinTaperBoxes);
  // prep for area map
  map<FlexMazeIdx, frCoord> areaMap;
  if (ENABLE_BOUNDARY_MAR_FIX) {
    routeNet_prepAreaMap(net, areaMap);
  }

  FlexMazeIdx ccMazeIdx1, ccMazeIdx2;  // connComps ll, ur flexmazeidx
  Point centerPt;
  vector<FlexMazeIdx> connComps;
  routeNet_setSrc(unConnPins,
                  mazeIdx2unConnPins,
                  connComps,
                  ccMazeIdx1,
                  ccMazeIdx2,
                  centerPt);

  vector<FlexMazeIdx> path;  // astar must return with >= 1 idx
  bool isFirstConn = true;
  bool searchSuccess = true;
  while (!unConnPins.empty()) {
    mazePinInit();
    auto nextPin = routeNet_getNextDst(
        ccMazeIdx1, ccMazeIdx2, mazeIdx2unConnPins, pinTaperBoxes);
    path.clear();
    if (gridGraph_.search(connComps,
                          nextPin,
                          path,
                          ccMazeIdx1,
                          ccMazeIdx2,
                          centerPt,
                          mazeIdx2TaperBox)) {
      routeNet_postAstarUpdate(
          path, connComps, unConnPins, mazeIdx2unConnPins, isFirstConn);
      routeNet_postAstarWritePath(
          net, path, realPinAPMazeIdx, mazeIdx2TaperBox, apMazeIdx);
      routeNet_postAstarPatchMinAreaVio(net, path, areaMap);
      routeNet_AddCutSpcCost(path);
      isFirstConn = false;
    } else {
      searchSuccess = false;
      logger_->report("Failed to find a path between pin " + nextPin->getName()
                      + " and source aps:");
      for (FlexMazeIdx& mi : connComps) {
        logger_->report("( {} {} {} ) (Idx) / ( {} {} ) (coords)",
                        mi.x(),
                        mi.y(),
                        mi.z(),
                        gridGraph_.xCoord(mi.x()),
                        gridGraph_.yCoord(mi.y()));
      }
      break;
    }
  }

  if (searchSuccess) {
    routeNet_postRouteAddPathCost(net);
  }
  return searchSuccess;
}

void FlexDRWorker::routeNet_postAstarPatchMinAreaVio(
    drNet* net,
    const vector<FlexMazeIdx>& path,
    const map<FlexMazeIdx, frCoord>& areaMap)
{
  if (path.empty()) {
    return;
  }
  // get path with separated (stacked vias)
  vector<FlexMazeIdx> points;
  for (int i = 0; i < (int) path.size() - 1; ++i) {
    auto currIdx = path[i];
    auto nextIdx = path[i + 1];
    if (currIdx.z() == nextIdx.z()) {
      points.push_back(currIdx);
    } else {
      if (currIdx.z() < nextIdx.z()) {
        for (auto z = currIdx.z(); z < nextIdx.z(); ++z) {
          FlexMazeIdx tmpIdx(currIdx.x(), currIdx.y(), z);
          points.push_back(tmpIdx);
        }
      } else {
        for (auto z = currIdx.z(); z > nextIdx.z(); --z) {
          FlexMazeIdx tmpIdx(currIdx.x(), currIdx.y(), z);
          points.push_back(tmpIdx);
        }
      }
    }
  }
  points.push_back(path.back());

  auto layerNum = gridGraph_.getLayerNum(points.front().z());
  auto minAreaConstraint = getTech()->getLayer(layerNum)->getAreaConstraint();

  frArea currArea = 0;
  if (ENABLE_BOUNDARY_MAR_FIX) {
    if (areaMap.find(points[0]) != areaMap.end()) {
      currArea = areaMap.find(points[0])->second;
    } else {
      currArea = (minAreaConstraint) ? minAreaConstraint->getMinArea() : 0;
    }
  } else {
    currArea = (minAreaConstraint) ? minAreaConstraint->getMinArea() : 0;
  }
  frCoord startViaHalfEncArea = 0, endViaHalfEncArea = 0;
  FlexMazeIdx prevIdx = points[0], currIdx;
  int i;
  int prev_i = 0;  // path start point
  for (i = 1; i < (int) points.size(); ++i) {
    currIdx = points[i];
    // check minAreaViolation when change layer, or last segment
    if (currIdx.z() != prevIdx.z()) {
      layerNum = gridGraph_.getLayerNum(prevIdx.z());
      minAreaConstraint = getTech()->getLayer(layerNum)->getAreaConstraint();
      frArea reqArea
          = (minAreaConstraint) ? minAreaConstraint->getMinArea() : 0;
      // add next via enclosure
      if (currIdx.z() < prevIdx.z()) {
        currArea += getHalfViaEncArea(
            prevIdx.z() - 1, false, net->getFrNet()->getNondefaultRule());
        endViaHalfEncArea = getHalfViaEncArea(
            prevIdx.z() - 1, false, net->getFrNet()->getNondefaultRule());
      } else {
        currArea += getHalfViaEncArea(
            prevIdx.z(), true, net->getFrNet()->getNondefaultRule());
        endViaHalfEncArea = getHalfViaEncArea(
            prevIdx.z(), true, net->getFrNet()->getNondefaultRule());
      }
      // push to minArea violation
      if (currArea < reqArea) {
        FlexMazeIdx bp, ep;
        frArea gapArea = reqArea
                         - (currArea - startViaHalfEncArea - endViaHalfEncArea)
                         - std::min(startViaHalfEncArea, endViaHalfEncArea);
        // new
        bool bpPatchStyle = true;  // style 1: left only; 0: right only
        bool epPatchStyle = false;
        // stack via
        if (i - 1 == prev_i) {
          bp = points[i - 1];
          ep = points[i - 1];
          bpPatchStyle = true;
          epPatchStyle = false;
          // planar
        } else {
          bp = points[prev_i];
          ep = points[i - 1];
          if (getTech()->getLayer(layerNum)->getDir()
              == dbTechLayerDir::HORIZONTAL) {
            if (points[prev_i].x() < points[prev_i + 1].x()) {
              bpPatchStyle = true;
            } else if (points[prev_i].x() > points[prev_i + 1].x()) {
              bpPatchStyle = false;
            } else {
              if (points[prev_i].x() < points[i - 1].x()) {
                bpPatchStyle = true;
              } else {
                bpPatchStyle = false;
              }
            }
            if (points[i - 1].x() < points[i - 2].x()) {
              epPatchStyle = true;
            } else if (points[i - 1].x() > points[i - 2].x()) {
              epPatchStyle = false;
            } else {
              if (points[i - 1].x() < points[prev_i].x()) {
                epPatchStyle = true;
              } else {
                epPatchStyle = false;
              }
            }
          } else {
            if (points[prev_i].y() < points[prev_i + 1].y()) {
              bpPatchStyle = true;
            } else if (points[prev_i].y() > points[prev_i + 1].y()) {
              bpPatchStyle = false;
            } else {
              if (points[prev_i].y() < points[i - 1].y()) {
                bpPatchStyle = true;
              } else {
                bpPatchStyle = false;
              }
            }
            if (points[i - 1].y() < points[i - 2].y()) {
              epPatchStyle = true;
            } else if (points[i - 1].y() > points[i - 2].y()) {
              epPatchStyle = false;
            } else {
              if (points[i - 1].y() < points[prev_i].y()) {
                epPatchStyle = true;
              } else {
                epPatchStyle = false;
              }
            }
          }
        }
        auto patchWidth = getTech()->getLayer(layerNum)->getWidth();
        routeNet_postAstarAddPatchMetal(
            net, bp, ep, gapArea, patchWidth, bpPatchStyle, epPatchStyle);
      }
      // init for next path
      if (currIdx.z() < prevIdx.z()) {
        currArea = getHalfViaEncArea(
            prevIdx.z() - 1, true, net->getFrNet()->getNondefaultRule());
        startViaHalfEncArea = getHalfViaEncArea(
            prevIdx.z() - 1, true, net->getFrNet()->getNondefaultRule());
      } else {
        currArea = getHalfViaEncArea(
            prevIdx.z(), false, net->getFrNet()->getNondefaultRule());
        currArea = getHalfViaEncArea(
            prevIdx.z(), false, net->getFrNet()->getNondefaultRule());
        startViaHalfEncArea = gridGraph_.getHalfViaEncArea(prevIdx.z(), false);
      }
      prev_i = i;
    }
    // add the wire area
    else {
      layerNum = gridGraph_.getLayerNum(prevIdx.z());
      minAreaConstraint = getTech()->getLayer(layerNum)->getAreaConstraint();
      frArea reqArea
          = (minAreaConstraint) ? minAreaConstraint->getMinArea() : 0;
      auto pathWidth = getTech()->getLayer(layerNum)->getWidth();
      Point bp, ep;
      gridGraph_.getPoint(bp, prevIdx.x(), prevIdx.y());
      gridGraph_.getPoint(ep, currIdx.x(), currIdx.y());
      frCoord pathLength = abs(bp.x() - ep.x()) + abs(bp.y() - ep.y());
      if (currArea < reqArea) {
        currArea += pathLength * pathWidth;
      }
    }
    prevIdx = currIdx;
  }
  // add boundary area for last segment
  if (ENABLE_BOUNDARY_MAR_FIX) {
    layerNum = gridGraph_.getLayerNum(prevIdx.z());
    minAreaConstraint = getTech()->getLayer(layerNum)->getAreaConstraint();
    frArea reqArea = (minAreaConstraint) ? minAreaConstraint->getMinArea() : 0;
    if (areaMap.find(prevIdx) != areaMap.end()) {
      currArea += areaMap.find(prevIdx)->second;
    }
    endViaHalfEncArea = 0;
    if (currArea < reqArea) {
      FlexMazeIdx bp, ep;
      frArea gapArea = reqArea
                       - (currArea - startViaHalfEncArea - endViaHalfEncArea)
                       - std::min(startViaHalfEncArea, endViaHalfEncArea);
      // new
      bool bpPatchStyle = true;  // style 1: left only; 0: right only
      bool epPatchStyle = false;
      // stack via
      if (i - 1 == prev_i) {
        bp = points[i - 1];
        ep = points[i - 1];
        bpPatchStyle = true;
        epPatchStyle = false;
        // planar
      } else {
        bp = points[prev_i];
        ep = points[i - 1];
        if (getTech()->getLayer(layerNum)->getDir()
            == dbTechLayerDir::HORIZONTAL) {
          if (points[prev_i].x() < points[prev_i + 1].x()) {
            bpPatchStyle = true;
          } else if (points[prev_i].x() > points[prev_i + 1].x()) {
            bpPatchStyle = false;
          } else {
            if (points[prev_i].x() < points[i - 1].x()) {
              bpPatchStyle = true;
            } else {
              bpPatchStyle = false;
            }
          }
          if (points[i - 1].x() < points[i - 2].x()) {
            epPatchStyle = true;
          } else if (points[i - 1].x() > points[i - 2].x()) {
            epPatchStyle = false;
          } else {
            if (points[i - 1].x() < points[prev_i].x()) {
              epPatchStyle = true;
            } else {
              epPatchStyle = false;
            }
          }
        } else {
          if (points[prev_i].y() < points[prev_i + 1].y()) {
            bpPatchStyle = true;
          } else if (points[prev_i].y() > points[prev_i + 1].y()) {
            bpPatchStyle = false;
          } else {
            if (points[prev_i].y() < points[i - 1].y()) {
              bpPatchStyle = true;
            } else {
              bpPatchStyle = false;
            }
          }
          if (points[i - 1].y() < points[i - 2].y()) {
            epPatchStyle = true;
          } else if (points[i - 1].y() > points[i - 2].y()) {
            epPatchStyle = false;
          } else {
            if (points[i - 1].y() < points[prev_i].y()) {
              epPatchStyle = true;
            } else {
              epPatchStyle = false;
            }
          }
        }
      }
      auto patchWidth = getTech()->getLayer(layerNum)->getWidth();
      routeNet_postAstarAddPatchMetal(
          net, bp, ep, gapArea, patchWidth, bpPatchStyle, epPatchStyle);
    }
  }
}

frCoord FlexDRWorker::getHalfViaEncArea(frMIdx z,
                                        bool isLayer1,
                                        frNonDefaultRule* ndr)
{
  if (!ndr || !ndr->getPrefVia(z))
    return gridGraph_.getHalfViaEncArea(z, isLayer1);
  frVia via(ndr->getPrefVia(z));
  Rect box;
  if (isLayer1)
    via.getLayer1BBox(box);
  else
    via.getLayer2BBox(box);
  return box.minDXDY() * box.maxDXDY() / 2;
}
// assumes patchWidth == defaultWidth
// the cost checking part is sensitive to how cost is stored (1) planar + via;
// or (2) N;E;U
int FlexDRWorker::routeNet_postAstarAddPathMetal_isClean(
    const FlexMazeIdx& bpIdx,
    bool isPatchHorz,
    bool isPatchLeft,
    frCoord patchLength)
{
  int cost = 0;
  Point origin, patchEnd;
  gridGraph_.getPoint(origin, bpIdx.x(), bpIdx.y());
  frLayerNum layerNum = gridGraph_.getLayerNum(bpIdx.z());
  if (isPatchHorz) {
    if (isPatchLeft) {
      patchEnd.set(origin.x() - patchLength, origin.y());
    } else {
      patchEnd.set(origin.x() + patchLength, origin.y());
    }
  } else {
    if (isPatchLeft) {
      patchEnd.set(origin.x(), origin.y() - patchLength);
    } else {
      patchEnd.set(origin.x(), origin.y() + patchLength);
    }
  }
  // for wire, no need to bloat width
  Point patchLL = min(origin, patchEnd);
  Point patchUR = max(origin, patchEnd);
  if (!getRouteBox().intersects(patchEnd)) {
    cost = std::numeric_limits<int>::max();
  } else {
    FlexMazeIdx startIdx, endIdx;
    startIdx.set(0, 0, layerNum);
    endIdx.set(0, 0, layerNum);
    Rect patchBox(patchLL, patchUR);
    gridGraph_.getIdxBox(startIdx, endIdx, patchBox, FlexGridGraph::enclose);
    if (isPatchHorz) {
      // in gridgraph, the planar cost is checked for xIdx + 1
      for (auto xIdx = max(0, startIdx.x() - 1); xIdx < endIdx.x(); ++xIdx) {
        if (gridGraph_.hasRouteShapeCost(
                xIdx, bpIdx.y(), bpIdx.z(), frDirEnum::E)) {
          cost += gridGraph_.getEdgeLength(
                      xIdx, bpIdx.y(), bpIdx.z(), frDirEnum::E)
                  * workerDRCCost_;
        }
        if (gridGraph_.hasFixedShapeCost(
                xIdx, bpIdx.y(), bpIdx.z(), frDirEnum::E)) {
          cost += gridGraph_.getEdgeLength(
                      xIdx, bpIdx.y(), bpIdx.z(), frDirEnum::E)
                  * FIXEDSHAPECOST;
        }
        if (gridGraph_.hasMarkerCost(
                xIdx, bpIdx.y(), bpIdx.z(), frDirEnum::E)) {
          cost += gridGraph_.getEdgeLength(
                      xIdx, bpIdx.y(), bpIdx.z(), frDirEnum::E)
                  * workerMarkerCost_;
        }
      }
    } else {
      // in gridgraph, the planar cost is checked for yIdx + 1
      for (auto yIdx = max(0, startIdx.y() - 1); yIdx < endIdx.y(); ++yIdx) {
        if (gridGraph_.hasRouteShapeCost(
                bpIdx.x(), yIdx, bpIdx.z(), frDirEnum::N)) {
          cost += gridGraph_.getEdgeLength(
                      bpIdx.x(), yIdx, bpIdx.z(), frDirEnum::N)
                  * workerDRCCost_;
        }
        if (gridGraph_.hasFixedShapeCost(
                bpIdx.x(), yIdx, bpIdx.z(), frDirEnum::N)) {
          cost += gridGraph_.getEdgeLength(
                      bpIdx.x(), yIdx, bpIdx.z(), frDirEnum::N)
                  * FIXEDSHAPECOST;
        }
        if (gridGraph_.hasMarkerCost(
                bpIdx.x(), yIdx, bpIdx.z(), frDirEnum::N)) {
          cost += gridGraph_.getEdgeLength(
                      bpIdx.x(), yIdx, bpIdx.z(), frDirEnum::N)
                  * workerMarkerCost_;
        }
      }
    }
  }
  return cost;
}

void FlexDRWorker::routeNet_postAstarAddPatchMetal_addPWire(
    drNet* net,
    const FlexMazeIdx& bpIdx,
    bool isPatchHorz,
    bool isPatchLeft,
    frCoord patchLength,
    frCoord patchWidth)
{
  Point origin, patchEnd;
  gridGraph_.getPoint(origin, bpIdx.x(), bpIdx.y());
  frLayerNum layerNum = gridGraph_.getLayerNum(bpIdx.z());
  // actual offsetbox
  Point patchLL, patchUR;
  if (isPatchHorz) {
    if (isPatchLeft) {
      patchLL.set(0 - patchLength, 0 - patchWidth / 2);
      patchUR.set(0, 0 + patchWidth / 2);
    } else {
      patchLL.set(0, 0 - patchWidth / 2);
      patchUR.set(0 + patchLength, 0 + patchWidth / 2);
    }
  } else {
    if (isPatchLeft) {
      patchLL.set(0 - patchWidth / 2, 0 - patchLength);
      patchUR.set(0 + patchWidth / 2, 0);
    } else {
      patchLL.set(0 - patchWidth / 2, 0);
      patchUR.set(0 + patchWidth / 2, 0 + patchLength);
    }
  }

  auto tmpPatch = make_unique<drPatchWire>();
  tmpPatch->setLayerNum(layerNum);
  tmpPatch->setOrigin(origin);
  tmpPatch->setOffsetBox(Rect(patchLL, patchUR));
  tmpPatch->addToNet(net);
  unique_ptr<drConnFig> tmp(std::move(tmpPatch));
  auto& workerRegionQuery = getWorkerRegionQuery();
  workerRegionQuery.add(tmp.get());
  net->addRoute(std::move(tmp));
}

void FlexDRWorker::routeNet_postAstarAddPatchMetal(drNet* net,
                                                   const FlexMazeIdx& bpIdx,
                                                   const FlexMazeIdx& epIdx,
                                                   frCoord gapArea,
                                                   frCoord patchWidth,
                                                   bool bpPatchStyle,
                                                   bool epPatchStyle)
{
  bool isPatchHorz;
  // bool isLeftClean = true;
  frLayerNum layerNum = gridGraph_.getLayerNum(bpIdx.z());
  frCoord patchLength = frCoord(ceil(1.0 * gapArea / patchWidth
                                     / getTech()->getManufacturingGrid()))
                        * getTech()->getManufacturingGrid();

  // always patch to pref dir
  if (getTech()->getLayer(layerNum)->getDir() == dbTechLayerDir::HORIZONTAL) {
    isPatchHorz = true;
  } else {
    isPatchHorz = false;
  }

  auto costL = routeNet_postAstarAddPathMetal_isClean(
      bpIdx, isPatchHorz, bpPatchStyle, patchLength);
  auto costR = routeNet_postAstarAddPathMetal_isClean(
      epIdx, isPatchHorz, epPatchStyle, patchLength);
  if (costL <= costR) {
    routeNet_postAstarAddPatchMetal_addPWire(
        net, bpIdx, isPatchHorz, bpPatchStyle, patchLength, patchWidth);
  } else {
    routeNet_postAstarAddPatchMetal_addPWire(
        net, epIdx, isPatchHorz, epPatchStyle, patchLength, patchWidth);
  }
}<|MERGE_RESOLUTION|>--- conflicted
+++ resolved
@@ -1617,10 +1617,6 @@
     setMarkers(gcWorker_->getMarkers());
   }
   if (getDRIter() >= beginDebugIter) {
-<<<<<<< HEAD
-    logger_->info(DRT, 2001, "Starting worker {} with {} markers", getRouteBox(), 
-                                                                markers_.size());
-=======
     logger_->info(DRT,
                   2001,
                   "Starting worker ({} {}) ({} {}) with {} markers",
@@ -1629,7 +1625,6 @@
                   getRouteBox().ur().x(),
                   getRouteBox().ur().y(),
                   markers_.size());
->>>>>>> 4f4d3cd8
     for (auto& marker : markers_) {
       cout << marker << "\n";
     }
