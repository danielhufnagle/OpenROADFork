/* Authors: Lutong Wang and Bangqi Xu */
/*
 * Copyright (c) 2019, The Regents of the University of California
 * All rights reserved.
 *
 * Redistribution and use in source and binary forms, with or without
 * modification, are permitted provided that the following conditions are met:
 *     * Redistributions of source code must retain the above copyright
 *       notice, this list of conditions and the following disclaimer.
 *     * Redistributions in binary form must reproduce the above copyright
 *       notice, this list of conditions and the following disclaimer in the
 *       documentation and/or other materials provided with the distribution.
 *     * Neither the name of the University nor the
 *       names of its contributors may be used to endorse or promote products
 *       derived from this software without specific prior written permission.
 *
 * THIS SOFTWARE IS PROVIDED BY THE COPYRIGHT HOLDERS AND CONTRIBUTORS "AS IS"
 * AND ANY EXPRESS OR IMPLIED WARRANTIES, INCLUDING, BUT NOT LIMITED TO, THE
 * IMPLIED WARRANTIES OF MERCHANTABILITY AND FITNESS FOR A PARTICULAR PURPOSE
 * ARE DISCLAIMED. IN NO EVENT SHALL THE REGENTS BE LIABLE FOR ANY DIRECT,
 * INDIRECT, INCIDENTAL, SPECIAL, EXEMPLARY, OR CONSEQUENTIAL DAMAGES
 * (INCLUDING, BUT NOT LIMITED TO, PROCUREMENT OF SUBSTITUTE GOODS OR SERVICES;
 * LOSS OF USE, DATA, OR PROFITS; OR BUSINESS INTERRUPTION) HOWEVER CAUSED AND
 * ON ANY THEORY OF LIABILITY, WHETHER IN CONTRACT, STRICT LIABILITY, OR TORT
 * (INCLUDING NEGLIGENCE OR OTHERWISE) ARISING IN ANY WAY OUT OF THE USE OF THIS
 * SOFTWARE, EVEN IF ADVISED OF THE POSSIBILITY OF SUCH DAMAGE.
 */

#include "global.h"

#include <iostream>

#include "frDesign.h"
#include "db/obj/frBlock.h"
#include "db/obj/frMaster.h"
#include "db/drObj/drFig.h"
#include "db/drObj/drNet.h"
#include "db/drObj/drShape.h"
#include "db/drObj/drVia.h"

using namespace std;
using namespace fr;

string GUIDE_FILE;
string OUTGUIDE_FILE;
string OUT_MAZE_FILE;
string DRC_RPT_FILE;
string CMAP_FILE;

// to be removed
int OR_SEED = -1;
double OR_K = 0;

string DBPROCESSNODE = "";
int MAX_THREADS = 1;
int BATCHSIZE = 1024;
int BATCHSIZETA = 8;
int MTSAFEDIST = 2000;
int DRCSAFEDIST = 500;
int VERBOSE = 1;
std::string BOTTOM_ROUTING_LAYER_NAME;
std::string TOP_ROUTING_LAYER_NAME;
int BOTTOM_ROUTING_LAYER = 2;
int TOP_ROUTING_LAYER = std::numeric_limits<frLayerNum>::max();
bool ALLOW_PIN_AS_FEEDTHROUGH = false;
bool USENONPREFTRACKS = true;
bool USEMINSPACING_OBS = true;
bool ENABLE_BOUNDARY_MAR_FIX = true;
bool ENABLE_VIA_GEN = true;
bool CLEAN_PATCHES = false;
<<<<<<< HEAD
bool NO_PA = false;
=======
bool SINGLE_STEP_DR = false;
>>>>>>> 7510fd4d

std::string VIAINPIN_BOTTOMLAYER_NAME;
std::string VIAINPIN_TOPLAYER_NAME;
frLayerNum VIAINPIN_BOTTOMLAYERNUM = std::numeric_limits<frLayerNum>::max();
frLayerNum VIAINPIN_TOPLAYERNUM = std::numeric_limits<frLayerNum>::max();
int MINNUMACCESSPOINT_MACROCELLPIN = 3;
int MINNUMACCESSPOINT_STDCELLPIN = 3;
int ACCESS_PATTERN_END_ITERATION_NUM = 10;
float CONGESTION_THRESHOLD = 0.4;
int MAX_CLIPSIZE_INCREASE = 18;

frLayerNum VIA_ACCESS_LAYERNUM = 2;

int NDR_NETS_ABS_PRIORITY = 2;
int CLOCK_NETS_ABS_PRIORITY = 4;

int END_ITERATION = 80;
int NDR_NETS_RIPUP_HARDINESS = 3;
int CLOCK_NETS_TRUNK_RIPUP_HARDINESS = 100;
int CLOCK_NETS_LEAF_RIPUP_HARDINESS = 10;
bool AUTO_TAPER_NDR_NETS = true;
int TAPERBOX_RADIUS = 3;

frUInt4 TAVIACOST = 1;
frUInt4 TAPINCOST = 4;
frUInt4 TAALIGNCOST = 4;
frUInt4 TADRCCOST = 32;
float TASHAPEBLOATWIDTH = 1.5;

frUInt4 VIACOST = 4;
// new cost used
frUInt4 GRIDCOST = 2;
frUInt4 FIXEDSHAPECOST = 30;
frUInt4 ROUTESHAPECOST = 8;
frUInt4 MARKERCOST = 32;
frUInt4 MARKERBLOATWIDTH = 1;
frUInt4 BLOCKCOST = 32;
frUInt4 GUIDECOST = 1;  // disabled change getNextPathCost to enable
float MARKERDECAY = 0.95;
float SHAPEBLOATWIDTH = 3;
int MISALIGNMENTCOST = 8;

int CONGCOST = 8;
int HISTCOST = 32;

int REMOTE_BATCH_SIZE = 32;
namespace fr {

ostream& operator<<(ostream& os, const Point& pIn)
{
  os << "( " << pIn.x() << " " << pIn.y() << " )";
  return os;
}

ostream& operator<<(ostream& os, const frRect& pinFigIn)
{
  //  if (pinFigIn.getPin()) {
  //    os << "PINFIG (PINNAME/LAYER) " <<
  //    pinFigIn.getPin()->getTerm()->getName()
  //       << " " << pinFigIn.getLayerNum() << endl;
  //  }
  Rect tmpBox;
  pinFigIn.getBBox(tmpBox);
  os << "  RECT " << tmpBox.xMin() << " " << tmpBox.yMin() << " "
     << tmpBox.xMax() << " " << tmpBox.yMax();
  return os;
}

ostream& operator<<(ostream& os, const frPolygon& pinFigIn)
{
  //  if (pinFigIn.getPin()) {
  //    os << "PINFIG (NAME/LAYER) " << pinFigIn.getPin()->getTerm()->getName()
  //       << " " << pinFigIn.getLayerNum() << endl;
  //  }
  os << "  POLYGON";
  for (auto& m : pinFigIn.getPoints()) {
    os << " ( " << m.x() << " " << m.y() << " )";
  }
  return os;
}

ostream& operator<<(ostream& os, const frMPin& pinIn)
{
  os << "PIN (NAME) " << pinIn.getTerm()->getName();
  for (auto& m : pinIn.getFigs()) {
    if (m->typeId() == frcRect) {
      os << endl << *(static_cast<frRect*>(m.get()));
    } else if (m->typeId() == frcPolygon) {
      os << endl << *(static_cast<frPolygon*>(m.get()));
    } else {
      os << endl << "Unsupported pinFig object!";
    }
  }
  return os;
}

ostream& operator<<(ostream& os, const frBTerm& termIn)
{
  frString name;
  frString netName;
  name = termIn.getName();
  if (termIn.getNet()) {
    netName = termIn.getNet()->getName();
  }
  os << "TERM (NAME/NET) " << name << " " << netName;
  for (auto& m : termIn.getPins()) {
    os << endl << *m;
  }
  return os;
}

ostream& operator<<(ostream& os, const frInstTerm& instTermIn)
{
  frString name;
  frString cellName;
  frString termName;
  frString netName;
  name = instTermIn.getInst()->getName();
  cellName = instTermIn.getInst()->getMaster()->getName();
  termName = instTermIn.getTerm()->getName();
  if (instTermIn.getNet()) {
    netName = instTermIn.getNet()->getName();
  }
  os << "INSTTERM: (INST/CELL/TERM/NET) " << name << " " << cellName << " "
     << termName << " " << netName << endl;
  os << *instTermIn.getTerm() << "END_INSTTERM";
  return os;
}

ostream& operator<<(ostream& os, const frViaDef& viaDefIn)
{
  frString name;
  name = viaDefIn.getName();
  os << "VIA " << name;
  if (viaDefIn.getDefault()) {
    os << " DEFAULT";
  }
  for (auto& m : viaDefIn.getLayer1Figs()) {
    if (m->typeId() == frcRect) {
      os << endl << *(static_cast<frRect*>(m.get()));
    } else if (m->typeId() == frcPolygon) {
      os << endl << *(static_cast<frPolygon*>(m.get()));
    } else {
      os << endl << "Unsupported pinFig object!";
    }
  }
  for (auto& m : viaDefIn.getCutFigs()) {
    if (m->typeId() == frcRect) {
      os << endl << *(static_cast<frRect*>(m.get()));
    } else if (m->typeId() == frcPolygon) {
      os << endl << *(static_cast<frPolygon*>(m.get()));
    } else {
      os << endl << "Unsupported pinFig object!";
    }
  }
  for (auto& m : viaDefIn.getLayer2Figs()) {
    if (m->typeId() == frcRect) {
      os << endl << *(static_cast<frRect*>(m.get()));
    } else if (m->typeId() == frcPolygon) {
      os << endl << *(static_cast<frPolygon*>(m.get()));
    } else {
      os << endl << "Unsupported pinFig object!";
    }
  }
  return os;
}

ostream& operator<<(ostream& os, const frBlock& blockIn)
{
  Rect box;
  blockIn.getBBox(box);
  os << "MACRO " << blockIn.getName() << endl
     << "  ORIGIN " << box.xMin() << " " << box.yMin() << endl
     << "  SIZE " << box.xMax() << " " << box.yMax();
  for (auto& m : blockIn.getTerms()) {
    os << endl << *m;
  }
  return os;
}

ostream& operator<<(ostream& os, const frInst& instIn)
{
  Point tmpPoint;
  frString tmpString;
  frString tmpName;
  instIn.getOrigin(tmpPoint);
  auto tmpOrient = instIn.getOrient();
  tmpName = instIn.getName();
  tmpString = instIn.getMaster()->getName();
  os << "- " << tmpName << " " << tmpString << " + STATUS + ( " << tmpPoint.x()
     << " " << tmpPoint.y() << " ) " << tmpOrient.getString() << endl;
  for (auto& m : instIn.getInstTerms()) {
    os << endl << *m;
  }
  return os;
}

ostream& operator<<(ostream& os, const Rect& box)
{
  os << "( " << box.xMin() << " " << box.yMin() << " ) ( " << box.xMax()
     << " " << box.yMax() << " )";
  return os;
}

ostream& operator<<(ostream& os, const drConnFig& fig)
{
  switch (fig.typeId()) {
    case drcPathSeg: {
      auto p = static_cast<const drPathSeg*>(&fig);
      os << "drPathSeg: begin (" << p->getBeginX() << " " << p->getBeginY()
         << " ) end ( " << p->getEndX() << " " << p->getEndY() << " ) layerNum " << p->getLayerNum();
      frSegStyle st;
      p->getStyle(st);
      os << "\n\tbeginStyle: " << st.getBeginStyle() << "\n\tendStyle: " << st.getEndStyle();
      break;
    }
    case drcVia: {
      auto p = static_cast<const drVia*>(&fig);
      os << "drVia: at " << p->getOrigin() << "\nVIA DEF:\n" << *p->getViaDef();
      break;
    }
    case drcPatchWire: {
      auto p = static_cast<const drPatchWire*>(&fig);
      Rect b;
      p->getBBox(b);
      os << "drPatchWire: " << b;
      break;
    }
    default:
      os << "UNKNOWN drConnFig, code " << fig.typeId();
  }

  return os;
}

ostream& operator<<(ostream& os, const frPathSeg& p)
{
  os << "frPathSeg: begin (" << p.getBeginPoint().x() << " "
     << p.getBeginPoint().y() << " ) end ( " << p.getEndPoint().x() << " "
     << p.getEndPoint().y() << " ) layerNum " << p.getLayerNum();
  frSegStyle st;
  p.getStyle(st);
  os << "\n\tbeginStyle: " << st.getBeginStyle() << "\n\tendStyle: " << st.getEndStyle();
  return os;
}

ostream& operator<<(ostream& os, const frGuide& p)
{
  os << "frGuide: begin " << p.getBeginPoint() << " end " << p.getEndPoint()
     << " begin LayerNum " << p.getBeginLayerNum() << " end layerNum "
     << p.getEndLayerNum();
  return os;
}

ostream& operator<<(ostream& os, const frConnFig& fig)
{
  switch (fig.typeId()) {
    case frcPathSeg: {
      auto p = static_cast<const frPathSeg*>(&fig);
      os << *p;
      break;
    }
    case frcVia: {
      auto p = static_cast<const frVia*>(&fig);
      os << "frVia: at " << p->getOrigin() << "\nVIA DEF:\n" << *p->getViaDef();
      break;
    }
    case frcPatchWire: {
      auto p = static_cast<const frPatchWire*>(&fig);
      Rect b;
      p->getBBox(b);
      os << "frPatchWire: " << b;
      break;
    }
    case frcGuide: {
      auto p = static_cast<const frGuide*>(&fig);
      os << p;
      break;
    }
    case frcRect: {
      auto p = static_cast<const frRect*>(&fig);
      Rect b;
      p->getBBox(b);
      os << "frRect: " << b;
      break;
    }
    case frcPolygon: {
      os << *static_cast<const frPolygon*>(&fig);
      break;
    }
    default:
      os << "UNKNOWN frShape, code " << fig.typeId();
  }
  return os;
}

ostream& operator<<(ostream& os, const frBlockObject& fig)
{
  switch (fig.typeId()) {
    case frcInstTerm: {
      os << *static_cast<const frInstTerm*>(&fig);
      break;
    }
    case frcMTerm:
    case frcBTerm: {
      os << *static_cast<const frTerm*>(&fig);
      break;
    }
    // case fig is a frConnFig
    case frcPathSeg:
    case frcVia:
    case frcPatchWire:
    case frcGuide:
    case frcRect:
    case frcPolygon: {
      os << *static_cast<const frConnFig*>(&fig);
      break;
    }
    case frcNet: {
        os << *static_cast<const frNet*>(&fig);
        break;
    }
    default:
      os << "UNKNOWN frBlockObject, code " << fig.typeId();
  }
  return os;
}

ostream& operator<<(ostream& os, const frNet& n)
{
  os << "frNet " << n.getName() << (n.isClock() ? "CLOCK NET " : " ")
     << (n.hasNDR() ? "NDR " + n.getNondefaultRule()->getName() + " " : " ")
     << "abs priority " << n.getAbsPriorityLvl() << "\n";
  return os;
}

ostream& operator<<(ostream& os, const drNet& n)
{
  os << "drNet " << *n.getFrNet() << "\nnRipupAvoids " << n.getNRipupAvoids()
     << " maxRipupAvoids " << n.getMaxRipupAvoids() << "\n";
  return os;
}

ostream& operator<<(ostream& os, const frMarker& m) {
    os << "MARKER: box "<< m.getBBox() << " lNum " << m.getLayerNum() << " constraint: ";
    switch (m.getConstraint()->typeId()) {
        case frConstraintTypeEnum::frcAreaConstraint:
            return os << "frcAreaConstraint";
        case frConstraintTypeEnum::frcCutSpacingConstraint:
            return os << "frcCutSpacingConstraint";
        case frConstraintTypeEnum::frcLef58CornerSpacingConcaveCornerConstraint:
            return os << "frcLef58CornerSpacingConcaveCornerConstraint";
        case frConstraintTypeEnum::frcLef58CornerSpacingConstraint:
            return os << "frcLef58CornerSpacingConstraint";
        case frConstraintTypeEnum::frcLef58CornerSpacingConvexCornerConstraint:
            return os << "frcLef58CornerSpacingConvexCornerConstraint";
        case frConstraintTypeEnum::frcLef58CornerSpacingSpacing1DConstraint:
            return os << "frcLef58CornerSpacingSpacing1DConstraint";
        case frConstraintTypeEnum::frcLef58CornerSpacingSpacing2DConstraint:
            return os << "frcLef58CornerSpacingSpacing2DConstraint";
        case frConstraintTypeEnum::frcLef58CornerSpacingSpacingConstraint:
            return os << "frcLef58CornerSpacingSpacingConstraint";
        case frConstraintTypeEnum::frcLef58CutClassConstraint:
            return os << "frcLef58CutClassConstraint";
        case frConstraintTypeEnum::frcLef58CutSpacingAdjacentCutsConstraint:
            return os << "frcLef58CutSpacingAdjacentCutsConstraint";
        case frConstraintTypeEnum::frcLef58CutSpacingConstraint:
            return os << "frcLef58CutSpacingConstraint";
        case frConstraintTypeEnum::frcLef58CutSpacingLayerConstraint:
            return os << "frcLef58CutSpacingLayerConstraint";
        case frConstraintTypeEnum::frcLef58CutSpacingParallelWithinConstraint:
            return os << "frcLef58CutSpacingParallelWithinConstraint";
        case frConstraintTypeEnum::frcLef58CutSpacingTableConstraint:
            return os << "frcLef58CutSpacingTableConstraint";
        case frConstraintTypeEnum::frcLef58CutSpacingTableLayerConstraint:
            return os << "frcLef58CutSpacingTableLayerConstraint";
        case frConstraintTypeEnum::frcLef58CutSpacingTablePrlConstraint:
            return os << "frcLef58CutSpacingTablePrlConstraint";
        case frConstraintTypeEnum::frcLef58EolExtensionConstraint:
            return os << "frcLef58EolExtensionConstraint";
        case frConstraintTypeEnum::frcLef58EolKeepOutConstraint:
            return os << "frcLef58EolKeepOutConstraint";
            
        case frConstraintTypeEnum::frcLef58MinStepConstraint:
            return os << "frcLef58MinStepConstraint";
        case frConstraintTypeEnum::frcLef58RectOnlyConstraint:
            return os << "frcLef58RectOnlyConstraint";
        case frConstraintTypeEnum::frcLef58RightWayOnGridOnlyConstraint:
            return os << "frcLef58RightWayOnGridOnlyConstraint";
        case frConstraintTypeEnum::frcLef58SpacingEndOfLineConstraint:
            return os << "frcLef58SpacingEndOfLineConstraint";
        case frConstraintTypeEnum::frcLef58SpacingEndOfLineWithinConstraint:
            return os << "frcLef58SpacingEndOfLineWithinConstraint";
        case frConstraintTypeEnum::frcLef58SpacingEndOfLineWithinEncloseCutConstraint:
            return os << "frcLef58SpacingEndOfLineWithinEncloseCutConstraint";
        case frConstraintTypeEnum::frcLef58SpacingEndOfLineWithinEndToEndConstraint:
            return os << "frcLef58SpacingEndOfLineWithinEndToEndConstraint";
        case frConstraintTypeEnum::frcLef58SpacingEndOfLineWithinMaxMinLengthConstraint:
            return os << "frcLef58SpacingEndOfLineWithinMaxMinLengthConstraint";
        case frConstraintTypeEnum::frcLef58SpacingEndOfLineWithinParallelEdgeConstraint:
            return os << "frcLef58SpacingEndOfLineWithinParallelEdgeConstraint";
        case frConstraintTypeEnum::frcLef58SpacingTableConstraint:
            return os << "frcLef58SpacingTableConstraint";
        case frConstraintTypeEnum::frcMinEnclosedAreaConstraint:
            return os << "frcMinEnclosedAreaConstraint";
        case frConstraintTypeEnum::frcMinStepConstraint:
            return os << "frcMinStepConstraint";
        case frConstraintTypeEnum::frcMinWidthConstraint:
            return os << "frcMinWidthConstraint";
        case frConstraintTypeEnum::frcMinimumcutConstraint:
            return os << "frcMinimumcutConstraint";
        case frConstraintTypeEnum::frcNonSufficientMetalConstraint:
            return os << "frcNonSufficientMetalConstraint";
        case frConstraintTypeEnum::frcOffGridConstraint:
            return os << "frcOffGridConstraint";
        case frConstraintTypeEnum::frcRecheckConstraint:
            return os << "frcRecheckConstraint";
        case frConstraintTypeEnum::frcShortConstraint:
            return os << "frcShortConstraint";
        case frConstraintTypeEnum::frcSpacingConstraint:
            return os << "frcSpacingConstraint";
        case frConstraintTypeEnum::frcSpacingEndOfLineConstraint:
            return os << "frcSpacingEndOfLineConstraint";
        case frConstraintTypeEnum::frcSpacingEndOfLineParallelEdgeConstraint:
            return os << "frcSpacingEndOfLineParallelEdgeConstraint";
        case frConstraintTypeEnum::frcSpacingSamenetConstraint:
            return os << "frcSpacingSamenetConstraint";
        case frConstraintTypeEnum::frcSpacingTableConstraint:
            return os << "frcSpacingTableConstraint";
        case frConstraintTypeEnum::frcSpacingTableInfluenceConstraint:
            return os << "frcSpacingTableInfluenceConstraint";
        case frConstraintTypeEnum::frcSpacingTablePrlConstraint:
            return os << "frcSpacingTablePrlConstraint";
        case frConstraintTypeEnum::frcSpacingTableTwConstraint:
            return os << "frcSpacingTableTwConstraint";
        default:
            return os << "unknown viol";
    }
}

}  // end namespace fr<|MERGE_RESOLUTION|>--- conflicted
+++ resolved
@@ -68,11 +68,8 @@
 bool ENABLE_BOUNDARY_MAR_FIX = true;
 bool ENABLE_VIA_GEN = true;
 bool CLEAN_PATCHES = false;
-<<<<<<< HEAD
 bool NO_PA = false;
-=======
 bool SINGLE_STEP_DR = false;
->>>>>>> 7510fd4d
 
 std::string VIAINPIN_BOTTOMLAYER_NAME;
 std::string VIAINPIN_TOPLAYER_NAME;
