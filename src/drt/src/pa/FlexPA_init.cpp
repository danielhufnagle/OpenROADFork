/* Authors: Lutong Wang and Bangqi Xu */
/*
 * Copyright (c) 2019, The Regents of the University of California
 * All rights reserved.
 *
 * Redistribution and use in source and binary forms, with or without
 * modification, are permitted provided that the following conditions are met:
 *     * Redistributions of source code must retain the above copyright
 *       notice, this list of conditions and the following disclaimer.
 *     * Redistributions in binary form must reproduce the above copyright
 *       notice, this list of conditions and the following disclaimer in the
 *       documentation and/or other materials provided with the distribution.
 *     * Neither the name of the University nor the
 *       names of its contributors may be used to endorse or promote products
 *       derived from this software without specific prior written permission.
 *
 * THIS SOFTWARE IS PROVIDED BY THE COPYRIGHT HOLDERS AND CONTRIBUTORS "AS IS"
 * AND ANY EXPRESS OR IMPLIED WARRANTIES, INCLUDING, BUT NOT LIMITED TO, THE
 * IMPLIED WARRANTIES OF MERCHANTABILITY AND FITNESS FOR A PARTICULAR PURPOSE
 * ARE DISCLAIMED. IN NO EVENT SHALL THE REGENTS BE LIABLE FOR ANY DIRECT,
 * INDIRECT, INCIDENTAL, SPECIAL, EXEMPLARY, OR CONSEQUENTIAL DAMAGES
 * (INCLUDING, BUT NOT LIMITED TO, PROCUREMENT OF SUBSTITUTE GOODS OR SERVICES;
 * LOSS OF USE, DATA, OR PROFITS; OR BUSINESS INTERRUPTION) HOWEVER CAUSED AND
 * ON ANY THEORY OF LIABILITY, WHETHER IN CONTRACT, STRICT LIABILITY, OR TORT
 * (INCLUDING NEGLIGENCE OR OTHERWISE) ARISING IN ANY WAY OUT OF THE USE OF THIS
 * SOFTWARE, EVEN IF ADVISED OF THE POSSIBILITY OF SUCH DAMAGE.
 */

#include <chrono>
#include <iostream>
#include <sstream>

#include "FlexPA.h"
#include "db/infra/frTime.h"
#include "gc/FlexGC.h"

using namespace fr;

<<<<<<< HEAD
void FlexPA::getPrefTrackPatterns(
    std::vector<frTrackPattern*>& prefTrackPatterns)
{
  for (auto& trackPattern : design_->getTopBlock()->getTrackPatterns()) {
    auto isVerticalTrack
        = trackPattern->isHorizontal();  // yes = vertical track
    if (design_->getTech()->getLayer(trackPattern->getLayerNum())->getDir()
        == dbTechLayerDir::HORIZONTAL) {
      if (!isVerticalTrack) {
        prefTrackPatterns.push_back(trackPattern);
      }
    } else {
      if (isVerticalTrack) {
        prefTrackPatterns.push_back(trackPattern);
      }
    }
  }
}

void FlexPA::initUniqueInstance_master2PinLayerRange(
    std::map<frMaster*, std::tuple<frLayerNum, frLayerNum>, frBlockObjectComp>&
        master2PinLayerRange)
{
  std::set<frString> masters;
  for (auto inst : target_insts_)
    masters.insert(inst->getMaster()->getName());
  int numLayers = design_->getTech()->getLayers().size();
  for (auto& uMaster : design_->getMasters()) {
    auto master = uMaster.get();
    if (!masters.empty() && masters.find(master->getName()) == masters.end())
      continue;
    frLayerNum minLayerNum = std::numeric_limits<frLayerNum>::max();
    frLayerNum maxLayerNum = std::numeric_limits<frLayerNum>::min();
    for (auto& uTerm : master->getTerms()) {
      if (uTerm.get()->getType().isSupply()) {
        continue;
      }
      for (auto& uPin : uTerm->getPins()) {
        for (auto& uPinFig : uPin->getFigs()) {
          auto pinFig = uPinFig.get();
          if (pinFig->typeId() == frcRect) {
            auto lNum = static_cast<frRect*>(pinFig)->getLayerNum();
            if (lNum >= getDesign()->getTech()->getBottomLayerNum()) {
              minLayerNum = std::min(minLayerNum, lNum);
            }
            maxLayerNum = std::max(maxLayerNum, lNum);
          } else if (pinFig->typeId() == frcPolygon) {
            auto lNum = static_cast<frPolygon*>(pinFig)->getLayerNum();
            if (lNum >= getDesign()->getTech()->getBottomLayerNum()) {
              minLayerNum = std::min(minLayerNum, lNum);
            }
            maxLayerNum = std::max(maxLayerNum, lNum);
          } else {
            logger_->error(DRT, 65, "instAnalysis unsupported pinFig.");
          }
        }
      }
    }
    if (minLayerNum < getDesign()->getTech()->getBottomLayerNum()
        || maxLayerNum > getDesign()->getTech()->getTopLayerNum()) {
      logger_->warn(DRT,
                    66,
                    "instAnalysis skips {} due to no pin shapes.",
                    master->getName());
      continue;
    }
    maxLayerNum = std::min(maxLayerNum + 2, numLayers);
    master2PinLayerRange[master] = std::make_tuple(minLayerNum, maxLayerNum);
  }
  // std::cout <<"  master pin layer range done" <<std::endl;
}

bool FlexPA::hasTrackPattern(frTrackPattern* tp, const Rect& box)
{
  auto isVerticalTrack = tp->isHorizontal();  // yes = vertical track
  frCoord low = tp->getStartCoord();
  frCoord high = low
                 + (frCoord) (tp->getTrackSpacing())
                       * ((frCoord) (tp->getNumTracks()) - 1);
  if (isVerticalTrack) {
    return !(low > box.xMax() || high < box.xMin());
  } else {
    return !(low > box.yMax() || high < box.yMin());
  }
}

// must init all unique, including filler, macro, etc. to ensure frInst
// pinAccessIdx is active
void FlexPA::initUniqueInstance_main(
    const std::map<frMaster*,
                   std::tuple<frLayerNum, frLayerNum>,
                   frBlockObjectComp>& master2PinLayerRange,
    const std::vector<frTrackPattern*>& prefTrackPatterns)
{
  std::vector<frInst*> ndrInsts;
  std::vector<frCoord> offset;
  int cnt = 0;
  std::set<frInst*> target_frinsts;
  for (auto inst : target_insts_)
    target_frinsts.insert(design_->getTopBlock()->findInst(inst->getName()));
  for (auto& inst : design_->getTopBlock()->getInsts()) {
    if (!target_insts_.empty()
        && target_frinsts.find(inst.get()) == target_frinsts.end())
      continue;
    if (!AUTO_TAPER_NDR_NETS && isNDRInst(*inst)) {
      ndrInsts.push_back(inst.get());
      continue;
    }
    Point origin = inst->getOrigin();
    Rect boundaryBBox = inst->getBoundaryBBox();
    auto orient = inst->getOrient();
    auto& [minLayerNum, maxLayerNum]
        = master2PinLayerRange.find(inst->getMaster())->second;
    offset.clear();
    for (auto& tp : prefTrackPatterns) {
      if (tp->getLayerNum() >= minLayerNum
          && tp->getLayerNum() <= maxLayerNum) {
        if (hasTrackPattern(tp, boundaryBBox)) {
          // vertical track
          if (tp->isHorizontal()) {
            offset.push_back(origin.x() % tp->getTrackSpacing());
          } else {
            offset.push_back(origin.y() % tp->getTrackSpacing());
          }
        } else {
          offset.push_back(tp->getTrackSpacing());
        }
      } else {
        offset.push_back(tp->getTrackSpacing());
      }
    }
    masterOT2Insts[inst->getMaster()][orient][offset].insert(inst.get());
    cnt++;
  }

  cnt = 0;
  frString orientName;
  for (auto& [master, orientMap] : masterOT2Insts) {
    for (auto& [orient, offsetMap] : orientMap) {
      cnt += offsetMap.size();
      for (auto& [vec, insts] : offsetMap) {
        auto uniqueInst = *(insts.begin());
        uniqueInstances_.push_back(uniqueInst);
        for (auto i : insts) {
          inst2unique_[i] = uniqueInst;
          inst2Class_[i] = &insts;
        }
      }
    }
  }
  for (frInst* inst : ndrInsts) {
    uniqueInstances_.push_back(inst);
    inst2unique_[inst] = inst;
    inst2Class_[inst] = nullptr;
  }

  // init unique2Idx
  for (int i = 0; i < (int) uniqueInstances_.size(); i++) {
    unique2Idx_[uniqueInstances_[i]] = i;
  }

  // if (VERBOSE > 0) {
  //   std::cout <<"#unique instances = " <<cnt <<std::endl;
  // }
}

bool FlexPA::isNDRInst(frInst& inst)
{
  for (auto& a : inst.getInstTerms()) {
    if (a->getNet()
        && a->getNet()
               ->getNondefaultRule()) {  // this criterion can be improved
      return true;
    }
  }
  return false;
}

void FlexPA::initUniqueInstance()
{
  std::vector<frTrackPattern*> prefTrackPatterns;
  getPrefTrackPatterns(prefTrackPatterns);

  std::map<frMaster*, std::tuple<frLayerNum, frLayerNum>, frBlockObjectComp>
      master2PinLayerRange;
  initUniqueInstance_master2PinLayerRange(master2PinLayerRange);

  initUniqueInstance_main(master2PinLayerRange, prefTrackPatterns);
}

void FlexPA::checkFigsOnGrid(const frMPin* pin)
{
  const frMTerm* term = pin->getTerm();
  const int grid = getTech()->getManufacturingGrid();
  for (auto& fig : pin->getFigs()) {
    if (fig->typeId() == frcRect) {
      auto box = static_cast<frRect*>(fig.get())->getBBox();
      if (box.xMin() % grid || box.yMin() % grid || box.xMax() % grid
          || box.yMax() % grid) {
        logger_->error(DRT,
                       320,
                       "Term {} of {} contains offgrid pin shape",
                       term->getName(),
                       term->getMaster()->getName());
      }
    } else if (fig->typeId() == frcPolygon) {
      auto polygon = static_cast<frPolygon*>(fig.get());
      for (Point pt : polygon->getPoints()) {
        if (pt.getX() % grid || pt.getY() % grid) {
          logger_->error(DRT,
                         321,
                         "Term {} of {} contains offgrid pin shape",
                         term->getName(),
                         term->getMaster()->getName());
        }
      }
    } else {
      logger_->error(DRT, 322, "checkFigsOnGrid unsupported pinFig.");
    }
  }
}

void FlexPA::initPinAccess()
{
  for (auto& inst : uniqueInstances_) {
    for (auto& instTerm : inst->getInstTerms()) {
      for (auto& pin : instTerm->getTerm()->getPins()) {
        if (unique2paidx_.find(inst) == unique2paidx_.end()) {
          unique2paidx_[inst] = pin->getNumPinAccess();
        } else {
          if (unique2paidx_[inst] != pin->getNumPinAccess()) {
            logger_->error(DRT, 69, "initPinAccess error.");
            exit(1);
          }
        }
        checkFigsOnGrid(pin.get());
        auto pa = std::make_unique<frPinAccess>();
        pin->addPinAccess(std::move(pa));
      }
    }
    inst->setPinAccessIdx(unique2paidx_[inst]);
  }
  for (auto& [inst, uniqueInst] : inst2unique_) {
    inst->setPinAccessIdx(uniqueInst->getPinAccessIdx());
  }

  // IO terms
  if (target_insts_.empty())
    for (auto& term : getDesign()->getTopBlock()->getTerms()) {
      for (auto& pin : term->getPins()) {
        auto pa = std::make_unique<frPinAccess>();
        pin->addPinAccess(std::move(pa));
      }
    }
}

=======
>>>>>>> 17e2932b
void FlexPA::initViaRawPriority()
{
  for (auto layerNum = design_->getTech()->getBottomLayerNum();
       layerNum <= design_->getTech()->getTopLayerNum();
       ++layerNum) {
    if (design_->getTech()->getLayer(layerNum)->getType()
        != dbTechLayerType::CUT) {
      continue;
    }
    for (auto& viaDef : design_->getTech()->getLayer(layerNum)->getViaDefs()) {
      const int cutNum = int(viaDef->getCutFigs().size());
      ViaRawPriorityTuple priority;
      getViaRawPriority(viaDef, priority);
      layerNum2ViaDefs_[layerNum][cutNum][priority] = viaDef;
    }
  }
}

void FlexPA::getViaRawPriority(frViaDef* viaDef, ViaRawPriorityTuple& priority)
{
  const bool isNotDefaultVia = !(viaDef->getDefault());
  gtl::polygon_90_set_data<frCoord> viaLayerPS1;

  for (auto& fig : viaDef->getLayer1Figs()) {
    const Rect bbox = fig->getBBox();
    gtl::rectangle_data<frCoord> bboxRect(
        bbox.xMin(), bbox.yMin(), bbox.xMax(), bbox.yMax());
    using namespace boost::polygon::operators;
    viaLayerPS1 += bboxRect;
  }
  gtl::rectangle_data<frCoord> layer1Rect;
  gtl::extents(layer1Rect, viaLayerPS1);
  const bool isLayer1Horz = (gtl::xh(layer1Rect) - gtl::xl(layer1Rect))
                            > (gtl::yh(layer1Rect) - gtl::yl(layer1Rect));
  const frCoord layer1Width
      = std::min((gtl::xh(layer1Rect) - gtl::xl(layer1Rect)),
                 (gtl::yh(layer1Rect) - gtl::yl(layer1Rect)));

  const auto layer1Num = viaDef->getLayer1Num();
  const auto dir1 = getDesign()->getTech()->getLayer(layer1Num)->getDir();

  const bool isNotLowerAlign
      = (isLayer1Horz && (dir1 == dbTechLayerDir::VERTICAL))
        || (!isLayer1Horz && (dir1 == dbTechLayerDir::HORIZONTAL));

  gtl::polygon_90_set_data<frCoord> viaLayerPS2;
  for (auto& fig : viaDef->getLayer2Figs()) {
    const Rect bbox = fig->getBBox();
    const gtl::rectangle_data<frCoord> bboxRect(
        bbox.xMin(), bbox.yMin(), bbox.xMax(), bbox.yMax());
    using namespace boost::polygon::operators;
    viaLayerPS2 += bboxRect;
  }
  gtl::rectangle_data<frCoord> layer2Rect;
  gtl::extents(layer2Rect, viaLayerPS2);
  const bool isLayer2Horz = (gtl::xh(layer2Rect) - gtl::xl(layer2Rect))
                            > (gtl::yh(layer2Rect) - gtl::yl(layer2Rect));
  const frCoord layer2Width
      = std::min((gtl::xh(layer2Rect) - gtl::xl(layer2Rect)),
                 (gtl::yh(layer2Rect) - gtl::yl(layer2Rect)));

  const auto layer2Num = viaDef->getLayer2Num();
  const auto dir2 = getDesign()->getTech()->getLayer(layer2Num)->getDir();

  const bool isNotUpperAlign
      = (isLayer2Horz && (dir2 == dbTechLayerDir::VERTICAL))
        || (!isLayer2Horz && (dir2 == dbTechLayerDir::HORIZONTAL));

  const frCoord layer1Area = gtl::area(viaLayerPS1);
  const frCoord layer2Area = gtl::area(viaLayerPS2);

  priority = std::make_tuple(isNotDefaultVia,
                             layer1Width,
                             layer2Width,
                             isNotUpperAlign,
                             layer2Area,
                             layer1Area,
                             isNotLowerAlign);
}

void FlexPA::initTrackCoords()
{
  const int numLayers = getDesign()->getTech()->getLayers().size();
  const frCoord manuGrid = getDesign()->getTech()->getManufacturingGrid();

  // full coords
  trackCoords_.clear();
  trackCoords_.resize(numLayers);
  for (auto& trackPattern : design_->getTopBlock()->getTrackPatterns()) {
    const auto layerNum = trackPattern->getLayerNum();
    const auto isVLayer = (design_->getTech()->getLayer(layerNum)->getDir()
                           == dbTechLayerDir::VERTICAL);
    const auto isVTrack = trackPattern->isHorizontal();  // yes = vertical track
    if ((!isVLayer && !isVTrack) || (isVLayer && isVTrack)) {
      frCoord currCoord = trackPattern->getStartCoord();
      for (int i = 0; i < (int) trackPattern->getNumTracks(); i++) {
        trackCoords_[layerNum][currCoord] = frAccessPointEnum::OnGrid;
        currCoord += trackPattern->getTrackSpacing();
      }
    }
  }

  // half coords
  std::vector<std::vector<frCoord>> halfTrackCoords(numLayers);
  for (int i = 0; i < numLayers; i++) {
    frCoord prevFullCoord = std::numeric_limits<frCoord>::max();

    for (auto& [currFullCoord, cost] : trackCoords_[i]) {
      if (currFullCoord > prevFullCoord) {
        const frCoord currHalfGrid
            = (currFullCoord + prevFullCoord) / 2 / manuGrid * manuGrid;
        if (currHalfGrid != currFullCoord && currHalfGrid != prevFullCoord) {
          halfTrackCoords[i].push_back(currHalfGrid);
        }
      }
      prevFullCoord = currFullCoord;
    }
    for (auto halfCoord : halfTrackCoords[i]) {
      trackCoords_[i][halfCoord] = frAccessPointEnum::HalfGrid;
    }
  }
}<|MERGE_RESOLUTION|>--- conflicted
+++ resolved
@@ -36,265 +36,6 @@
 
 using namespace fr;
 
-<<<<<<< HEAD
-void FlexPA::getPrefTrackPatterns(
-    std::vector<frTrackPattern*>& prefTrackPatterns)
-{
-  for (auto& trackPattern : design_->getTopBlock()->getTrackPatterns()) {
-    auto isVerticalTrack
-        = trackPattern->isHorizontal();  // yes = vertical track
-    if (design_->getTech()->getLayer(trackPattern->getLayerNum())->getDir()
-        == dbTechLayerDir::HORIZONTAL) {
-      if (!isVerticalTrack) {
-        prefTrackPatterns.push_back(trackPattern);
-      }
-    } else {
-      if (isVerticalTrack) {
-        prefTrackPatterns.push_back(trackPattern);
-      }
-    }
-  }
-}
-
-void FlexPA::initUniqueInstance_master2PinLayerRange(
-    std::map<frMaster*, std::tuple<frLayerNum, frLayerNum>, frBlockObjectComp>&
-        master2PinLayerRange)
-{
-  std::set<frString> masters;
-  for (auto inst : target_insts_)
-    masters.insert(inst->getMaster()->getName());
-  int numLayers = design_->getTech()->getLayers().size();
-  for (auto& uMaster : design_->getMasters()) {
-    auto master = uMaster.get();
-    if (!masters.empty() && masters.find(master->getName()) == masters.end())
-      continue;
-    frLayerNum minLayerNum = std::numeric_limits<frLayerNum>::max();
-    frLayerNum maxLayerNum = std::numeric_limits<frLayerNum>::min();
-    for (auto& uTerm : master->getTerms()) {
-      if (uTerm.get()->getType().isSupply()) {
-        continue;
-      }
-      for (auto& uPin : uTerm->getPins()) {
-        for (auto& uPinFig : uPin->getFigs()) {
-          auto pinFig = uPinFig.get();
-          if (pinFig->typeId() == frcRect) {
-            auto lNum = static_cast<frRect*>(pinFig)->getLayerNum();
-            if (lNum >= getDesign()->getTech()->getBottomLayerNum()) {
-              minLayerNum = std::min(minLayerNum, lNum);
-            }
-            maxLayerNum = std::max(maxLayerNum, lNum);
-          } else if (pinFig->typeId() == frcPolygon) {
-            auto lNum = static_cast<frPolygon*>(pinFig)->getLayerNum();
-            if (lNum >= getDesign()->getTech()->getBottomLayerNum()) {
-              minLayerNum = std::min(minLayerNum, lNum);
-            }
-            maxLayerNum = std::max(maxLayerNum, lNum);
-          } else {
-            logger_->error(DRT, 65, "instAnalysis unsupported pinFig.");
-          }
-        }
-      }
-    }
-    if (minLayerNum < getDesign()->getTech()->getBottomLayerNum()
-        || maxLayerNum > getDesign()->getTech()->getTopLayerNum()) {
-      logger_->warn(DRT,
-                    66,
-                    "instAnalysis skips {} due to no pin shapes.",
-                    master->getName());
-      continue;
-    }
-    maxLayerNum = std::min(maxLayerNum + 2, numLayers);
-    master2PinLayerRange[master] = std::make_tuple(minLayerNum, maxLayerNum);
-  }
-  // std::cout <<"  master pin layer range done" <<std::endl;
-}
-
-bool FlexPA::hasTrackPattern(frTrackPattern* tp, const Rect& box)
-{
-  auto isVerticalTrack = tp->isHorizontal();  // yes = vertical track
-  frCoord low = tp->getStartCoord();
-  frCoord high = low
-                 + (frCoord) (tp->getTrackSpacing())
-                       * ((frCoord) (tp->getNumTracks()) - 1);
-  if (isVerticalTrack) {
-    return !(low > box.xMax() || high < box.xMin());
-  } else {
-    return !(low > box.yMax() || high < box.yMin());
-  }
-}
-
-// must init all unique, including filler, macro, etc. to ensure frInst
-// pinAccessIdx is active
-void FlexPA::initUniqueInstance_main(
-    const std::map<frMaster*,
-                   std::tuple<frLayerNum, frLayerNum>,
-                   frBlockObjectComp>& master2PinLayerRange,
-    const std::vector<frTrackPattern*>& prefTrackPatterns)
-{
-  std::vector<frInst*> ndrInsts;
-  std::vector<frCoord> offset;
-  int cnt = 0;
-  std::set<frInst*> target_frinsts;
-  for (auto inst : target_insts_)
-    target_frinsts.insert(design_->getTopBlock()->findInst(inst->getName()));
-  for (auto& inst : design_->getTopBlock()->getInsts()) {
-    if (!target_insts_.empty()
-        && target_frinsts.find(inst.get()) == target_frinsts.end())
-      continue;
-    if (!AUTO_TAPER_NDR_NETS && isNDRInst(*inst)) {
-      ndrInsts.push_back(inst.get());
-      continue;
-    }
-    Point origin = inst->getOrigin();
-    Rect boundaryBBox = inst->getBoundaryBBox();
-    auto orient = inst->getOrient();
-    auto& [minLayerNum, maxLayerNum]
-        = master2PinLayerRange.find(inst->getMaster())->second;
-    offset.clear();
-    for (auto& tp : prefTrackPatterns) {
-      if (tp->getLayerNum() >= minLayerNum
-          && tp->getLayerNum() <= maxLayerNum) {
-        if (hasTrackPattern(tp, boundaryBBox)) {
-          // vertical track
-          if (tp->isHorizontal()) {
-            offset.push_back(origin.x() % tp->getTrackSpacing());
-          } else {
-            offset.push_back(origin.y() % tp->getTrackSpacing());
-          }
-        } else {
-          offset.push_back(tp->getTrackSpacing());
-        }
-      } else {
-        offset.push_back(tp->getTrackSpacing());
-      }
-    }
-    masterOT2Insts[inst->getMaster()][orient][offset].insert(inst.get());
-    cnt++;
-  }
-
-  cnt = 0;
-  frString orientName;
-  for (auto& [master, orientMap] : masterOT2Insts) {
-    for (auto& [orient, offsetMap] : orientMap) {
-      cnt += offsetMap.size();
-      for (auto& [vec, insts] : offsetMap) {
-        auto uniqueInst = *(insts.begin());
-        uniqueInstances_.push_back(uniqueInst);
-        for (auto i : insts) {
-          inst2unique_[i] = uniqueInst;
-          inst2Class_[i] = &insts;
-        }
-      }
-    }
-  }
-  for (frInst* inst : ndrInsts) {
-    uniqueInstances_.push_back(inst);
-    inst2unique_[inst] = inst;
-    inst2Class_[inst] = nullptr;
-  }
-
-  // init unique2Idx
-  for (int i = 0; i < (int) uniqueInstances_.size(); i++) {
-    unique2Idx_[uniqueInstances_[i]] = i;
-  }
-
-  // if (VERBOSE > 0) {
-  //   std::cout <<"#unique instances = " <<cnt <<std::endl;
-  // }
-}
-
-bool FlexPA::isNDRInst(frInst& inst)
-{
-  for (auto& a : inst.getInstTerms()) {
-    if (a->getNet()
-        && a->getNet()
-               ->getNondefaultRule()) {  // this criterion can be improved
-      return true;
-    }
-  }
-  return false;
-}
-
-void FlexPA::initUniqueInstance()
-{
-  std::vector<frTrackPattern*> prefTrackPatterns;
-  getPrefTrackPatterns(prefTrackPatterns);
-
-  std::map<frMaster*, std::tuple<frLayerNum, frLayerNum>, frBlockObjectComp>
-      master2PinLayerRange;
-  initUniqueInstance_master2PinLayerRange(master2PinLayerRange);
-
-  initUniqueInstance_main(master2PinLayerRange, prefTrackPatterns);
-}
-
-void FlexPA::checkFigsOnGrid(const frMPin* pin)
-{
-  const frMTerm* term = pin->getTerm();
-  const int grid = getTech()->getManufacturingGrid();
-  for (auto& fig : pin->getFigs()) {
-    if (fig->typeId() == frcRect) {
-      auto box = static_cast<frRect*>(fig.get())->getBBox();
-      if (box.xMin() % grid || box.yMin() % grid || box.xMax() % grid
-          || box.yMax() % grid) {
-        logger_->error(DRT,
-                       320,
-                       "Term {} of {} contains offgrid pin shape",
-                       term->getName(),
-                       term->getMaster()->getName());
-      }
-    } else if (fig->typeId() == frcPolygon) {
-      auto polygon = static_cast<frPolygon*>(fig.get());
-      for (Point pt : polygon->getPoints()) {
-        if (pt.getX() % grid || pt.getY() % grid) {
-          logger_->error(DRT,
-                         321,
-                         "Term {} of {} contains offgrid pin shape",
-                         term->getName(),
-                         term->getMaster()->getName());
-        }
-      }
-    } else {
-      logger_->error(DRT, 322, "checkFigsOnGrid unsupported pinFig.");
-    }
-  }
-}
-
-void FlexPA::initPinAccess()
-{
-  for (auto& inst : uniqueInstances_) {
-    for (auto& instTerm : inst->getInstTerms()) {
-      for (auto& pin : instTerm->getTerm()->getPins()) {
-        if (unique2paidx_.find(inst) == unique2paidx_.end()) {
-          unique2paidx_[inst] = pin->getNumPinAccess();
-        } else {
-          if (unique2paidx_[inst] != pin->getNumPinAccess()) {
-            logger_->error(DRT, 69, "initPinAccess error.");
-            exit(1);
-          }
-        }
-        checkFigsOnGrid(pin.get());
-        auto pa = std::make_unique<frPinAccess>();
-        pin->addPinAccess(std::move(pa));
-      }
-    }
-    inst->setPinAccessIdx(unique2paidx_[inst]);
-  }
-  for (auto& [inst, uniqueInst] : inst2unique_) {
-    inst->setPinAccessIdx(uniqueInst->getPinAccessIdx());
-  }
-
-  // IO terms
-  if (target_insts_.empty())
-    for (auto& term : getDesign()->getTopBlock()->getTerms()) {
-      for (auto& pin : term->getPins()) {
-        auto pa = std::make_unique<frPinAccess>();
-        pin->addPinAccess(std::move(pa));
-      }
-    }
-}
-
-=======
->>>>>>> 17e2932b
 void FlexPA::initViaRawPriority()
 {
   for (auto layerNum = design_->getTech()->getBottomLayerNum();
