--- conflicted
+++ resolved
@@ -791,32 +791,6 @@
 
   log_->info(GPL, 29, "BinSize: {} {}", binSizeX_, binSizeY_);
 
-<<<<<<< HEAD
-  // initialize binStor_, bins_ vector
-  binStor_.resize(binCntX_ * binCntY_);
-  bins_.reserve(binCntX_ * binCntY_);
-  int x = lx_, y = ly_;
-  int idxX = 0, idxY = 0;
-  for (auto& bin : binStor_) {
-    int sizeX = (x + binSizeX_ > ux_) ? ux_ - x : binSizeX_;
-    int sizeY = (y + binSizeY_ > uy_) ? uy_ - y : binSizeY_;
-
-    // std::cout << "idxX: " << idxX << " idxY: " << idxY
-    //   << " x:" << x << " y:" << y
-    //   << " " << x+sizeX << " " << y+sizeY << std::endl;
-    bin = Bin(idxX, idxY, x, y, x + sizeX, y + sizeY, targetDensity_);
-
-    // move x, y coordinates.
-    x += binSizeX_;
-    idxX += 1;
-
-    if (x >= ux_) {
-      y += binSizeY_;
-      x = lx_;
-
-      idxY++;
-      idxX = 0;
-=======
   // initialize bins_ vector
   bins_.reserve(binCntX_ * (size_t) binCntY_);
   for (int idxY = 0; idxY < binCntY_; ++idxY) {
@@ -828,7 +802,6 @@
 
       bins_.emplace_back(
           idxX, idxY, x, y, x + sizeX, y + sizeY, targetDensity_);
->>>>>>> 17e2932b
     }
   }
 
@@ -1164,143 +1137,6 @@
       gNet.addGPin(pbToNb(pin));
     }
   }
-<<<<<<< HEAD
-
-  log_->info(GPL, 31, "FillerInit: NumGCells: {}", gCells_.size());
-  log_->info(GPL, 32, "FillerInit: NumGNets: {}", gNets_.size());
-  log_->info(GPL, 33, "FillerInit: NumGPins: {}", gPins_.size());
-
-  // initialize bin grid structure
-  // send param into binGrid structure
-  if (nbVars_.isSetBinCnt) {
-    bg_.setBinCnt(nbVars_.binCntX, nbVars_.binCntY);
-  }
-
-  bg_.setPlacerBase(pb_);
-  bg_.setLogger(log_);
-  bg_.setCorePoints(&(pb_->die()));
-  bg_.setTargetDensity(targetDensity_);
-
-  // update binGrid info
-  bg_.initBins();
-
-  // initialize fft structrue based on bins
-  std::unique_ptr<FFT> fft(
-      new FFT(bg_.binCntX(), bg_.binCntY(), bg_.binSizeX(), bg_.binSizeY()));
-
-  fft_ = std::move(fft);
-
-  // update densitySize and densityScale in each gCell
-  updateDensitySize();
-}
-
-// virtual filler GCells
-void NesterovBase::initFillerGCells()
-{
-  // extract average dx/dy in range (10%, 90%)
-  std::vector<int> dxStor;
-  std::vector<int> dyStor;
-
-  dxStor.reserve(pb_->placeInsts().size());
-  dyStor.reserve(pb_->placeInsts().size());
-  for (auto& placeInst : pb_->placeInsts()) {
-    dxStor.push_back(placeInst->dx());
-    dyStor.push_back(placeInst->dy());
-  }
-
-  // sort
-  std::sort(dxStor.begin(), dxStor.end());
-  std::sort(dyStor.begin(), dyStor.end());
-
-  // average from (10 - 90%) .
-  int64_t dxSum = 0, dySum = 0;
-
-  int minIdx = dxStor.size() * 0.05;
-  int maxIdx = dxStor.size() * 0.95;
-
-  // when #instances are too small,
-  // extracts average values in whole ranges.
-  if (minIdx == maxIdx) {
-    minIdx = 0;
-    maxIdx = dxStor.size();
-  }
-
-  for (int i = minIdx; i < maxIdx; i++) {
-    dxSum += dxStor[i];
-    dySum += dyStor[i];
-  }
-
-  // the avgDx and avgDy will be used as filler cells'
-  // width and height
-  fillerDx_ = static_cast<int>(dxSum / (maxIdx - minIdx));
-  fillerDy_ = static_cast<int>(dySum / (maxIdx - minIdx));
-
-  int64_t coreArea = pb_->die().coreArea();
-
-  // nonPlaceInstsArea should not have density downscaling!!!
-  whiteSpaceArea_ = coreArea - pb_->nonPlaceInstsArea();
-
-  // targetDensity initialize
-  if (nbVars_.useUniformTargetDensity) {
-    targetDensity_ = static_cast<float>(stdInstsArea_)
-                         / static_cast<float>(whiteSpaceArea_ - macroInstsArea_)
-                     + 0.01;
-  } else {
-    targetDensity_ = nbVars_.targetDensity;
-  }
-
-  // TODO density screening
-  movableArea_ = whiteSpaceArea_ * targetDensity_;
-
-  totalFillerArea_ = movableArea_ - nesterovInstsArea();
-  uniformTargetDensity_ = static_cast<float>(nesterovInstsArea())
-                          / static_cast<float>(whiteSpaceArea_);
-  if (totalFillerArea_ < 0) {
-    uniformTargetDensity_ = ceilf(uniformTargetDensity_ * 100) / 100;
-    log_->error(GPL,
-                302,
-                "Use a higher -density or "
-                "re-floorplan with a larger core area.\n"
-                "Given target density: {:.2f}\n"
-                "Suggested target density: {:.2f}",
-                targetDensity_,
-                uniformTargetDensity_);
-  }
-
-  int fillerCnt = static_cast<int>(
-      totalFillerArea_ / static_cast<int64_t>(fillerDx_ * fillerDy_));
-
-  debugPrint(log_, GPL, "FillerInit", 1, "CoreArea {}", coreArea);
-  debugPrint(log_, GPL, "FillerInit", 1, "WhiteSpaceArea {}", whiteSpaceArea_);
-  debugPrint(log_, GPL, "FillerInit", 1, "MovableArea {}", movableArea_);
-  debugPrint(
-      log_, GPL, "FillerInit", 1, "TotalFillerArea {}", totalFillerArea_);
-  debugPrint(log_, GPL, "FillerInit", 1, "NumFillerCells {}", fillerCnt);
-  debugPrint(log_, GPL, "FillerInit", 1, "FillerCellArea {}", fillerCellArea());
-  debugPrint(
-      log_, GPL, "FillerInit", 1, "FillerCellSize {} {}", fillerDx_, fillerDy_);
-
-  //
-  // mt19937 supports huge range of random values.
-  // rand()'s RAND_MAX is only 32767.
-  //
-  std::mt19937 randVal(0);
-  for (int i = 0; i < fillerCnt; i++) {
-    // instability problem between g++ and clang++!
-    auto randX = randVal();
-    auto randY = randVal();
-
-    // place filler cells on random coordi and
-    // set size as avgDx and avgDy
-    GCell myGCell(randX % pb_->die().coreDx() + pb_->die().coreLx(),
-                  randY % pb_->die().coreDy() + pb_->die().coreLy(),
-                  fillerDx_,
-                  fillerDy_);
-
-    gCellStor_.push_back(myGCell);
-  }
-=======
->>>>>>> 17e2932b
 }
 
 GCell* NesterovBaseCommon::pbToNb(Instance* inst) const
@@ -1759,8 +1595,8 @@
 void NesterovBase::initFillerGCells()
 {
   // extract average dx/dy in range (10%, 90%)
-  vector<int> dxStor;
-  vector<int> dyStor;
+  std::vector<int> dxStor;
+  std::vector<int> dyStor;
 
   dxStor.reserve(pb_->placeInsts().size());
   dyStor.reserve(pb_->placeInsts().size());
@@ -1857,7 +1693,7 @@
   // mt19937 supports huge range of random values.
   // rand()'s RAND_MAX is only 32767.
   //
-  mt19937 randVal(0);
+  std::mt19937 randVal(0);
   for (int i = 0; i < fillerCnt; i++) {
     // instability problem between g++ and clang++!
     auto randX = randVal();
@@ -2745,15 +2581,8 @@
 
 static float getOverlapDensityArea(const Bin& bin, const GCell* cell)
 {
-<<<<<<< HEAD
-  int rectLx = std::max(bin->lx(), cell->dLx()),
-      rectLy = std::max(bin->ly(), cell->dLy()),
-      rectUx = std::min(bin->ux(), cell->dUx()),
-      rectUy = std::min(bin->uy(), cell->dUy());
-=======
-  int rectLx = max(bin.lx(), cell->dLx()), rectLy = max(bin.ly(), cell->dLy()),
-      rectUx = min(bin.ux(), cell->dUx()), rectUy = min(bin.uy(), cell->dUy());
->>>>>>> 17e2932b
+  int rectLx = std::max(bin.lx(), cell->dLx()), rectLy = std::max(bin.ly(), cell->dLy()),
+      rectUx = std::min(bin.ux(), cell->dUx()), rectUy = std::min(bin.uy(), cell->dUy());
 
   if (rectLx >= rectUx || rectLy >= rectUy) {
     return 0;
