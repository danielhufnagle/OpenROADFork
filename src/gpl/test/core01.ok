--- conflicted
+++ resolved
@@ -6,60 +6,6 @@
 [INFO GPL-0002] DBU: 2000
 [INFO GPL-0003] SiteSize: (  0.190  1.400 ) um
 [INFO GPL-0004] CoreBBox: (  1.140  1.120 ) ( 35.150 34.720 ) um
-<<<<<<< HEAD
-[INFO GPL-0006] NumInstances:               294
-[INFO GPL-0007] NumPlaceInstances:          294
-[INFO GPL-0008] NumFixedInstances:            0
-[INFO GPL-0009] NumDummyInstances:            0
-[INFO GPL-0010] NumNets:                    364
-[INFO GPL-0011] NumPins:                   1122
-[INFO GPL-0012] DieBBox:  (  0.000  0.000 ) ( 36.290 35.840 ) um
-[INFO GPL-0013] CoreBBox: (  1.140  1.120 ) ( 35.150 34.720 ) um
-[INFO GPL-0016] CoreArea:              1142.736 um^2
-[INFO GPL-0017] NonPlaceInstsArea:        0.000 um^2
-[INFO GPL-0018] PlaceInstsArea:         569.772 um^2
-[INFO GPL-0019] Util:                    49.860 %
-[INFO GPL-0020] StdInstsArea:           569.772 um^2
-[INFO GPL-0021] MacroInstsArea:           0.000 um^2
-[INFO GPL-0031] FillerInit:NumGCells:       358
-[INFO GPL-0032] FillerInit:NumGNets:        364
-[INFO GPL-0033] FillerInit:NumGPins:       1122
-[INFO GPL-0023] TargetDensity:            0.600
-[INFO GPL-0024] AvrgPlaceInstArea:        1.938 um^2
-[INFO GPL-0025] IdealBinArea:             3.230 um^2
-[INFO GPL-0026] IdealBinCnt:                353
-[INFO GPL-0027] TotalBinArea:          1142.736 um^2
-[INFO GPL-0028] BinCnt:        16     16
-[INFO GPL-0029] BinSize: (  2.126  2.100 )
-[INFO GPL-0030] NumBins: 256
-[NesterovSolve] Iter:    1 overflow: 0.836 HPWL: 4402094
-[NesterovSolve] Iter:   10 overflow: 0.724 HPWL: 4900857
-[NesterovSolve] Iter:   20 overflow: 0.724 HPWL: 4883456
-[NesterovSolve] Iter:   30 overflow: 0.723 HPWL: 4888757
-[NesterovSolve] Iter:   40 overflow: 0.720 HPWL: 4897887
-[NesterovSolve] Iter:   50 overflow: 0.715 HPWL: 4911133
-[NesterovSolve] Iter:   60 overflow: 0.707 HPWL: 4930431
-[NesterovSolve] Iter:   70 overflow: 0.697 HPWL: 4959217
-[NesterovSolve] Iter:   80 overflow: 0.686 HPWL: 5002796
-[NesterovSolve] Iter:   90 overflow: 0.666 HPWL: 5060484
-[NesterovSolve] Iter:  100 overflow: 0.638 HPWL: 5115775
-[NesterovSolve] Iter:  110 overflow: 0.609 HPWL: 5191346
-[NesterovSolve] Iter:  120 overflow: 0.569 HPWL: 5254795
-[NesterovSolve] Iter:  130 overflow: 0.522 HPWL: 5302982
-[NesterovSolve] Iter:  140 overflow: 0.469 HPWL: 5301451
-[NesterovSolve] Iter:  150 overflow: 0.415 HPWL: 5271386
-[NesterovSolve] Iter:  160 overflow: 0.364 HPWL: 5255963
-[NesterovSolve] Iter:  170 overflow: 0.319 HPWL: 5268715
-[NesterovSolve] Iter:  180 overflow: 0.292 HPWL: 5318165
-[NesterovSolve] Iter:  190 overflow: 0.264 HPWL: 5354855
-[NesterovSolve] Iter:  200 overflow: 0.232 HPWL: 5395698
-[NesterovSolve] Iter:  210 overflow: 0.202 HPWL: 5427635
-[NesterovSolve] Iter:  220 overflow: 0.177 HPWL: 5462061
-[NesterovSolve] Iter:  230 overflow: 0.156 HPWL: 5495029
-[NesterovSolve] Iter:  240 overflow: 0.134 HPWL: 5523565
-[NesterovSolve] Iter:  250 overflow: 0.119 HPWL: 5553849
-[NesterovSolve] Finished with Overflow: 0.099250
-=======
 [INFO GPL-0006] Number of instances:               294
 [INFO GPL-0007] Movable instances:                 294
 [INFO GPL-0008] Fixed instances:                     0
@@ -118,5 +64,4 @@
 [INFO GPL-1006]   Suggested Target Densities:
 [INFO GPL-1007]     - For 90% usage of free space: 0.5540
 [INFO GPL-1008]     - For 80% usage of free space: 0.6233
->>>>>>> 5d8e6d2e
 No differences found.