--- conflicted
+++ resolved
@@ -59,295 +59,6 @@
 GCELLGRID Y 58940 DO 2 STEP 2660 ;
 GCELLGRID Y 140 DO 22 STEP 2800 ;
 GCELLGRID Y 0 DO 2 STEP 140 ;
-<<<<<<< HEAD
-COMPONENTS 286 ;
-    - _276_ NOR2_X4 + PLACED ( 49142 51869 ) N ;
-    - _278_ INV_X1 + PLACED ( 6843 38652 ) N ;
-    - _279_ NOR2_X1 + PLACED ( 9799 37759 ) N ;
-    - _280_ INV_X1 + PLACED ( 12061 35979 ) N ;
-    - _281_ INV_X1 + PLACED ( 24522 49530 ) N ;
-    - _282_ NOR2_X1 + PLACED ( 21572 47676 ) N ;
-    - _283_ INV_X1 + PLACED ( 27065 41938 ) N ;
-    - _284_ NOR2_X1 + PLACED ( 25262 43600 ) N ;
-    - _285_ NOR2_X1 + PLACED ( 20743 44463 ) N ;
-    - _286_ INV_X1 + PLACED ( 13339 46645 ) N ;
-    - _287_ NOR2_X1 + PLACED ( 14883 45135 ) N ;
-    - _288_ INV_X1 + PLACED ( 16288 43988 ) N ;
-    - _289_ AND2_X1 + PLACED ( 18035 36610 ) N ;
-    - _290_ INV_X1 + PLACED ( 21076 15409 ) N ;
-    - _291_ NOR2_X1 + PLACED ( 17582 15798 ) N ;
-    - _292_ INV_X1 + PLACED ( 12323 13362 ) N ;
-    - _293_ AOI21_X2 + PLACED ( 16684 15180 ) N ;
-    - _294_ INV_X1 + PLACED ( 24820 14946 ) N ;
-    - _295_ NOR2_X1 + PLACED ( 23098 21206 ) N ;
-    - _296_ INV_X1 + PLACED ( 14709 22079 ) N ;
-    - _297_ NOR2_X2 + PLACED ( 15085 22520 ) N ;
-    - _298_ NOR2_X1 + PLACED ( 19816 24469 ) N ;
-    - _299_ AND2_X1 + PLACED ( 19370 34220 ) N ;
-    - _300_ INV_X16 + PLACED ( 46354 5395 ) N ;
-    - _301_ NOR2_X1 + PLACED ( 47658 15896 ) N ;
-    - _302_ INV_X16 + PLACED ( 55480 18051 ) N ;
-    - _303_ NOR3_X1 + PLACED ( 50067 17240 ) N ;
-    - _304_ AOI21_X1 + PLACED ( 47828 16297 ) N ;
-    - _305_ INV_X1 + PLACED ( 44615 17729 ) N ;
-    - _306_ INV_X16 + PLACED ( 48157 30963 ) N ;
-    - _307_ AND2_X1 + PLACED ( 48365 29336 ) N ;
-    - _308_ INV_X4 + PLACED ( 49354 27642 ) N ;
-    - _309_ INV_X16 + PLACED ( 52440 39050 ) N ;
-    - _310_ OAI211_X1 + PLACED ( 47354 29765 ) N ;
-    - _311_ NAND2_X1 + PLACED ( 49441 26253 ) N ;
-    - _312_ INV_X16 + PLACED ( 55480 23139 ) N ;
-    - _313_ NOR2_X1 + PLACED ( 51325 21828 ) N ;
-    - _314_ NOR3_X2 + PLACED ( 46273 20508 ) N ;
-    - _315_ NOR2_X2 + PLACED ( 41322 20205 ) N ;
-    - _316_ INV_X1 + PLACED ( 31442 27638 ) N ;
-    - _317_ NOR2_X1 + PLACED ( 30872 27309 ) N ;
-    - _318_ INV_X16 + PLACED ( 35324 13307 ) N ;
-    - _319_ NOR2_X2 + PLACED ( 33148 17618 ) N ;
-    - _320_ INV_X4 + PLACED ( 36269 46118 ) N ;
-    - _321_ NAND2_X1 + PLACED ( 34962 38268 ) N ;
-    - _322_ INV_X1 + PLACED ( 31761 31998 ) N ;
-    - _323_ OAI21_X2 + PLACED ( 32773 33290 ) N ;
-    - _324_ NOR4_X4 + PLACED ( 29108 27493 ) N ;
-    - _325_ NOR2_X1 + PLACED ( 35646 38398 ) N ;
-    - _326_ OAI21_X1 + PLACED ( 34492 33651 ) N ;
-    - _327_ INV_X1 + PLACED ( 30556 33164 ) N ;
-    - _328_ INV_X16 + PLACED ( 31245 23084 ) N ;
-    - _329_ NOR3_X1 + PLACED ( 32626 19470 ) N ;
-    - _330_ AOI21_X2 + PLACED ( 32851 18585 ) N ;
-    - _331_ OAI221_X4 + PLACED ( 33867 32908 ) N ;
-    - _332_ OAI211_X1 + PLACED ( 18321 33532 ) N ;
-    - _333_ AND2_X1 + PLACED ( 9119 38026 ) N ;
-    - _334_ INV_X1 + PLACED ( 11117 37220 ) N ;
-    - _335_ NAND2_X1 + PLACED ( 21646 47860 ) N ;
-    - _336_ NAND2_X1 + PLACED ( 25205 42500 ) N ;
-    - _337_ NAND2_X1 + PLACED ( 20667 43376 ) N ;
-    - _338_ INV_X1 + PLACED ( 20765 45941 ) N ;
-    - _339_ NAND3_X1 + PLACED ( 17664 43227 ) N ;
-    - _340_ NAND2_X1 + PLACED ( 14818 44944 ) N ;
-    - _341_ NAND2_X1 + PLACED ( 16179 43291 ) N ;
-    - _342_ INV_X1 + PLACED ( 18888 14258 ) N ;
-    - _343_ OAI211_X2 + PLACED ( 18225 15991 ) N ;
-    - _344_ NAND2_X1 + PLACED ( 17755 18166 ) N ;
-    - _345_ AOI211_X2 + PLACED ( 19230 22476 ) N ;
-    - _346_ NAND2_X1 + PLACED ( 23300 21394 ) N ;
-    - _347_ NAND2_X1 + PLACED ( 15009 23376 ) N ;
-    - _348_ OAI21_X1 + PLACED ( 21401 24094 ) N ;
-    - _349_ OR2_X1 + PLACED ( 21049 29657 ) N ;
-    - _350_ AOI21_X1 + PLACED ( 16896 35858 ) N ;
-    - _351_ AND4_X1 + PLACED ( 12418 35558 ) N ;
-    - _352_ AOI22_X1 + PLACED ( 12410 35696 ) N ;
-    - _353_ OR2_X1 + PLACED ( 12311 35977 ) N ;
-    - _355_ INV_X4 + PLACED ( 46229 51290 ) N ;
-    - _357_ AND3_X1 + PLACED ( 18285 36307 ) N ;
-    - _358_ OAI211_X2 + PLACED ( 20761 32720 ) N ;
-    - _359_ OAI21_X2 + PLACED ( 15323 35650 ) N ;
-    - _360_ OAI21_X2 + PLACED ( 21609 30248 ) N ;
-    - _361_ NAND3_X4 + PLACED ( 21597 33638 ) N ;
-    - _362_ NOR2_X2 + PLACED ( 42376 40166 ) N ;
-    - _363_ INV_X2 + PLACED ( 43123 39694 ) N ;
-    - _364_ NOR2_X4 + PLACED ( 39577 34831 ) N ;
-    - _365_ AOI221_X4 + PLACED ( 8946 41508 ) N ;
-    - _366_ AND2_X4 + PLACED ( 41525 40035 ) N ;
-    - _368_ OAI21_X1 + PLACED ( 11975 36618 ) N ;
-    - _370_ AOI22_X1 + PLACED ( 9933 38807 ) N ;
-    - _371_ NOR2_X2 + PLACED ( 23162 29031 ) N ;
-    - _372_ NAND3_X1 + PLACED ( 18708 35954 ) N ;
-    - _373_ OR2_X1 + PLACED ( 17651 39788 ) N ;
-    - _374_ AOI22_X1 + PLACED ( 17990 42642 ) N ;
-    - _375_ NAND2_X1 + PLACED ( 17063 42614 ) N ;
-    - _376_ XOR2_X1 + PLACED ( 12021 47585 ) N ;
-    - _377_ XNOR2_X1 + PLACED ( 13566 47187 ) N ;
-    - _378_ INV_X2 + PLACED ( 41085 35839 ) N ;
-    - _380_ NOR2_X1 + PLACED ( 13753 50666 ) N ;
-    - _381_ NAND2_X1 + PLACED ( 13927 48989 ) N ;
-    - _382_ AOI221_X4 + PLACED ( 9591 49640 ) N ;
-    - _383_ AOI21_X1 + PLACED ( 12977 50875 ) N ;
-    - _384_ INV_X1 + PLACED ( 22149 40146 ) N ;
-    - _385_ INV_X1 + PLACED ( 21601 37593 ) N ;
-    - _386_ OAI211_X1 + PLACED ( 21575 40859 ) N ;
-    - _387_ INV_X1 + PLACED ( 21873 45296 ) N ;
-    - _388_ AND4_X1 + PLACED ( 20546 46436 ) N ;
-    - _389_ AOI22_X1 + PLACED ( 20412 46524 ) N ;
-    - _390_ NOR2_X1 + PLACED ( 21006 47757 ) N ;
-    - _391_ NOR2_X1 + PLACED ( 20482 50899 ) N ;
-    - _392_ NAND2_X1 + PLACED ( 20034 49487 ) N ;
-    - _393_ AOI221_X4 + PLACED ( 24417 50341 ) N ;
-    - _394_ AOI21_X1 + PLACED ( 19651 51294 ) N ;
-    - _395_ OAI21_X1 + PLACED ( 22567 40107 ) N ;
-    - _396_ XOR2_X1 + PLACED ( 29857 42179 ) N ;
-    - _397_ XNOR2_X1 + PLACED ( 29385 41561 ) N ;
-    - _398_ NOR2_X1 + PLACED ( 30162 43373 ) N ;
-    - _399_ AOI221_X1 + PLACED ( 29246 42557 ) N ;
-    - _401_ OR3_X1 + PLACED ( 27206 41408 ) N ;
-    - _402_ AOI21_X1 + PLACED ( 29199 43304 ) N ;
-    - _403_ INV_X1 + PLACED ( 17884 25536 ) N ;
-    - _404_ OAI211_X1 + PLACED ( 18827 27993 ) N ;
-    - _405_ AOI21_X1 + PLACED ( 17303 21843 ) N ;
-    - _406_ AOI21_X1 + PLACED ( 15919 22232 ) N ;
-    - _407_ AND2_X1 + PLACED ( 20692 22231 ) N ;
-    - _408_ XNOR2_X1 + PLACED ( 27361 14156 ) N ;
-    - _409_ XNOR2_X1 + PLACED ( 27386 14607 ) N ;
-    - _410_ NOR2_X1 + PLACED ( 28983 13352 ) N ;
-    - _411_ AOI221_X1 + PLACED ( 27634 14065 ) N ;
-    - _412_ OR3_X1 + PLACED ( 25699 14630 ) N ;
-    - _413_ AOI21_X1 + PLACED ( 28015 13378 ) N ;
-    - _414_ OAI21_X1 + PLACED ( 18374 28701 ) N ;
-    - _415_ AND2_X1 + PLACED ( 17510 22293 ) N ;
-    - _416_ AND4_X1 + PLACED ( 16383 27296 ) N ;
-    - _417_ AOI22_X1 + PLACED ( 16101 27378 ) N ;
-    - _418_ OR2_X1 + PLACED ( 14614 27954 ) N ;
-    - _419_ NOR2_X1 + PLACED ( 12110 25904 ) N ;
-    - _420_ AOI221_X4 + PLACED ( 9278 29185 ) N ;
-    - _421_ OAI21_X1 + PLACED ( 13578 27639 ) N ;
-    - _422_ AOI21_X1 + PLACED ( 11656 27251 ) N ;
-    - _423_ AOI21_X1 + PLACED ( 13128 13422 ) N ;
-    - _424_ NOR2_X1 + PLACED ( 11776 13497 ) N ;
-    - _425_ NOR2_X1 + PLACED ( 11734 13934 ) N ;
-    - _426_ XNOR2_X1 + PLACED ( 9159 15323 ) N ;
-    - _427_ XNOR2_X1 + PLACED ( 10366 15314 ) N ;
-    - _428_ NOR2_X1 + PLACED ( 11702 17041 ) N ;
-    - _429_ AOI221_X1 + PLACED ( 9567 16598 ) N ;
-    - _430_ OR3_X1 + PLACED ( 22671 16740 ) N ;
-    - _431_ AOI21_X1 + PLACED ( 10684 17231 ) N ;
-    - _432_ XNOR2_X1 + PLACED ( 17355 9361 ) N ;
-    - _433_ XNOR2_X1 + PLACED ( 17969 10934 ) N ;
-    - _434_ AOI221_X1 + PLACED ( 16189 12597 ) N ;
-    - _435_ OR3_X1 + PLACED ( 22850 14185 ) N ;
-    - _436_ AOI22_X1 + PLACED ( 16394 12785 ) N ;
-    - _437_ NAND2_X1 + PLACED ( 38924 20054 ) N ;
-    - _438_ OAI221_X2 + PLACED ( 40258 19419 ) N ;
-    - _439_ NAND2_X1 + PLACED ( 37162 38742 ) N ;
-    - _440_ XOR2_X1 + PLACED ( 36484 43496 ) N ;
-    - _441_ XNOR2_X1 + PLACED ( 36772 42185 ) N ;
-    - _442_ AOI221_X1 + PLACED ( 34877 44111 ) N ;
-    - _443_ NAND2_X1 + PLACED ( 36405 47452 ) N ;
-    - _444_ AOI22_X1 + PLACED ( 35190 47117 ) N ;
-    - _445_ OAI21_X1 + PLACED ( 39284 20750 ) N ;
-    - _446_ NAND2_X1 + PLACED ( 39173 19058 ) N ;
-    - _447_ XNOR2_X1 + PLACED ( 38149 13313 ) N ;
-    - _448_ XNOR2_X1 + PLACED ( 37636 13906 ) N ;
-    - _449_ NOR2_X1 + PLACED ( 34943 13158 ) N ;
-    - _450_ AOI221_X1 + PLACED ( 34577 13650 ) N ;
-    - _451_ OR3_X1 + PLACED ( 33475 14102 ) N ;
-    - _452_ AOI21_X1 + PLACED ( 34254 13026 ) N ;
-    - _453_ XNOR2_X1 + PLACED ( 31181 22143 ) N ;
-    - _454_ XNOR2_X1 + PLACED ( 30370 21939 ) N ;
-    - _455_ AOI221_X1 + PLACED ( 27224 22116 ) N ;
-    - _456_ OR3_X1 + PLACED ( 27971 27100 ) N ;
-    - _457_ AOI22_X1 + PLACED ( 27651 22739 ) N ;
-    - _458_ AOI22_X1 + PLACED ( 49446 26038 ) N ;
-    - _459_ NOR2_X1 + PLACED ( 50981 21150 ) N ;
-    - _460_ XOR2_X1 + PLACED ( 49751 13827 ) N ;
-    - _461_ XNOR2_X1 + PLACED ( 49467 14131 ) N ;
-    - _462_ NOR2_X1 + PLACED ( 46913 13152 ) N ;
-    - _463_ AOI221_X1 + PLACED ( 45471 13825 ) N ;
-    - _464_ OR3_X1 + PLACED ( 46308 14020 ) N ;
-    - _465_ AOI21_X1 + PLACED ( 46624 13015 ) N ;
-    - _466_ XNOR2_X1 + PLACED ( 52702 22136 ) N ;
-    - _467_ XNOR2_X1 + PLACED ( 46522 22446 ) N ;
-    - _468_ AOI221_X4 + PLACED ( 44934 22734 ) N ;
-    - _469_ OR3_X1 + PLACED ( 47897 22923 ) N ;
-    - _470_ AOI22_X1 + PLACED ( 51524 23003 ) N ;
-    - _471_ XNOR2_X1 + PLACED ( 50873 35247 ) N ;
-    - _472_ INV_X1 + PLACED ( 48678 36949 ) N ;
-    - _473_ NOR2_X1 + PLACED ( 49222 38278 ) N ;
-    - _474_ XNOR2_X1 + PLACED ( 48830 37715 ) N ;
-    - _475_ AOI221_X4 + PLACED ( 41874 31897 ) N ;
-    - _476_ NAND3_X1 + PLACED ( 47387 38138 ) N ;
-    - _477_ AOI22_X1 + PLACED ( 46477 32440 ) N ;
-    - _478_ XOR2_X1 + PLACED ( 47786 42436 ) N ;
-    - _479_ AOI221_X4 + PLACED ( 44114 43953 ) N ;
-    - _480_ NAND3_X1 + PLACED ( 47848 41907 ) N ;
-    - _481_ AOI22_X1 + PLACED ( 48832 42611 ) N ;
-    - _482_ NOR2_X1 + PLACED ( 45814 50220 ) N ;
-    - _483_ NOR2_X1 + PLACED ( 47863 28543 ) N ;
-    - _484_ AND3_X1 + PLACED ( 47756 29264 ) N ;
-    - _485_ NAND3_X1 + PLACED ( 29627 30449 ) N ;
-    - _486_ NOR3_X1 + PLACED ( 22134 15874 ) N ;
-    - _487_ NAND2_X1 + PLACED ( 23124 16328 ) N ;
-    - _488_ NOR4_X1 + PLACED ( 25239 39153 ) N ;
-    - _489_ NAND3_X1 + PLACED ( 24740 44515 ) N ;
-    - _490_ NOR3_X1 + PLACED ( 39991 43387 ) N ;
-    - _491_ NAND3_X1 + PLACED ( 42554 42566 ) N ;
-    - _492_ AOI221_X4 + PLACED ( 43644 49092 ) N ;
-    - _493_ NAND3_X1 + PLACED ( 41271 49098 ) N ;
-    - _494_ AOI221_X1 + PLACED ( 41940 49075 ) N ;
-    - _495_ MUX2_X1 + PLACED ( 20708 54988 ) N ;
-    - _496_ NOR2_X4 + PLACED ( 39738 49937 ) N ;
-    - _498_ MUX2_X1 + PLACED ( 22375 56153 ) N ;
-    - _499_ MUX2_X1 + PLACED ( 2696 40373 ) N ;
-    - _500_ MUX2_X1 + PLACED ( 3761 42333 ) N ;
-    - _501_ MUX2_X1 + PLACED ( 2767 49948 ) N ;
-    - _502_ MUX2_X1 + PLACED ( 4140 49775 ) N ;
-    - _503_ MUX2_X1 + PLACED ( 27319 54278 ) N ;
-    - _504_ MUX2_X1 + PLACED ( 28578 55851 ) N ;
-    - _505_ MUX2_X1 + PLACED ( 21685 7802 ) N ;
-    - _506_ MUX2_X1 + PLACED ( 22676 7563 ) N ;
-    - _507_ MUX2_X1 + PLACED ( 4476 22743 ) N ;
-    - _508_ MUX2_X1 + PLACED ( 6309 22436 ) N ;
-    - _509_ MUX2_X1 + PLACED ( 2548 14699 ) N ;
-    - _510_ MUX2_X1 + PLACED ( 3396 13507 ) N ;
-    - _511_ MUX2_X1 + PLACED ( 8268 8002 ) N ;
-    - _512_ MUX2_X1 + PLACED ( 9107 8062 ) N ;
-    - _513_ MUX2_X1 + PLACED ( 2801 31439 ) N ;
-    - _514_ MUX2_X1 + PLACED ( 4623 31022 ) N ;
-    - _515_ MUX2_X1 + PLACED ( 34957 54006 ) N ;
-    - _516_ MUX2_X1 + PLACED ( 35131 55665 ) N ;
-    - _517_ MUX2_X1 + PLACED ( 36853 7220 ) N ;
-    - _518_ MUX2_X1 + PLACED ( 38651 7042 ) N ;
-    - _519_ MUX2_X1 + PLACED ( 36324 27087 ) N ;
-    - _520_ MUX2_X1 + PLACED ( 38484 27482 ) N ;
-    - _521_ MUX2_X1 + PLACED ( 52102 8692 ) N ;
-    - _522_ MUX2_X1 + PLACED ( 54421 8286 ) N ;
-    - _523_ MUX2_X1 + PLACED ( 53161 16288 ) N ;
-    - _524_ MUX2_X1 + PLACED ( 54676 14507 ) N ;
-    - _525_ MUX2_X1 + PLACED ( 53564 34851 ) N ;
-    - _526_ MUX2_X1 + PLACED ( 55558 33845 ) N ;
-    - _527_ MUX2_X1 + PLACED ( 52886 44423 ) N ;
-    - _528_ MUX2_X1 + PLACED ( 54787 45187 ) N ;
-    - _529_ AOI22_X1 + PLACED ( 36043 38293 ) N ;
-    - _530_ NOR2_X1 + PLACED ( 35289 37245 ) N ;
-    - _531_ XNOR2_X1 + PLACED ( 29993 34171 ) N ;
-    - _532_ XNOR2_X1 + PLACED ( 31056 36370 ) N ;
-    - _533_ AOI221_X1 + PLACED ( 28402 35940 ) N ;
-    - _534_ OR3_X1 + PLACED ( 28940 33072 ) N ;
-    - _535_ AOI22_X1 + PLACED ( 28746 33944 ) N ;
-    - _536_ DFF_X1 + PLACED ( 0 38479 ) N ;
-    - _537_ DFF_X2 + PLACED ( 9606 54593 ) N ;
-    - _538_ DFF_X1 + PLACED ( 16707 55130 ) N ;
-    - _539_ DFF_X2 + PLACED ( 27084 48820 ) N ;
-    - _540_ DFF_X2 + PLACED ( 26737 7427 ) N ;
-    - _541_ DFF_X2 + PLACED ( 380 25646 ) N ;
-    - _542_ DFF_X2 + PLACED ( 380 17949 ) N ;
-    - _543_ DFF_X2 + PLACED ( 14396 5978 ) N ;
-    - _544_ DFF_X2 + PLACED ( 32853 49357 ) N ;
-    - _545_ DFF_X2 + PLACED ( 32087 7385 ) N ;
-    - _546_ DFF_X2 + PLACED ( 25352 22264 ) N ;
-    - _547_ DFF_X2 + PLACED ( 45462 8816 ) N ;
-    - _548_ DFF_X2 + PLACED ( 55029 25754 ) N ;
-    - _549_ DFF_X2 + PLACED ( 45568 35012 ) N ;
-    - _550_ DFF_X2 + PLACED ( 51896 42557 ) N ;
-    - _551_ DFF_X2 + PLACED ( 47998 49675 ) N ;
-    - _552_ DFF_X2 + PLACED ( 41557 55918 ) N ;
-    - _553_ DFF_X1 + PLACED ( 22230 57152 ) N ;
-    - _554_ DFF_X1 + PLACED ( 3083 43208 ) N ;
-    - _555_ DFF_X1 + PLACED ( 3471 49883 ) N ;
-    - _556_ DFF_X1 + PLACED ( 28557 56744 ) N ;
-    - _557_ DFF_X1 + PLACED ( 23006 7000 ) N ;
-    - _558_ DFF_X1 + PLACED ( 6377 22329 ) N ;
-    - _559_ DFF_X1 + PLACED ( 1961 12942 ) N ;
-    - _560_ DFF_X2 + PLACED ( 8933 7765 ) N ;
-    - _561_ DFF_X1 + PLACED ( 4852 30808 ) N ;
-    - _562_ DFF_X2 + PLACED ( 35052 56544 ) N ;
-    - _563_ DFF_X2 + PLACED ( 38938 6577 ) N ;
-    - _564_ DFF_X2 + PLACED ( 38730 27659 ) N ;
-    - _565_ DFF_X2 + PLACED ( 55100 8295 ) N ;
-    - _566_ DFF_X2 + PLACED ( 55100 13821 ) N ;
-    - _567_ DFF_X2 + PLACED ( 55100 33327 ) N ;
-    - _568_ DFF_X2 + PLACED ( 55100 45476 ) N ;
-    - _569_ DFF_X2 + PLACED ( 380 33317 ) N ;
-=======
 COMPONENTS 287 ;
     - _276_ NOR2_X4 + PLACED ( 53954 9313 ) N ;
     - _278_ INV_X1 + PLACED ( 7139 36080 ) N ;
@@ -636,7 +347,6 @@
     - _568_ DFF_X1 + PLACED ( 46313 55304 ) N ;
     - _569_ DFF_X1 + PLACED ( 1600 32333 ) N ;
     - max_cap1 BUF_X4 + SOURCE TIMING + PLACED ( 55344 10506 ) N ;
->>>>>>> 30b098f2
 END COMPONENTS
 PINS 54 ;
     - clk + NET clk + DIRECTION INPUT + USE SIGNAL
