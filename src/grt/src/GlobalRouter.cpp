--- conflicted
+++ resolved
@@ -245,13 +245,8 @@
 void GlobalRouter::repairAntennas(odb::dbMTerm* diode_mterm,
                                   int iterations)
 {
-<<<<<<< HEAD
-  if (antenna_repair_ == nullptr)
-    antenna_repair_ = new AntennaRepair(this, antenna_checker_, opendp_, db_, logger_);
-=======
   AntennaRepair antenna_repair
       = AntennaRepair(this, antenna_checker_, opendp_, db_, logger_);
->>>>>>> 531e966b
 
   if (diode_mterm == nullptr) {
     diode_mterm = antenna_repair_->findDiodeMTerm();
