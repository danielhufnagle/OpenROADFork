--- conflicted
+++ resolved
@@ -225,12 +225,7 @@
                units->capacitanceUnit()->asString(cap));
 
     parasitics_->incrCap(pin_node, cap / 2.0, analysis_point_);
-<<<<<<< HEAD
     parasitics_->makeResistor(nullptr, pin_node, grid_node, res, analysis_point_);
-=======
-    parasitics_->makeResistor(
-                              nullptr, pin_node, grid_node, res, analysis_point_);
->>>>>>> 637c09c1
     parasitics_->incrCap(grid_node, cap / 2.0, analysis_point_);
   } else {
     logger_->warn(GRT, 26, "Missing route to pin {}.", pin.getName());
