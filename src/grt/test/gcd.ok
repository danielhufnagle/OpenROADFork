--- conflicted
+++ resolved
@@ -14,9 +14,9 @@
 Global adjustment: 0%
 Grid origin: (0, 0)
 [WARNING GRT-0043] No OR_DEFAULT vias defined.
-[INFO GRT-0088] Layer metal1  Track-Pitch = 0.1400  line-2-Via Pitch: 0.1700
+[INFO GRT-0088] Layer metal1  Track-Pitch = 0.1400  line-2-Via Pitch: 0.1400
 [INFO GRT-0088] Layer metal2  Track-Pitch = 0.1900  line-2-Via Pitch: 0.1900
-[INFO GRT-0088] Layer metal3  Track-Pitch = 0.1400  line-2-Via Pitch: 0.1750
+[INFO GRT-0088] Layer metal3  Track-Pitch = 0.1400  line-2-Via Pitch: 0.1400
 [INFO GRT-0088] Layer metal4  Track-Pitch = 0.2800  line-2-Via Pitch: 0.2800
 [INFO GRT-0088] Layer metal5  Track-Pitch = 0.2800  line-2-Via Pitch: 0.2800
 [INFO GRT-0088] Layer metal6  Track-Pitch = 0.2800  line-2-Via Pitch: 0.2800
@@ -32,13 +32,8 @@
 [INFO GRT-0018] Processing 8469 blockages on layer metal1.
 [INFO GRT-0146] Final usage/overflow report:
 [INFO GRT-0155] Overflow Report:
-<<<<<<< HEAD
 [INFO GRT-0156] Total Usage   : 3332
 [INFO GRT-0157] Total Capacity: 149734
-=======
-[INFO GRT-0156] Total Usage   : 3329
-[INFO GRT-0157] Total Capacity: 136578
->>>>>>> 888b5faf
 [INFO GRT-0158] Max H Overflow: 0
 [INFO GRT-0159] Max V Overflow: 0
 [INFO GRT-0160] Max Overflow  : 0
@@ -46,9 +41,11 @@
 [INFO GRT-0162] V   Overflow  : 0
 [INFO GRT-0163] Final Overflow: 0
 
-[INFO GRT-0110] Final usage: 3329
-[INFO GRT-0111] Final number of vias: 1239
-[INFO GRT-0112] Final usage 3D: 7046
-[INFO GRT-0018] Total wirelength: 10264 um
+[INFO GRT-0110] Final usage: 3332
+[INFO GRT-0111] Final number of vias: 1228
+[INFO GRT-0112] Final usage 3D: 7016
+[INFO GRT-0018] Total wirelength: 10266 um
 [INFO GRT-0014] Num routed nets: 563
-No differences found.+Differences found at line 626.
+105000 130200 109200 134400 metal1
+105000 134400 109200 138600 metal1