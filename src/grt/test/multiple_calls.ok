--- conflicted
+++ resolved
@@ -9,11 +9,10 @@
 [INFO ODB-0131]     Created 676 components and 2850 component-terminals.
 [INFO ODB-0133]     Created 87 nets and 250 connections.
 [INFO ODB-0134] Finished DEF file: multiple_calls.def
-<<<<<<< HEAD
-Min routing layer: metal1
-Max routing layer: metal10
-Global adjustment: 0%
-Grid origin: (0, 0)
+[INFO GRT-0020] Min routing layer: metal1
+[INFO GRT-0021] Max routing layer: metal10
+[INFO GRT-0022] Global adjustment: 0%
+[INFO GRT-0023] Grid origin: (0, 0)
 [WARNING GRT-0043] No OR_DEFAULT vias defined.
 [INFO GRT-0224] Chose via via1_4 as default.
 [INFO GRT-0224] Chose via via2_8 as default.
@@ -34,12 +33,6 @@
 [INFO GRT-0088] Layer metal8  Track-Pitch = 0.8000  line-2-Via Pitch: 0.8000
 [INFO GRT-0088] Layer metal9  Track-Pitch = 1.6000  line-2-Via Pitch: 1.6000
 [INFO GRT-0088] Layer metal10 Track-Pitch = 1.6000  line-2-Via Pitch: 1.6000
-=======
-[INFO GRT-0020] Min routing layer: metal1
-[INFO GRT-0021] Max routing layer: metal10
-[INFO GRT-0022] Global adjustment: 0%
-[INFO GRT-0023] Grid origin: (0, 0)
->>>>>>> 42fadf83
 [INFO GRT-0003] Macros: 0
 [INFO GRT-0004] Blockages: 2874
 [INFO GRT-0019] Found 0 clock nets.
@@ -84,11 +77,10 @@
 
 [INFO GRT-0018] Total wirelength: 2312 um
 [INFO GRT-0014] Num routed nets: 87
-<<<<<<< HEAD
-Min routing layer: metal1
-Max routing layer: metal10
-Global adjustment: 80%
-Grid origin: (0, 0)
+[INFO GRT-0020] Min routing layer: metal1
+[INFO GRT-0021] Max routing layer: metal10
+[INFO GRT-0022] Global adjustment: 80%
+[INFO GRT-0023] Grid origin: (0, 0)
 [WARNING GRT-0043] No OR_DEFAULT vias defined.
 [INFO GRT-0224] Chose via via1_4 as default.
 [INFO GRT-0224] Chose via via2_8 as default.
@@ -109,12 +101,6 @@
 [INFO GRT-0088] Layer metal8  Track-Pitch = 0.8000  line-2-Via Pitch: 0.8000
 [INFO GRT-0088] Layer metal9  Track-Pitch = 1.6000  line-2-Via Pitch: 1.6000
 [INFO GRT-0088] Layer metal10 Track-Pitch = 1.6000  line-2-Via Pitch: 1.6000
-=======
-[INFO GRT-0020] Min routing layer: metal1
-[INFO GRT-0021] Max routing layer: metal10
-[INFO GRT-0022] Global adjustment: 80%
-[INFO GRT-0023] Grid origin: (0, 0)
->>>>>>> 42fadf83
 [INFO GRT-0003] Macros: 0
 [INFO GRT-0004] Blockages: 2874
 [INFO GRT-0019] Found 0 clock nets.
