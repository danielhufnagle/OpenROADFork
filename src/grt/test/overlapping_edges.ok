[INFO ODB-0222] Reading LEF file: overlapping_edges.lef
[WARNING ODB-0220] WARNING (LEFPARS-2036): SOURCE statement is obsolete in version 5.6 and later.
The LEF parser will ignore this statement.
To avoid this warning in the future, remove this statement from the LEF file with version 5.6 or later. See file overlapping_edges.lef at line 930.

[INFO ODB-0223]     Created 13 technology layers
[INFO ODB-0224]     Created 25 technology vias
[INFO ODB-0225]     Created 441 library cells
[INFO ODB-0226] Finished LEF file:  overlapping_edges.lef
[INFO ODB-0128] Design: uart_i2c_usb_top
[INFO ODB-0130]     Created 96 pins.
[INFO ODB-0131]     Created 10317 components and 72715 component-terminals.
[INFO ODB-0132]     Created 2 special nets and 41268 connections.
[INFO ODB-0133]     Created 7624 nets and 24234 connections.
[INFO GRT-0020] Min routing layer: met1
[INFO GRT-0021] Max routing layer: met5
[INFO GRT-0022] Global adjustment: 30%
[INFO GRT-0023] Grid origin: (0, 0)
[INFO GRT-0043] No OR_DEFAULT vias defined.
[INFO GRT-0088] Layer li1     Track-Pitch = 0.4600  line-2-Via Pitch: 0.3400
[INFO GRT-0088] Layer met1    Track-Pitch = 0.3400  line-2-Via Pitch: 0.3400
[INFO GRT-0088] Layer met2    Track-Pitch = 0.4600  line-2-Via Pitch: 0.3500
[INFO GRT-0088] Layer met3    Track-Pitch = 0.6800  line-2-Via Pitch: 0.6150
[INFO GRT-0088] Layer met4    Track-Pitch = 0.9200  line-2-Via Pitch: 1.0400
[INFO GRT-0088] Layer met5    Track-Pitch = 3.4000  line-2-Via Pitch: 3.1100
[WARNING GRT-0300] Timing is not available, setting critical nets percentage to 0.
[INFO GRT-0019] Found 0 clock nets.
[WARNING GRT-0036] Pin app_clk is outside die area.
[WARNING GRT-0036] Pin cfg_cska_uart[0] is outside die area.
[WARNING GRT-0036] Pin cfg_cska_uart[1] is outside die area.
[WARNING GRT-0036] Pin cfg_cska_uart[2] is outside die area.
[WARNING GRT-0036] Pin cfg_cska_uart[3] is outside die area.
[WARNING GRT-0036] Pin i2c_rstn is outside die area.
[WARNING GRT-0036] Pin io_in[0] is outside die area.
[WARNING GRT-0036] Pin io_in[1] is outside die area.
[WARNING GRT-0036] Pin io_oeb[0] is outside die area.
[WARNING GRT-0036] Pin io_oeb[1] is outside die area.
[WARNING GRT-0036] Pin io_out[0] is outside die area.
[WARNING GRT-0036] Pin io_out[1] is outside die area.
[WARNING GRT-0036] Pin reg_ack is outside die area.
[WARNING GRT-0036] Pin reg_addr[0] is outside die area.
[WARNING GRT-0036] Pin reg_addr[1] is outside die area.
[WARNING GRT-0036] Pin reg_addr[2] is outside die area.
[WARNING GRT-0036] Pin reg_addr[3] is outside die area.
[WARNING GRT-0036] Pin reg_be[0] is outside die area.
[WARNING GRT-0036] Pin reg_be[1] is outside die area.
[WARNING GRT-0036] Pin reg_be[2] is outside die area.
[WARNING GRT-0036] Pin reg_be[3] is outside die area.
[WARNING GRT-0036] Pin reg_cs is outside die area.
[WARNING GRT-0036] Pin reg_rdata[0] is outside die area.
[WARNING GRT-0036] Pin reg_rdata[10] is outside die area.
[WARNING GRT-0036] Pin reg_rdata[11] is outside die area.
[WARNING GRT-0036] Pin reg_rdata[12] is outside die area.
[WARNING GRT-0036] Pin reg_rdata[13] is outside die area.
[WARNING GRT-0036] Pin reg_rdata[14] is outside die area.
[WARNING GRT-0036] Pin reg_rdata[15] is outside die area.
[WARNING GRT-0036] Pin reg_rdata[16] is outside die area.
[WARNING GRT-0036] Pin reg_rdata[17] is outside die area.
[WARNING GRT-0036] Pin reg_rdata[18] is outside die area.
[WARNING GRT-0036] Pin reg_rdata[19] is outside die area.
[WARNING GRT-0036] Pin reg_rdata[1] is outside die area.
[WARNING GRT-0036] Pin reg_rdata[20] is outside die area.
[WARNING GRT-0036] Pin reg_rdata[21] is outside die area.
[WARNING GRT-0036] Pin reg_rdata[22] is outside die area.
[WARNING GRT-0036] Pin reg_rdata[23] is outside die area.
[WARNING GRT-0036] Pin reg_rdata[24] is outside die area.
[WARNING GRT-0036] Pin reg_rdata[25] is outside die area.
[WARNING GRT-0036] Pin reg_rdata[26] is outside die area.
[WARNING GRT-0036] Pin reg_rdata[27] is outside die area.
[WARNING GRT-0036] Pin reg_rdata[28] is outside die area.
[WARNING GRT-0036] Pin reg_rdata[29] is outside die area.
[WARNING GRT-0036] Pin reg_rdata[2] is outside die area.
[WARNING GRT-0036] Pin reg_rdata[30] is outside die area.
[WARNING GRT-0036] Pin reg_rdata[31] is outside die area.
[WARNING GRT-0036] Pin reg_rdata[3] is outside die area.
[WARNING GRT-0036] Pin reg_rdata[4] is outside die area.
[WARNING GRT-0036] Pin reg_rdata[5] is outside die area.
[WARNING GRT-0036] Pin reg_rdata[6] is outside die area.
[WARNING GRT-0036] Pin reg_rdata[7] is outside die area.
[WARNING GRT-0036] Pin reg_rdata[8] is outside die area.
[WARNING GRT-0036] Pin reg_rdata[9] is outside die area.
[WARNING GRT-0036] Pin reg_wdata[0] is outside die area.
[WARNING GRT-0036] Pin reg_wdata[10] is outside die area.
[WARNING GRT-0036] Pin reg_wdata[11] is outside die area.
[WARNING GRT-0036] Pin reg_wdata[12] is outside die area.
[WARNING GRT-0036] Pin reg_wdata[13] is outside die area.
[WARNING GRT-0036] Pin reg_wdata[14] is outside die area.
[WARNING GRT-0036] Pin reg_wdata[15] is outside die area.
[WARNING GRT-0036] Pin reg_wdata[16] is outside die area.
[WARNING GRT-0036] Pin reg_wdata[17] is outside die area.
[WARNING GRT-0036] Pin reg_wdata[18] is outside die area.
[WARNING GRT-0036] Pin reg_wdata[19] is outside die area.
[WARNING GRT-0036] Pin reg_wdata[1] is outside die area.
[WARNING GRT-0036] Pin reg_wdata[20] is outside die area.
[WARNING GRT-0036] Pin reg_wdata[21] is outside die area.
[WARNING GRT-0036] Pin reg_wdata[22] is outside die area.
[WARNING GRT-0036] Pin reg_wdata[23] is outside die area.
[WARNING GRT-0036] Pin reg_wdata[24] is outside die area.
[WARNING GRT-0036] Pin reg_wdata[25] is outside die area.
[WARNING GRT-0036] Pin reg_wdata[26] is outside die area.
[WARNING GRT-0036] Pin reg_wdata[27] is outside die area.
[WARNING GRT-0036] Pin reg_wdata[28] is outside die area.
[WARNING GRT-0036] Pin reg_wdata[29] is outside die area.
[WARNING GRT-0036] Pin reg_wdata[2] is outside die area.
[WARNING GRT-0036] Pin reg_wdata[30] is outside die area.
[WARNING GRT-0036] Pin reg_wdata[31] is outside die area.
[WARNING GRT-0036] Pin reg_wdata[3] is outside die area.
[WARNING GRT-0036] Pin reg_wdata[4] is outside die area.
[WARNING GRT-0036] Pin reg_wdata[5] is outside die area.
[WARNING GRT-0036] Pin reg_wdata[6] is outside die area.
[WARNING GRT-0036] Pin reg_wdata[7] is outside die area.
[WARNING GRT-0036] Pin reg_wdata[8] is outside die area.
[WARNING GRT-0036] Pin reg_wdata[9] is outside die area.
[WARNING GRT-0036] Pin reg_wr is outside die area.
[WARNING GRT-0036] Pin uart_i2c_usb_sel[0] is outside die area.
[WARNING GRT-0036] Pin uart_i2c_usb_sel[1] is outside die area.
[WARNING GRT-0036] Pin uart_rstn is outside die area.
[WARNING GRT-0036] Pin usb_clk is outside die area.
[WARNING GRT-0036] Pin usb_rstn is outside die area.
[WARNING GRT-0036] Pin wbd_clk_int is outside die area.
[WARNING GRT-0036] Pin wbd_clk_uart is outside die area.
[INFO GRT-0001] Minimum degree: 2
[INFO GRT-0002] Maximum degree: 282
[INFO GRT-0003] Macros: 0
[INFO GRT-0004] Blockages: 30338

[INFO GRT-0053] Routing resources analysis:
          Routing      Original      Derated      Resource
Layer     Direction    Resources     Resources    Reduction (%)
---------------------------------------------------------------
li1        Vertical            0             0          0.00%
met1       Horizontal     114773         54628          52.40%
met2       Vertical        88429         57541          34.93%
met3       Horizontal      57358         39043          31.93%
met4       Vertical        35614         19576          45.03%
met5       Horizontal      11426          5656          50.50%
---------------------------------------------------------------

[INFO GRT-0101] Running extra iterations to remove overflow.
<<<<<<< HEAD
[INFO GRT-0197] Via related to pin nodes: 66893
[INFO GRT-0198] Via related Steiner nodes: 0
[INFO GRT-0199] Via filling finished.
[INFO GRT-0111] Final number of vias: 71423
[INFO GRT-0112] Final usage 3D: 262395
=======
[INFO GRT-0197] Via related to pin nodes: 32878
[INFO GRT-0198] Via related Steiner nodes: 1179
[INFO GRT-0199] Via filling finished.
[INFO GRT-0111] Final number of vias: 38464
[INFO GRT-0112] Final usage 3D: 163325
>>>>>>> ee21a852

[INFO GRT-0096] Final congestion report:
Layer         Resource        Demand        Usage (%)    Max H / Max V / Total Overflow
---------------------------------------------------------------------------------------
li1                  0             0            0.00%             0 /  0 /  0
met1             54628         15766           28.86%             0 /  0 /  0
met2             57541         24319           42.26%             0 /  0 /  0
met3             39043          2880            7.38%             0 /  0 /  0
met4             19576          4885           24.95%             0 /  0 /  0
met5              5656            83            1.47%             0 /  0 /  0
---------------------------------------------------------------------------------------
Total           176444         47933           27.17%             0 /  0 /  0

<<<<<<< HEAD
[INFO GRT-0018] Total wirelength: 463921 um
=======
[INFO GRT-0018] Total wirelength: 463190 um
>>>>>>> ee21a852
[INFO GRT-0014] Routed nets: 7064
No differences found.<|MERGE_RESOLUTION|>--- conflicted
+++ resolved
@@ -137,19 +137,11 @@
 ---------------------------------------------------------------
 
 [INFO GRT-0101] Running extra iterations to remove overflow.
-<<<<<<< HEAD
-[INFO GRT-0197] Via related to pin nodes: 66893
-[INFO GRT-0198] Via related Steiner nodes: 0
+[INFO GRT-0197] Via related to pin nodes: 43582
+[INFO GRT-0198] Via related Steiner nodes: 1903
 [INFO GRT-0199] Via filling finished.
-[INFO GRT-0111] Final number of vias: 71423
-[INFO GRT-0112] Final usage 3D: 262395
-=======
-[INFO GRT-0197] Via related to pin nodes: 32878
-[INFO GRT-0198] Via related Steiner nodes: 1179
-[INFO GRT-0199] Via filling finished.
-[INFO GRT-0111] Final number of vias: 38464
-[INFO GRT-0112] Final usage 3D: 163325
->>>>>>> ee21a852
+[INFO GRT-0111] Final number of vias: 71202
+[INFO GRT-0112] Final usage 3D: 261539
 
 [INFO GRT-0096] Final congestion report:
 Layer         Resource        Demand        Usage (%)    Max H / Max V / Total Overflow
@@ -163,10 +155,6 @@
 ---------------------------------------------------------------------------------------
 Total           176444         47933           27.17%             0 /  0 /  0
 
-<<<<<<< HEAD
-[INFO GRT-0018] Total wirelength: 463921 um
-=======
-[INFO GRT-0018] Total wirelength: 463190 um
->>>>>>> ee21a852
+[INFO GRT-0018] Total wirelength: 462789 um
 [INFO GRT-0014] Routed nets: 7064
 No differences found.