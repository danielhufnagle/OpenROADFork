--- conflicted
+++ resolved
@@ -37,118 +37,80 @@
 #include "openroad/OpenRoad.hh"
 #include "utl/Logger.h"
 #include "gui/gui.h"
+
+using utl::GUI;
 %}
 
 %inline %{
-<<<<<<< HEAD
 
-using utl::GUI;
-=======
 bool enabled()
 {
   auto gui = gui::Gui::get();
   return gui != nullptr;
 }
->>>>>>> 171acdb6
 
 void
 selection_add_net(const char* name)
 {
   auto gui = gui::Gui::get();
-<<<<<<< HEAD
   if (!gui) {
     ord::OpenRoad::openRoad()->getLogger()->info(GUI, 4, "Command selection_add_net is not usable in non-GUI mode");
-    return ;
+    return;
   }
   gui->addSelectedNet(name);
-=======
-  if (gui) {
-    gui->addSelectedNet(name);
-  }
->>>>>>> 171acdb6
 }
 
 void
 selection_add_nets(const char* name)
 {
   auto gui = gui::Gui::get();
-<<<<<<< HEAD
   if (!gui) {
     ord::OpenRoad::openRoad()->getLogger()->info(GUI, 5, "Command selection_add_nets is not usable in non-GUI mode");
-    return ;
+    return;
   }
   gui->addSelectedNets(name);
-=======
-  if (gui) {
-    gui->addSelectedNets(name);
-  }
->>>>>>> 171acdb6
 }
 
 void
 selection_add_inst(const char* name)
 {
   auto gui = gui::Gui::get();
-<<<<<<< HEAD
   if (!gui) {
     ord::OpenRoad::openRoad()->getLogger()->info(GUI, 6, "Command selection_add_inst is not usable in non-GUI mode");
-    return ;
+    return;
   }
   gui->addSelectedInst(name);
-=======
-  if (gui) {
-    gui->addSelectedInst(name);
-  }
->>>>>>> 171acdb6
 }
 
 void
 selection_add_insts(const char* name)
 {
   auto gui = gui::Gui::get();
-<<<<<<< HEAD
   if (!gui) {
     ord::OpenRoad::openRoad()->getLogger()->info(GUI, 7, "Command selection_add_insts is not usable in non-GUI mode");
-    return ;
+    return;
   }
   gui->addSelectedInsts(name);
-=======
-  if (gui) {
-    gui->addSelectedInsts(name);
-  }
->>>>>>> 171acdb6
 }
 
 void highlight_inst(const char* name, int highlightGroup)
 {
   auto gui = gui::Gui::get();
-<<<<<<< HEAD
   if (!gui) {
     ord::OpenRoad::openRoad()->getLogger()->info(GUI, 8, "Command highlight_inst is not usable in non-GUI mode");
-    return ;
+    return;
   }
   gui->addInstToHighlightSet(name, highlightGroup);
-=======
-  if (gui) {
-    gui->addInstToHighlightSet(name, highlightGroup);
-  }
->>>>>>> 171acdb6
 }
 
 void highlight_net(const char* name, int highlightGroup=0)
 {
   auto gui = gui::Gui::get();
-<<<<<<< HEAD
   if (!gui) {
     ord::OpenRoad::openRoad()->getLogger()->info(GUI, 9, "Command highlight_net is not usable in non-GUI mode");
-    return ;
+    return;
   }
   gui->addNetToHighlightSet(name, highlightGroup);
-=======
-  if (gui) {
-    gui->addNetToHighlightSet(name, highlightGroup);
-  }
->>>>>>> 171acdb6
 }
 
 void add_ruler(int x0, int y0, int x1, int y1)
