///////////////////////////////////////////////////////////////////////////
//
// BSD 3-Clause License
//
// Copyright (c) 2020, The Regents of the University of California
// All rights reserved.
//
// Redistribution and use in source and binary forms, with or without
// modification, are permitted provided that the following conditions are met:
//
// * Redistributions of source code must retain the above copyright notice, this
//   list of conditions and the following disclaimer.
//
// * Redistributions in binary form must reproduce the above copyright notice,
//   this list of conditions and the following disclaimer in the documentation
//   and/or other materials provided with the distribution.
//
// * Neither the name of the copyright holder nor the names of its
//   contributors may be used to endorse or promote products derived from
//   this software without specific prior written permission.
//
// THIS SOFTWARE IS PROVIDED BY THE COPYRIGHT HOLDERS AND CONTRIBUTORS "AS IS"
// AND ANY EXPRESS OR IMPLIED WARRANTIES, INCLUDING, BUT NOT LIMITED TO, THE
// IMPLIED WARRANTIES OF MERCHANTABILITY AND FITNESS FOR A PARTICULAR PURPOSE
// ARE DISCLAIMED. IN NO EVENT SHALL THE COPYRIGHT HOLDER OR CONTRIBUTORS BE
// LIABLE FOR ANY DIRECT, INDIRECT, INCIDENTAL, SPECIAL, EXEMPLARY, OR
// CONSEQUENTIAL DAMAGES (INCLUDING, BUT NOT LIMITED TO, PROCUREMENT OF
// SUBSTITUTE GOODS OR SERVICES; LOSS OF USE, DATA, OR PROFITS; OR BUSINESS
// INTERRUPTION) HOWEVER CAUSED AND ON ANY THEORY OF LIABILITY, WHETHER IN
// CONTRACT, STRICT LIABILITY, OR TORT (INCLUDING NEGLIGENCE OR OTHERWISE)
// ARISING IN ANY WAY OUT OF THE USE OF THIS SOFTWARE, EVEN IF ADVISED OF THE
// POSSIBILITY OF SUCH DAMAGE.
//
///////////////////////////////////////////////////////////////////////////////
#include "hier_rtlmp.h"

#include <fstream>
#include <iostream>
#include <queue>
#include <thread>

#include "Mpl2Observer.h"
#include "SACoreHardMacro.h"
#include "SACoreSoftMacro.h"
#include "bus_synthesis.h"
#include "db_sta/dbNetwork.hh"
#include "object.h"
#include "odb/db.h"
#include "par/PartitionMgr.h"
#include "sta/Liberty.hh"
#include "utl/Logger.h"

namespace mpl2 {

using std::string;

///////////////////////////////////////////////////////////
// Class HierRTLMP
using utl::MPL;

HierRTLMP::~HierRTLMP() = default;

// Constructors
HierRTLMP::HierRTLMP(sta::dbNetwork* network,
                     odb::dbDatabase* db,
                     sta::dbSta* sta,
                     utl::Logger* logger,
                     par::PartitionMgr* tritonpart)
{
  network_ = network;
  db_ = db;
  sta_ = sta;
  logger_ = logger;
  tritonpart_ = tritonpart;
}

///////////////////////////////////////////////////////////////////////////
// Interfaces for setting up options
// Options related to macro placement

void HierRTLMP::setAreaWeight(float weight)
{
  area_weight_ = weight;
}

void HierRTLMP::setOutlineWeight(float weight)
{
  outline_weight_ = weight;
}

void HierRTLMP::setWirelengthWeight(float weight)
{
  wirelength_weight_ = weight;
}

void HierRTLMP::setGuidanceWeight(float weight)
{
  guidance_weight_ = weight;
}

void HierRTLMP::setFenceWeight(float weight)
{
  fence_weight_ = weight;
}

void HierRTLMP::setBoundaryWeight(float weight)
{
  boundary_weight_ = weight;
}

void HierRTLMP::setNotchWeight(float weight)
{
  notch_weight_ = weight;
}

void HierRTLMP::setMacroBlockageWeight(float weight)
{
  macro_blockage_weight_ = weight;
}

void HierRTLMP::setGlobalFence(float fence_lx,
                               float fence_ly,
                               float fence_ux,
                               float fence_uy)
{
  global_fence_lx_ = fence_lx;
  global_fence_ly_ = fence_ly;
  global_fence_ux_ = fence_ux;
  global_fence_uy_ = fence_uy;
}

void HierRTLMP::setHaloWidth(float halo_width)
{
  halo_width_ = halo_width;
}

void HierRTLMP::setHaloHeight(float halo_height)
{
  halo_height_ = halo_height;
}

// Options related to clustering
void HierRTLMP::setNumBundledIOsPerBoundary(int num_bundled_ios)
{
  num_bundled_IOs_ = num_bundled_ios;
}

void HierRTLMP::setClusterSize(int max_num_macro,
                               int min_num_macro,
                               int max_num_inst,
                               int min_num_inst)
{
  max_num_macro_base_ = max_num_macro;
  min_num_macro_base_ = min_num_macro;
  max_num_inst_base_ = max_num_inst;
  min_num_inst_base_ = min_num_inst;
}

void HierRTLMP::setClusterSizeTolerance(float tolerance)
{
  tolerance_ = tolerance;
}

void HierRTLMP::setMaxNumLevel(int max_num_level)
{
  max_num_level_ = max_num_level;
}

void HierRTLMP::setClusterSizeRatioPerLevel(float coarsening_ratio)
{
  coarsening_ratio_ = coarsening_ratio;
}

void HierRTLMP::setLargeNetThreshold(int large_net_threshold)
{
  large_net_threshold_ = large_net_threshold;
}

void HierRTLMP::setSignatureNetThreshold(int signature_net_threshold)
{
  signature_net_threshold_ = signature_net_threshold;
}

void HierRTLMP::setPinAccessThreshold(float pin_access_th)
{
  pin_access_th_ = pin_access_th;
  pin_access_th_orig_ = pin_access_th;
}

void HierRTLMP::setTargetUtil(float target_util)
{
  target_util_ = target_util;
}

void HierRTLMP::setTargetDeadSpace(float target_dead_space)
{
  target_dead_space_ = target_dead_space;
}

void HierRTLMP::setMinAR(float min_ar)
{
  min_ar_ = min_ar;
}

void HierRTLMP::setSnapLayer(int snap_layer)
{
  snap_layer_ = snap_layer;
}

void HierRTLMP::setReportDirectory(const char* report_directory)
{
  report_directory_ = report_directory;
}

// Set defaults for min/max number of instances and macros if not set by user.
void HierRTLMP::setDefaultThresholds()
{
  debugPrint(logger_,
             MPL,
             "multilevel_autoclustering",
             1,
             "Setting default threholds...");

  std::string snap_layer_name;

  for (auto& macro : hard_macro_map_) {
    odb::dbMaster* master = macro.first->getMaster();
    for (odb::dbMTerm* mterm : master->getMTerms()) {
      if (mterm->getSigType() == odb::dbSigType::SIGNAL) {
        for (odb::dbMPin* mpin : mterm->getMPins()) {
          for (odb::dbBox* box : mpin->getGeometry()) {
            odb::dbTechLayer* layer = box->getTechLayer();
            snap_layer_name = layer->getName();
          }
        }
      }
    }

    break;
  }

  // update weight
  if (dynamic_congestion_weight_flag_ == true) {
    std::vector<std::string> layers;
    int tot_num_layer = 0;
    for (odb::dbTechLayer* layer : db_->getTech()->getLayers()) {
      if (layer->getType() == odb::dbTechLayerType::ROUTING) {
        layers.push_back(layer->getName());
        tot_num_layer++;
      }
    }
    snap_layer_ = 0;
    for (int i = 0; i < layers.size(); i++) {
      if (layers[i] == snap_layer_name) {
        snap_layer_ = i + 1;
        break;
      }
    }
    if (snap_layer_ <= 0) {
      congestion_weight_ = 0.0;
    } else {
      congestion_weight_ = 1.0 * snap_layer_ / layers.size();
    }
    debugPrint(logger_,
               MPL,
               "multilevel_autoclustering",
               1,
               "snap_layer : {}  congestion_weight : {}",
               snap_layer_,
               congestion_weight_);
  }

  if (max_num_macro_base_ <= 0 || min_num_macro_base_ <= 0
      || max_num_inst_base_ <= 0 || min_num_inst_base_ <= 0) {
    min_num_inst_base_
        = std::floor(metrics_->getNumStdCell()
                     / std::pow(coarsening_ratio_, max_num_level_));
    if (min_num_inst_base_ <= 1000) {
      min_num_inst_base_ = 1000;  // lower bound
    }
    max_num_inst_base_ = min_num_inst_base_ * coarsening_ratio_ / 2.0;
    min_num_macro_base_ = std::floor(
        metrics_->getNumMacro() / std::pow(coarsening_ratio_, max_num_level_));
    if (min_num_macro_base_ <= 0) {
      min_num_macro_base_ = 1;  // lowerbound
    }
    max_num_macro_base_ = min_num_macro_base_ * coarsening_ratio_ / 2.0;
    if (metrics_->getNumMacro() <= 150) {
      // If the number of macros is less than the threshold value, reset to
      // single level.
      max_num_level_ = 1;
      debugPrint(logger_,
                 MPL,
                 "multilevel_autoclustering",
                 1,
                 "Reset number of levels to 1");
    }
  }

  // for num_level = 1, we recommand to increase the macro_blockage_weight to
  // half of the outline_weight
  if (max_num_level_ == 1) {
    macro_blockage_weight_ = outline_weight_ / 2.0;
    debugPrint(logger_,
               MPL,
               "multilevel_autoclustering",
               1,
               "Reset macro_blockage_weight : {}",
               macro_blockage_weight_);
  }

  // Set sizes for root level based on coarsening_factor and the number of
  // physical hierarchy levels
  unsigned coarsening_factor = std::pow(coarsening_ratio_, max_num_level_ - 1);
  max_num_macro_base_ = max_num_macro_base_ * coarsening_factor;
  min_num_macro_base_ = min_num_macro_base_ * coarsening_factor;
  max_num_inst_base_ = max_num_inst_base_ * coarsening_factor;
  min_num_inst_base_ = min_num_inst_base_ * coarsening_factor;

  debugPrint(
      logger_,
      MPL,
      "multilevel_autoclustering",
      1,
      "num level: {}, max_macro: {}, min_macro: {}, max_inst:{}, min_inst:{}",
      max_num_level_,
      max_num_macro_base_,
      min_num_macro_base_,
      max_num_inst_base_,
      min_num_inst_base_);

  if (logger_->debugCheck(MPL, "multilevel_autoclustering", 1)) {
    logger_->report("\nPrint Default Parameters\n");
    logger_->report("area_weight_ = {}", area_weight_);
    logger_->report("outline_weight_ = {}", outline_weight_);
    logger_->report("wirelength_weight_ = {}", wirelength_weight_);
    logger_->report("guidance_weight_ = {}", guidance_weight_);
    logger_->report("fence_weight_ = {}", fence_weight_);
    logger_->report("boundary_weight_ = {}", boundary_weight_);
    logger_->report("notch_weight_ = {}", notch_weight_);
    logger_->report("macro_blockage_weight_ = {}", macro_blockage_weight_);
    logger_->report("halo_width_ = {}", halo_width_);
    logger_->report("halo_height_ = {}", halo_height_);
    logger_->report("bus_planning_on_ = {}\n", bus_planning_on_);
  }
}

// Top Level Function
// The flow of our MacroPlacer is divided into 5 stages.
// 1) Multilevel Autoclustering:
//      Transform logical hierarchy into physical hierarchy.
// 2) Coarse Shaping -> Bottom - Up:
//      Determine the rough shape function for each cluster.
// 3) Fine Shaping -> Top - Down:
//      Refine the possible shapes of each cluster based on the fixed
//      outline and location of its parent cluster.
//      *This is executed within hierarchical placement method.
// 4) Hierarchical Macro Placement -> Top - Down
//      a) Placement of Cluster (one level at a time);
//      b) Placement of Macros (one macro cluster at a time).
// 5) Orientation Improvement
//      Attempts macro flipping to improve WR
void HierRTLMP::run()
{
  initMacroPlacer();

  runMultilevelAutoclustering();
  runCoarseShaping();

  if (graphics_) {
    graphics_->startFine();
  }

  if (bus_planning_on_) {
    runHierarchicalMacroPlacement(root_cluster_);
  } else {
    runHierarchicalMacroPlacementWithoutBusPlanning(root_cluster_);
  }

  generateTemporaryStdCellsPlacement(root_cluster_);

  for (auto& [inst, hard_macro] : hard_macro_map_) {
    hard_macro->updateDb(block_);
  }

  correctAllMacrosOrientation();

  writeMacroPlacement(macro_placement_file_);
  clear();
}

////////////////////////////////////////////////////////////////////////
// Private functions
////////////////////////////////////////////////////////////////////////

void HierRTLMP::initMacroPlacer()
{
  block_ = db_->getChip()->getBlock();
  dbu_ = db_->getTech()->getDbUnitsPerMicron();

  if (db_->getTech()->hasManufacturingGrid()) {
    manufacturing_grid_ = db_->getTech()->getManufacturingGrid();
  } else {
    manufacturing_grid_ = 1;
  }

  odb::Rect die_box = block_->getDieArea();
  floorplan_lx_ = dbuToMicron(die_box.xMin(), dbu_);
  floorplan_ly_ = dbuToMicron(die_box.yMin(), dbu_);
  floorplan_ux_ = dbuToMicron(die_box.xMax(), dbu_);
  floorplan_uy_ = dbuToMicron(die_box.yMax(), dbu_);

  odb::Rect core_box = block_->getCoreArea();
  float core_lx = dbuToMicron(core_box.xMin(), dbu_);
  float core_ly = dbuToMicron(core_box.yMin(), dbu_);
  float core_ux = dbuToMicron(core_box.xMax(), dbu_);
  float core_uy = dbuToMicron(core_box.yMax(), dbu_);

  logger_->report(
      "Floorplan Outline: ({}, {}) ({}, {}),  Core Outline: ({}, {}) ({}, {})",
      floorplan_lx_,
      floorplan_ly_,
      floorplan_ux_,
      floorplan_uy_,
      core_lx,
      core_ly,
      core_ux,
      core_uy);

  float core_area = (core_ux - core_lx) * (core_uy - core_ly);

  computeMetricsForModules(core_area);
}

void HierRTLMP::computeMetricsForModules(float core_area)
{
  metrics_ = computeMetrics(block_->getTopModule());

  float util
      = (metrics_->getStdCellArea() + metrics_->getMacroArea()) / core_area;
  float core_util
      = metrics_->getStdCellArea() / (core_area - metrics_->getMacroArea());

  // Check if placement is feasible in the core area when considering
  // the macro halos
  int unfixed_macros = 0;
  for (auto inst : block_->getInsts()) {
    auto master = inst->getMaster();
    if (master->isBlock()) {
      const auto width
          = dbuToMicron(master->getWidth(), dbu_) + 2 * halo_width_;
      const auto height
          = dbuToMicron(master->getHeight(), dbu_) + 2 * halo_width_;
      macro_with_halo_area_ += width * height;
      unfixed_macros += !inst->getPlacementStatus().isFixed();
    }
  }
  reportLogicalHierarchyInformation(core_area, util, core_util);

  if (unfixed_macros == 0) {
    logger_->info(MPL, 17, "No unfixed macros. Skipping placement.");
    return;
  }

  if (macro_with_halo_area_ + metrics_->getStdCellArea() > core_area) {
    logger_->error(MPL,
                   16,
                   "The instance area with halos {} exceeds the core area {}",
                   macro_with_halo_area_ + metrics_->getStdCellArea(),
                   core_area);
  }
}

void HierRTLMP::reportLogicalHierarchyInformation(float core_area,
                                                  float util,
                                                  float core_util)
{
  logger_->report(
      "Traversed logical hierarchy\n"
      "\tNumber of std cell instances: {}\n"
      "\tArea of std cell instances: {:.2f}\n"
      "\tNumber of macros: {}\n"
      "\tArea of macros: {:.2f}\n"
      "\tArea of macros with halos: {:.2f}\n"
      "\tArea of std cell instances + Area of macros: {:.2f}\n"
      "\tCore area: {:.2f}\n"
      "\tDesign Utilization: {:.2f}\n"
      "\tCore Utilization: {:.2f}\n"
      "\tManufacturing Grid: {}\n",
      metrics_->getNumStdCell(),
      metrics_->getStdCellArea(),
      metrics_->getNumMacro(),
      metrics_->getMacroArea(),
      macro_with_halo_area_,
      metrics_->getStdCellArea() + metrics_->getMacroArea(),
      core_area,
      util,
      core_util,
      manufacturing_grid_);
}

void HierRTLMP::initPhysicalHierarchy()
{
  setDefaultThresholds();

  cluster_id_ = 0;

  root_cluster_ = new Cluster(cluster_id_, std::string("root"), logger_);
  root_cluster_->addDbModule(block_->getTopModule());
  root_cluster_->setMetrics(*metrics_);

  cluster_map_[cluster_id_++] = root_cluster_;

  // Associate all instances to root
  for (odb::dbInst* inst : block_->getInsts()) {
    inst_to_cluster_[inst] = cluster_id_;
  }
}

// Transform the logical hierarchy into a physical hierarchy.
void HierRTLMP::runMultilevelAutoclustering()
{
  initPhysicalHierarchy();

  createIOClusters();
  createDataFlow();

  if (metrics_->getNumStdCell() == 0) {
    logger_->warn(MPL, 25, "Design has no standard cells!");

    treatEachMacroAsSingleCluster();
    resetSAParameters();

  } else {
    multilevelAutocluster(root_cluster_);

    std::vector<std::vector<Cluster*>> mixed_leaves;
    fetchMixedLeaves(root_cluster_, mixed_leaves);
    breakMixedLeaves(mixed_leaves);

    if (graphics_) {
      graphics_->finishedClustering(root_cluster_);
    }
  }

  if (logger_->debugCheck(MPL, "multilevel_autoclustering", 1)) {
    logger_->report("\nPrint Physical Hierarchy\n");
    printPhysicalHierarchyTree(root_cluster_, 0);
  }

  // Map the macros in each cluster to their HardMacro objects
  for (auto& [cluster_id, cluster] : cluster_map_) {
    mapMacroInCluster2HardMacro(cluster);
  }
}

void HierRTLMP::treatEachMacroAsSingleCluster()
{
  auto module = block_->getTopModule();
  for (odb::dbInst* inst : module->getInsts()) {
    const sta::LibertyCell* liberty_cell = network_->libertyCell(inst);
    if (liberty_cell == nullptr) {
      continue;
    }
    odb::dbMaster* master = inst->getMaster();

    if (master->isPad() || master->isCover()) {
      continue;
    }

    if (master->isBlock()) {
      std::string cluster_name = inst->getName();
      Cluster* cluster = new Cluster(cluster_id_, cluster_name, logger_);
      cluster->addLeafMacro(inst);
      updateInstancesAssociation(cluster);
      setClusterMetrics(cluster);
      cluster_map_[cluster_id_++] = cluster;
      // modify the physical hierarchy tree
      cluster->setParent(root_cluster_);
      cluster->setClusterType(HardMacroCluster);
      root_cluster_->addChild(cluster);
      debugPrint(logger_,
                 MPL,
                 "multilevel_autoclustering",
                 1,
                 "model {} as a cluster.",
                 cluster_name);
    }

    if (!design_has_io_clusters_) {
      design_has_only_macros_ = true;
    }
  }
}

void HierRTLMP::resetSAParameters()
{
  pos_swap_prob_ = 0.2;
  neg_swap_prob_ = 0.2;
  double_swap_prob_ = 0.2;
  exchange_swap_prob_ = 0.2;
  flip_prob_ = 0.2;
  resize_prob_ = 0.0;
  guidance_weight_ = 0.0;
  fence_weight_ = 0.0;
  boundary_weight_ = 0.0;
  notch_weight_ = 0.0;
  macro_blockage_weight_ = 0.0;
}

void HierRTLMP::runCoarseShaping()
{
  setRootShapes();

  if (design_has_only_macros_) {
    logger_->warn(MPL, 27, "Design has only macros!");
    root_cluster_->setClusterType(HardMacroCluster);
    return;
  }

  if (graphics_) {
    graphics_->startCoarse();
  }

  calculateChildrenTilings(root_cluster_);

  setIOClustersBlockages();
  setPlacementBlockages();
}

void HierRTLMP::setRootShapes()
{
  SoftMacro* root_soft_macro = new SoftMacro(root_cluster_);

  const float root_lx = std::max(
      dbuToMicron(block_->getCoreArea().xMin(), dbu_), global_fence_lx_);
  const float root_ly = std::max(
      dbuToMicron(block_->getCoreArea().yMin(), dbu_), global_fence_ly_);
  const float root_ux = std::min(
      dbuToMicron(block_->getCoreArea().xMax(), dbu_), global_fence_ux_);
  const float root_uy = std::min(
      dbuToMicron(block_->getCoreArea().yMax(), dbu_), global_fence_uy_);

  const float root_area = (root_ux - root_lx) * (root_uy - root_ly);
  const float root_width = root_ux - root_lx;
  const std::vector<std::pair<float, float>> root_width_list
      = {std::pair<float, float>(root_width, root_width)};

  root_soft_macro->setShapes(root_width_list, root_area);
  root_soft_macro->setWidth(root_width);  // This will set height automatically
  root_soft_macro->setX(root_lx);
  root_soft_macro->setY(root_ly);
  root_cluster_->setSoftMacro(root_soft_macro);
}

// Traverse Logical Hierarchy
// Recursive function to collect the design metrics (number of std cells,
// area of std cells, number of macros and area of macros) in the logical
// hierarchy
Metrics* HierRTLMP::computeMetrics(odb::dbModule* module)
{
  unsigned int num_std_cell = 0;
  float std_cell_area = 0.0;
  unsigned int num_macro = 0;
  float macro_area = 0.0;

  for (odb::dbInst* inst : module->getInsts()) {
    const sta::LibertyCell* liberty_cell = network_->libertyCell(inst);
    if (liberty_cell == nullptr) {
      continue;
    }
    odb::dbMaster* master = inst->getMaster();
    // check if the instance is a pad or a cover macro
    if (master->isPad() || master->isCover()) {
      continue;
    }
    float inst_area = dbuToMicron(master->getWidth(), dbu_)
                      * dbuToMicron(master->getHeight(), dbu_);
    if (master->isBlock()) {  // a macro
      num_macro += 1;
      macro_area += inst_area;
      // add hard macro to corresponding map
      HardMacro* macro = new HardMacro(
          inst, dbu_, manufacturing_grid_, halo_width_, halo_height_);
      hard_macro_map_[inst] = macro;
    } else {
      num_std_cell += 1;
      std_cell_area += inst_area;
    }
  }

  // Be careful about the relationship between
  // odb::dbModule and odb::dbInst
  // odb::dbModule and odb::dbModInst
  // recursively traverse the hierarchical module instances
  for (odb::dbModInst* inst : module->getChildren()) {
    Metrics* metrics = computeMetrics(inst->getMaster());
    num_std_cell += metrics->getNumStdCell();
    std_cell_area += metrics->getStdCellArea();
    num_macro += metrics->getNumMacro();
    macro_area += metrics->getMacroArea();
  }

  Metrics* metrics
      = new Metrics(num_std_cell, num_macro, std_cell_area, macro_area);
  logical_module_map_[module] = metrics;
  return metrics;
}

// compute the metrics for a cluster
// Here we do not include any Pads,  Covers or Marker
// number of standard cells
// number of macros
// area of standard cells
// area of macros
void HierRTLMP::setClusterMetrics(Cluster* cluster)
{
  unsigned int num_std_cell = 0;
  unsigned int num_macro = 0;
  float std_cell_area = 0.0;
  float macro_area = 0.0;
  num_std_cell += cluster->getLeafStdCells().size();
  num_macro += cluster->getLeafMacros().size();
  for (odb::dbInst* inst : cluster->getLeafStdCells()) {
    const sta::LibertyCell* liberty_cell = network_->libertyCell(inst);
    std_cell_area += liberty_cell->area();
  }
  for (odb::dbInst* inst : cluster->getLeafMacros()) {
    const sta::LibertyCell* liberty_cell = network_->libertyCell(inst);
    macro_area += liberty_cell->area();
  }
  Metrics metrics(num_std_cell, num_macro, std_cell_area, macro_area);
  for (auto& module : cluster->getDbModules()) {
    metrics.addMetrics(*logical_module_map_[module]);
  }

  debugPrint(logger_,
             MPL,
             "multilevel_autoclustering",
             1,
             "Setting Cluster Metrics for {}: Num Macros: {} Num Std Cells: {}",
             cluster->getName(),
             metrics.getNumMacro(),
             metrics.getNumStdCell());

  // update metrics based on design type
  if (cluster->getClusterType() == HardMacroCluster) {
    cluster->setMetrics(
        Metrics(0, metrics.getNumMacro(), 0.0, metrics.getMacroArea()));
  } else if (cluster->getClusterType() == StdCellCluster) {
    cluster->setMetrics(
        Metrics(metrics.getNumStdCell(), 0, metrics.getStdCellArea(), 0.0));
  } else {
    cluster->setMetrics(metrics);
  }
}

// Handle IOs: Map IOs to Pads for designs with IO pads
void HierRTLMP::mapIOPads()
{
  // Check if this design has IO pads
  bool is_pad_design = false;
  for (auto inst : block_->getInsts()) {
    if (inst->getMaster()->isPad()) {
      is_pad_design = true;
      break;
    }
  }

  if (!is_pad_design) {
    return;
  }

  for (odb::dbNet* net : block_->getNets()) {
    if (net->getBTerms().size() == 0) {
      continue;
    }

    //
    // If the design has IO pads, there is a net
    // connecting the IO pin and IO pad instance
    //
    for (odb::dbBTerm* bterm : net->getBTerms()) {
      for (odb::dbITerm* iterm : net->getITerms()) {
        odb::dbInst* inst = iterm->getInst();
        io_pad_map_[bterm] = inst;
      }
    }
  }
}

// Model IO pins as bundled IO clusters under the root node.
// IO clusters are created in the following the order : L, T, R, B.
// We will have num_bundled_IOs_ x 4 clusters for bundled IOs.
// Bundled IOs are only created for pins in the region.
void HierRTLMP::createIOClusters()
{
  mapIOPads();

  debugPrint(logger_,
             MPL,
             "multilevel_autoclustering",
             1,
             "Creating bundledIO clusters...");

  // convert from micron to dbu
  floorplan_lx_ = micronToDbu(floorplan_lx_, dbu_);
  floorplan_ly_ = micronToDbu(floorplan_ly_, dbu_);
  floorplan_ux_ = micronToDbu(floorplan_ux_, dbu_);
  floorplan_uy_ = micronToDbu(floorplan_uy_, dbu_);

  // Get the floorplan information and get the range of bundled IO regions
  odb::Rect die_box = block_->getCoreArea();
  int core_lx = die_box.xMin();
  int core_ly = die_box.yMin();
  int core_ux = die_box.xMax();
  int core_uy = die_box.yMax();
  const int x_base = (floorplan_ux_ - floorplan_lx_) / num_bundled_IOs_;
  const int y_base = (floorplan_uy_ - floorplan_ly_) / num_bundled_IOs_;
  int cluster_id_base = cluster_id_;

  // Map all the BTerms / Pads to Bundled IOs (cluster)
  std::vector<std::string> prefix_vec;
  prefix_vec.emplace_back("L");
  prefix_vec.emplace_back("T");
  prefix_vec.emplace_back("R");
  prefix_vec.emplace_back("B");
  std::map<int, bool> cluster_io_map;
  for (int i = 0; i < 4;
       i++) {  // four boundaries (Left, Top, Right and Bottom in order)
    for (int j = 0; j < num_bundled_IOs_; j++) {
      std::string cluster_name = prefix_vec[i] + std::to_string(j);
      Cluster* cluster = new Cluster(cluster_id_, cluster_name, logger_);
      root_cluster_->addChild(cluster);
      cluster->setParent(root_cluster_);
      cluster_io_map[cluster_id_] = false;
      cluster_map_[cluster_id_++] = cluster;
      int x = 0.0;
      int y = 0.0;
      int width = 0;
      int height = 0;
      if (i == 0) {  // Left boundary
        x = floorplan_lx_;
        y = floorplan_ly_ + y_base * j;
        height = y_base;
      } else if (i == 1) {  // Top boundary
        x = floorplan_lx_ + x_base * j;
        y = floorplan_uy_;
        width = x_base;
      } else if (i == 2) {  // Right boundary
        x = floorplan_ux_;
        y = floorplan_uy_ - y_base * (j + 1);
        height = y_base;
      } else {  // Bottom boundary
        x = floorplan_ux_ - x_base * (j + 1);
        y = floorplan_ly_;
        width = x_base;
      }

      // set the cluster to a IO cluster
      cluster->setAsIOCluster(
          std::pair<float, float>(dbuToMicron(x, dbu_), dbuToMicron(y, dbu_)),
          dbuToMicron(width, dbu_),
          dbuToMicron(height, dbu_));
    }
  }

  // Map all the BTerms to bundled IOs
  for (auto term : block_->getBTerms()) {
    int lx = std::numeric_limits<int>::max();
    int ly = std::numeric_limits<int>::max();
    int ux = 0;
    int uy = 0;
    // If the design has IO pads, these block terms
    // will not have block pins.
    // Otherwise, the design will have IO pins.
    for (const auto pin : term->getBPins()) {
      for (const auto box : pin->getBoxes()) {
        lx = std::min(lx, box->xMin());
        ly = std::min(ly, box->yMin());
        ux = std::max(ux, box->xMax());
        uy = std::max(uy, box->yMax());
      }
    }
    // remove power pins
    if (term->getSigType().isSupply()) {
      continue;
    }

    // If the term has a connected pad, get the bbox from the pad inst
    if (io_pad_map_.find(term) != io_pad_map_.end()) {
      lx = io_pad_map_[term]->getBBox()->xMin();
      ly = io_pad_map_[term]->getBBox()->yMin();
      ux = io_pad_map_[term]->getBBox()->xMax();
      uy = io_pad_map_[term]->getBBox()->yMax();
      if (lx <= core_lx) {
        lx = floorplan_lx_;
      }
      if (ly <= core_ly) {
        ly = floorplan_ly_;
      }
      if (ux >= core_ux) {
        ux = floorplan_ux_;
      }
      if (uy >= core_uy) {
        uy = floorplan_uy_;
      }
    }
    // calculate cluster id based on the location of IO Pins / Pads
    int cluster_id = -1;
    if (lx <= floorplan_lx_) {
      // The IO is on the left boundary
      cluster_id = cluster_id_base
                   + std::floor(((ly + uy) / 2.0 - floorplan_ly_) / y_base);
    } else if (uy >= floorplan_uy_) {
      // The IO is on the top boundary
      cluster_id = cluster_id_base + num_bundled_IOs_
                   + std::floor(((lx + ux) / 2.0 - floorplan_lx_) / x_base);
    } else if (ux >= floorplan_ux_) {
      // The IO is on the right boundary
      cluster_id = cluster_id_base + num_bundled_IOs_ * 2
                   + std::floor((floorplan_uy_ - (ly + uy) / 2.0) / y_base);
    } else if (ly <= floorplan_ly_) {
      // The IO is on the bottom boundary
      cluster_id = cluster_id_base + num_bundled_IOs_ * 3
                   + std::floor((floorplan_ux_ - (lx + ux) / 2.0) / x_base);
    }

    // Check if the IO pins / Pads exist
    if (cluster_id == -1) {
      logger_->error(
          MPL,
          2,
          "Floorplan has not been initialized? Pin location error for {}.",
          term->getName());
    } else {
      bterm_to_cluster_[term] = cluster_id;
    }

    cluster_io_map[cluster_id] = true;
  }
  // convert from dbu to micron
  floorplan_lx_ = dbuToMicron(floorplan_lx_, dbu_);
  floorplan_ly_ = dbuToMicron(floorplan_ly_, dbu_);
  floorplan_ux_ = dbuToMicron(floorplan_ux_, dbu_);
  floorplan_uy_ = dbuToMicron(floorplan_uy_, dbu_);

  // delete the IO clusters that do not have any pins assigned to them
  for (auto& [cluster_id, flag] : cluster_io_map) {
    if (!flag) {
      debugPrint(logger_,
                 MPL,
                 "multilevel_autoclustering",
                 1,
                 "Remove IO Cluster with no pins: {}, id: {}",
                 cluster_map_[cluster_id]->getName(),
                 cluster_id);
      cluster_map_[cluster_id]->getParent()->removeChild(
          cluster_map_[cluster_id]);
      delete cluster_map_[cluster_id];
      cluster_map_.erase(cluster_id);
    }
  }

  // At this point the cluster map has only the root (id = 0) and bundledIOs
  if (cluster_map_.size() == 1) {
    logger_->warn(MPL, 26, "Design has no IO pins!");
    design_has_io_clusters_ = false;
  }
}

// Create physical hierarchy tree in a post-order DFS manner
// Recursive call for creating the physical hierarchy tree
void HierRTLMP::multilevelAutocluster(Cluster* parent)
{
  bool force_split = false;
  if (level_ == 0) {
    // check if root cluster is below the max size of a leaf cluster
    // Force create child clusters in this case
    const int leaf_cluster_size
        = max_num_inst_base_ / std::pow(coarsening_ratio_, max_num_level_ - 1)
          * (1 + tolerance_);
    if (parent->getNumStdCell() < leaf_cluster_size) {
      force_split = true;
    }
    debugPrint(logger_,
               MPL,
               "multilevel_autoclustering",
               1,
               "Force Split: root cluster size: {}, leaf cluster size: {}",
               parent->getNumStdCell(),
               leaf_cluster_size);
  }

  if (level_ >= max_num_level_) {
    return;
  }
  level_++;
  debugPrint(logger_,
             MPL,
             "multilevel_autoclustering",
             1,
             "Parent: {}, level: {}, num macros: {}, num std cells: {}",
             parent->getName(),
             level_,
             parent->getNumMacro(),
             parent->getNumStdCell());

  // a large coarsening_ratio_ helps the clustering process converge fast
  max_num_macro_
      = max_num_macro_base_ / std::pow(coarsening_ratio_, level_ - 1);
  min_num_macro_
      = min_num_macro_base_ / std::pow(coarsening_ratio_, level_ - 1);
  max_num_inst_ = max_num_inst_base_ / std::pow(coarsening_ratio_, level_ - 1);
  min_num_inst_ = min_num_inst_base_ / std::pow(coarsening_ratio_, level_ - 1);
  // We define the tolerance to improve the robustness of our hierarchical
  // clustering
  max_num_inst_ = max_num_inst_ * (1 + tolerance_);
  min_num_inst_ = min_num_inst_ * (1 - tolerance_);
  max_num_macro_ = max_num_macro_ * (1 + tolerance_);
  min_num_macro_ = min_num_macro_ * (1 - tolerance_);
  if (min_num_macro_ <= 0) {
    min_num_macro_ = 1;
    max_num_macro_ = min_num_macro_ * coarsening_ratio_ / 2.0;
    // max_num_macro_ = min_num_macro_;
  }

  if (min_num_inst_ <= 0) {
    min_num_inst_ = 100;
    max_num_inst_ = min_num_inst_ * coarsening_ratio_ / 2.0;
  }

  if (force_split || (parent->getNumStdCell() > max_num_inst_)) {
    breakCluster(parent);   // Break the parent cluster into children clusters
    updateSubTree(parent);  // update the subtree to the physical hierarchy tree
    for (auto& child : parent->getChildren()) {
      updateInstancesAssociation(child);
    }
    // print the basic information of the children cluster
    for (auto& child : parent->getChildren()) {
      debugPrint(logger_,
                 MPL,
                 "multilevel_autoclustering",
                 1,
                 "\tChild Cluster: {}",
                 child->getName());
      multilevelAutocluster(child);
    }
  } else {
    multilevelAutocluster(parent);
  }

  updateInstancesAssociation(parent);
  level_--;
}

void HierRTLMP::updateInstancesAssociation(Cluster* cluster)
{
  int cluster_id = cluster->getId();
  ClusterType cluster_type = cluster->getClusterType();
  if (cluster_type == HardMacroCluster || cluster_type == MixedCluster) {
    for (auto& inst : cluster->getLeafMacros()) {
      inst_to_cluster_[inst] = cluster_id;
    }
  }

  if (cluster_type == StdCellCluster || cluster_type == MixedCluster) {
    for (auto& inst : cluster->getLeafStdCells()) {
      inst_to_cluster_[inst] = cluster_id;
    }
  }

  // Note: macro clusters have no module.
  if (cluster_type == StdCellCluster) {
    for (auto& module : cluster->getDbModules()) {
      updateInstancesAssociation(module, cluster_id, false);
    }
  } else if (cluster_type == MixedCluster) {
    for (auto& module : cluster->getDbModules()) {
      updateInstancesAssociation(module, cluster_id, true);
    }
  }
}

// Unlike macros, std cells are always considered when when updating
// the inst -> cluster map with the data from a module.
void HierRTLMP::updateInstancesAssociation(odb::dbModule* module,
                                           int cluster_id,
                                           bool include_macro)
{
  if (include_macro) {
    for (odb::dbInst* inst : module->getInsts()) {
      inst_to_cluster_[inst] = cluster_id;
    }
  } else {  // only consider standard cells
    for (odb::dbInst* inst : module->getInsts()) {
      odb::dbMaster* master = inst->getMaster();

      if (master->isPad() || master->isCover() || master->isBlock()) {
        continue;
      }

      inst_to_cluster_[inst] = cluster_id;
    }
  }
  for (odb::dbModInst* inst : module->getChildren()) {
    updateInstancesAssociation(inst->getMaster(), cluster_id, include_macro);
  }
}

// Break the parent cluster into children clusters
// We expand the parent cluster into a subtree based on logical
// hierarchy in a DFS manner.  During the expansion process,
// we merge small clusters in the same logical hierarchy
void HierRTLMP::breakCluster(Cluster* parent)
{
  debugPrint(logger_,
             MPL,
             "multilevel_autoclustering",
             1,
             "Dissolve Cluster: {}",
             parent->getName());
  //
  // Consider three different cases:
  // (a) parent is an empty cluster
  // (b) parent is a cluster corresponding to a logical module
  // (c) parent is a cluster generated by merging small clusters
  if (parent->getLeafStdCells().empty() && parent->getLeafMacros().empty()
      && parent->getDbModules().empty()) {
    // (a) parent is an empty cluster, do nothing
    // In the normal operation, this case should not happen
    return;
  }
  if (parent->getLeafStdCells().empty() && parent->getLeafMacros().empty()
      && (parent->getDbModules().size() == 1)) {
    // (b) parent is a cluster corresponding to a logical module
    // For example, the root cluster_
    odb::dbModule* module = parent->getDbModules()[0];
    // Check the child logical modules
    // (b.1) if the logical module has no child logical module
    // this logical module is a leaf logical module
    // we will use the TritonPart to partition this large flat cluster
    // in the follow-up UpdateSubTree function
    if (module->getChildren().size() == 0) {
      if (parent == root_cluster_) {
        // Check the glue logics
        std::string cluster_name
            = std::string("(") + parent->getName() + ")_glue_logic";
        Cluster* cluster = new Cluster(cluster_id_, cluster_name, logger_);
        for (odb::dbInst* inst : module->getInsts()) {
          const sta::LibertyCell* liberty_cell = network_->libertyCell(inst);
          if (liberty_cell == nullptr) {
            continue;
          }
          odb::dbMaster* master = inst->getMaster();
          // check if the instance is a Pad, Cover or empty block (such as
          // marker)
          if (master->isPad() || master->isCover()) {
            continue;
          }
          if (master->isBlock()) {
            cluster->addLeafMacro(inst);
          } else {
            cluster->addLeafStdCell(inst);
          }
        }
        // if the module has no meaningful glue instances
        if (cluster->getLeafStdCells().empty()
            && cluster->getLeafMacros().empty()) {
          delete cluster;
        } else {
          updateInstancesAssociation(cluster);
          setClusterMetrics(cluster);
          cluster_map_[cluster_id_++] = cluster;
          // modify the physical hierarchy tree
          cluster->setParent(parent);
          parent->addChild(cluster);
        }
      } else {
        for (odb::dbInst* inst : module->getInsts()) {
          const sta::LibertyCell* liberty_cell = network_->libertyCell(inst);
          if (liberty_cell == nullptr) {
            continue;
          }
          odb::dbMaster* master = inst->getMaster();
          // check if the instance is a Pad, Cover or empty block (such as
          // marker)
          if (master->isPad() || master->isCover()) {
            continue;
          }
          if (master->isBlock()) {
            parent->addLeafMacro(inst);
          } else {
            parent->addLeafStdCell(inst);
          }
        }
        parent->clearDbModules();  // remove module from the parent cluster
        updateInstancesAssociation(parent);
      }
      return;
    }
    // (b.2) if the logical module has child logical modules,
    // we first model each child logical module as a cluster
    for (odb::dbModInst* child : module->getChildren()) {
      std::string cluster_name = child->getMaster()->getHierarchicalName();
      Cluster* cluster = new Cluster(cluster_id_, cluster_name, logger_);
      cluster->addDbModule(child->getMaster());
      updateInstancesAssociation(cluster);
      setClusterMetrics(cluster);
      cluster_map_[cluster_id_++] = cluster;
      // modify the physical hierarchy tree
      cluster->setParent(parent);
      parent->addChild(cluster);
    }
    // Check the glue logics
    std::string cluster_name
        = std::string("(") + parent->getName() + ")_glue_logic";
    Cluster* cluster = new Cluster(cluster_id_, cluster_name, logger_);
    for (odb::dbInst* inst : module->getInsts()) {
      const sta::LibertyCell* liberty_cell = network_->libertyCell(inst);
      if (liberty_cell == nullptr) {
        continue;
      }
      odb::dbMaster* master = inst->getMaster();
      // check if the instance is a Pad, Cover or empty block (such as marker)
      if (master->isPad() || master->isCover()) {
        continue;
      }
      if (master->isBlock()) {
        cluster->addLeafMacro(inst);
      } else {
        cluster->addLeafStdCell(inst);
      }
    }
    // if the module has no meaningful glue instances
    if (cluster->getLeafStdCells().empty()
        && cluster->getLeafMacros().empty()) {
      delete cluster;
    } else {
      updateInstancesAssociation(cluster);
      setClusterMetrics(cluster);
      cluster_map_[cluster_id_++] = cluster;
      // modify the physical hierarchy tree
      cluster->setParent(parent);
      parent->addChild(cluster);
    }
  } else {
    // (c) parent is a cluster generated by merging small clusters
    // parent cluster has few logical modules or many glue insts
    for (auto& module : parent->getDbModules()) {
      std::string cluster_name = module->getHierarchicalName();
      Cluster* cluster = new Cluster(cluster_id_, cluster_name, logger_);
      cluster->addDbModule(module);
      updateInstancesAssociation(cluster);
      setClusterMetrics(cluster);
      cluster_map_[cluster_id_++] = cluster;
      // modify the physical hierachy tree
      cluster->setParent(parent);
      parent->addChild(cluster);
    }
    // Check glue logics
    if (!parent->getLeafStdCells().empty()
        || !parent->getLeafMacros().empty()) {
      std::string cluster_name
          = std::string("(") + parent->getName() + ")_glue_logic";
      Cluster* cluster = new Cluster(cluster_id_, cluster_name, logger_);
      for (auto& inst : parent->getLeafStdCells()) {
        cluster->addLeafStdCell(inst);
      }
      for (auto& inst : parent->getLeafMacros()) {
        cluster->addLeafMacro(inst);
      }
      updateInstancesAssociation(cluster);
      setClusterMetrics(cluster);
      cluster_map_[cluster_id_++] = cluster;
      // modify the physical hierachy tree
      cluster->setParent(parent);
      parent->addChild(cluster);
    }
  }

  // Recursively break down large clusters with logical modules
  // For large flat cluster, we will break it in the UpdateSubTree function
  for (auto& child : parent->getChildren()) {
    if (!child->getDbModules().empty()) {
      if (child->getNumStdCell() > max_num_inst_
          || child->getNumMacro() > max_num_macro_) {
        breakCluster(child);
      }
    }
  }

  //
  // Merge small clusters
  std::vector<Cluster*> candidate_clusters;
  for (auto& cluster : parent->getChildren()) {
    if (!cluster->isIOCluster() && cluster->getNumStdCell() < min_num_inst_
        && cluster->getNumMacro() < min_num_macro_) {
      candidate_clusters.push_back(cluster);
    }
  }

  mergeClusters(candidate_clusters);

  // Update the cluster_id
  // This is important to maintain the clustering results
  updateInstancesAssociation(parent);
}

// Merge small clusters with the same parent cluster
// Recursively merge clusters
// Here is an example process based on connection signature
// Iter1 :  A, B, C, D, E, F
// Iter2 :  A + C,  B + D,  E, F
// Iter3 :  A + C + F, B + D, E
// End if there is no same connection signature
// During the merging process, we support two types of merging
// Type 1: merging small clusters to their closely connected clusters
//         For example, if a small cluster A is closely connected to a
//         well-formed cluster B, (there are also other well-formed clusters
//         C, D), A is only connected to B and A has no connection with C, D
// Type 2: merging small clusters with the same connection signature
//         For example, if we merge small clusters A and B,  A and B will have
//         exactly the same connections relative to all other clusters (both
//         small clusters and well-formed clusters). In this case, if A and B
//         have the same connection signature, A and C have the same connection
//         signature, then B and C also have the same connection signature.
// Note in both types, we only merge clusters with the same parent cluster
void HierRTLMP::mergeClusters(std::vector<Cluster*>& candidate_clusters)
{
  if (candidate_clusters.empty()) {
    return;
  }

  int merge_iter = 0;
  debugPrint(logger_,
             MPL,
             "multilevel_autoclustering",
             1,
             "Merge Cluster Iter: {}",
             merge_iter++);
  for (auto& cluster : candidate_clusters) {
    debugPrint(logger_,
               MPL,
               "multilevel_autoclustering",
               1,
               "Cluster: {}, num std cell: {}, num macros: {}",
               cluster->getName(),
               cluster->getNumStdCell(),
               cluster->getNumMacro());
  }

  int num_candidate_clusters = candidate_clusters.size();
  while (true) {
    calculateConnection();  // update the connections between clusters

    std::vector<int> cluster_class(num_candidate_clusters, -1);  // merge flag
    std::vector<int> candidate_clusters_id;  // store cluster id
    candidate_clusters_id.reserve(candidate_clusters.size());
    for (auto& cluster : candidate_clusters) {
      candidate_clusters_id.push_back(cluster->getId());
    }
    // Firstly we perform Type 1 merge
    for (int i = 0; i < num_candidate_clusters; i++) {
      const int cluster_id = candidate_clusters[i]->getCloseCluster(
          candidate_clusters_id, signature_net_threshold_);
      debugPrint(
          logger_,
          MPL,
          "multilevel_autoclustering",
          1,
          "Candidate cluster: {} - {}",
          candidate_clusters[i]->getName(),
          (cluster_id != -1 ? cluster_map_[cluster_id]->getName() : "   "));
      if (cluster_id != -1 && !cluster_map_[cluster_id]->isIOCluster()) {
        Cluster*& cluster = cluster_map_[cluster_id];
        bool delete_flag = false;
        if (cluster->mergeCluster(*candidate_clusters[i], delete_flag)) {
          if (delete_flag) {
            cluster_map_.erase(candidate_clusters[i]->getId());
            delete candidate_clusters[i];
          }
          updateInstancesAssociation(cluster);
          setClusterMetrics(cluster);
          cluster_class[i] = cluster->getId();
        }
      }
    }

    // Then we perform Type 2 merge
    std::vector<Cluster*> new_candidate_clusters;
    for (int i = 0; i < num_candidate_clusters; i++) {
      if (cluster_class[i] == -1) {  // the cluster has not been merged
        // new_candidate_clusters.push_back(candidate_clusters[i]);
        for (int j = i + 1; j < num_candidate_clusters; j++) {
          if (cluster_class[j] != -1) {
            continue;
          }
          bool flag = candidate_clusters[i]->isSameConnSignature(
              *candidate_clusters[j], signature_net_threshold_);
          if (flag) {
            cluster_class[j] = i;
            bool delete_flag = false;
            if (candidate_clusters[i]->mergeCluster(*candidate_clusters[j],
                                                    delete_flag)) {
              if (delete_flag) {
                cluster_map_.erase(candidate_clusters[j]->getId());
                delete candidate_clusters[j];
              }
              updateInstancesAssociation(candidate_clusters[i]);
              setClusterMetrics(candidate_clusters[i]);
            }
          }
        }
      }
    }

    // Then we perform Type 3 merge:  merge all dust cluster
    const int dust_cluster_std_cell = 10;
    for (int i = 0; i < num_candidate_clusters; i++) {
      if (cluster_class[i] == -1) {  // the cluster has not been merged
        new_candidate_clusters.push_back(candidate_clusters[i]);
        if (candidate_clusters[i]->getNumStdCell() <= dust_cluster_std_cell
            && candidate_clusters[i]->getNumMacro() == 0) {
          for (int j = i + 1; j < num_candidate_clusters; j++) {
            if (cluster_class[j] != -1
                || candidate_clusters[j]->getNumMacro() > 0
                || candidate_clusters[j]->getNumStdCell()
                       > dust_cluster_std_cell) {
              continue;
            }
            cluster_class[j] = i;
            bool delete_flag = false;
            if (candidate_clusters[i]->mergeCluster(*candidate_clusters[j],
                                                    delete_flag)) {
              if (delete_flag) {
                cluster_map_.erase(candidate_clusters[j]->getId());
                delete candidate_clusters[j];
              }
              updateInstancesAssociation(candidate_clusters[i]);
              setClusterMetrics(candidate_clusters[i]);
            }
          }
        }
      }
    }

    // Update the candidate clusters
    // Some clusters have become well-formed clusters
    candidate_clusters.clear();
    for (auto& cluster : new_candidate_clusters) {
      if (cluster->getNumStdCell() < min_num_inst_
          && cluster->getNumMacro() < min_num_macro_) {
        candidate_clusters.push_back(cluster);
      }
    }

    // If no more clusters have been merged, exit the merging loop
    if (num_candidate_clusters == new_candidate_clusters.size()) {
      break;
    }

    num_candidate_clusters = candidate_clusters.size();

    debugPrint(logger_,
               MPL,
               "multilevel_autoclustering",
               1,
               "Merge Cluster Iter: {}",
               merge_iter++);
    for (auto& cluster : candidate_clusters) {
      debugPrint(logger_,
                 MPL,
                 "multilevel_autoclustering",
                 1,
                 "Cluster: {}",
                 cluster->getName());
    }
    // merge small clusters
    if (candidate_clusters.empty()) {
      break;
    }
  }
  debugPrint(logger_,
             MPL,
             "multilevel_autoclustering",
             1,
             "Finished merging clusters");
}

void HierRTLMP::calculateConnection()
{
  for (auto& [cluster_id, cluster] : cluster_map_) {
    cluster->initConnection();
  }

  for (odb::dbNet* net : block_->getNets()) {
    if (net->getSigType().isSupply()) {
      continue;
    }

    int driver_cluster_id = -1;
    std::vector<int> load_clusters_ids;
    bool net_has_pad_or_cover = false;

    for (odb::dbITerm* iterm : net->getITerms()) {
      odb::dbInst* inst = iterm->getInst();
      const sta::LibertyCell* liberty_cell = network_->libertyCell(inst);

      if (liberty_cell == nullptr) {
        continue;
      }

      odb::dbMaster* master = inst->getMaster();

      if (master->isPad() || master->isCover()) {
        net_has_pad_or_cover = true;
        break;
      }

      const int cluster_id = inst_to_cluster_.at(inst);

      if (iterm->getIoType() == odb::dbIoType::OUTPUT) {
        driver_cluster_id = cluster_id;
      } else {
        load_clusters_ids.push_back(cluster_id);
      }
    }

    if (net_has_pad_or_cover) {
      continue;
    }

    bool net_has_io_pin = false;

    for (odb::dbBTerm* bterm : net->getBTerms()) {
      const int cluster_id = bterm_to_cluster_.at(bterm);
      net_has_io_pin = true;

      if (bterm->getIoType() == odb::dbIoType::INPUT) {
        driver_cluster_id = cluster_id;
      } else {
        load_clusters_ids.push_back(cluster_id);
      }
    }

    if (driver_cluster_id != -1 && !load_clusters_ids.empty()
        && load_clusters_ids.size() < large_net_threshold_) {
      const float weight = net_has_io_pin ? virtual_weight_ : 1.0;

      for (const int load_cluster_id : load_clusters_ids) {
        if (load_cluster_id != driver_cluster_id) { /* undirected connection */
          cluster_map_[driver_cluster_id]->addConnection(load_cluster_id,
                                                         weight);
          cluster_map_[load_cluster_id]->addConnection(driver_cluster_id,
                                                       weight);
        }
      }
    }
  }
}

// Dataflow is used to improve quality of macro placement.
// Here we model each std cell instance, IO pin and macro pin as vertices.
void HierRTLMP::createDataFlow()
{
  debugPrint(
      logger_, MPL, "multilevel_autoclustering", 1, "Creating dataflow...");
  if (max_num_ff_dist_ <= 0) {
    return;
  }
  // create vertex id property for std cell, IO pin and macro pin
  std::map<int, odb::dbBTerm*> io_pin_vertex;
  std::map<int, odb::dbInst*> std_cell_vertex;
  std::map<int, odb::dbITerm*> macro_pin_vertex;

  std::vector<bool> stop_flag_vec;
  // assign vertex_id property of each Bterm
  // All boundary terms are marked as sequential stopping pts
  for (odb::dbBTerm* term : block_->getBTerms()) {
    odb::dbIntProperty::create(term, "vertex_id", stop_flag_vec.size());
    io_pin_vertex[stop_flag_vec.size()] = term;
    stop_flag_vec.push_back(true);
  }
  // assign vertex_id property of each instance
  for (auto inst : block_->getInsts()) {
    const sta::LibertyCell* liberty_cell = network_->libertyCell(inst);
    if (liberty_cell == nullptr) {
      continue;
    }
    odb::dbMaster* master = inst->getMaster();
    // check if the instance is a Pad, Cover or a block
    // We ignore nets connecting Pads, Covers
    // for blocks, we iterate over the block pins
    if (master->isPad() || master->isCover() || master->isBlock()) {
      continue;
    }

    // mark sequential instances
    odb::dbIntProperty::create(inst, "vertex_id", stop_flag_vec.size());
    std_cell_vertex[stop_flag_vec.size()] = inst;
    if (liberty_cell->hasSequentials()) {
      stop_flag_vec.push_back(true);
    } else {
      stop_flag_vec.push_back(false);
    }
  }
  // assign vertex_id property of each macro pin
  // all macro pins are flagged as sequential stopping pt
  for (auto& [macro, hard_macro] : hard_macro_map_) {
    for (odb::dbITerm* pin : macro->getITerms()) {
      if (pin->getSigType() != odb::dbSigType::SIGNAL) {
        continue;
      }
      odb::dbIntProperty::create(pin, "vertex_id", stop_flag_vec.size());
      macro_pin_vertex[stop_flag_vec.size()] = pin;
      stop_flag_vec.push_back(true);
    }
  }

  //
  // Num of vertices will be # of boundary pins + number of logical std cells +
  // number of macro pins)
  //
  debugPrint(logger_,
             MPL,
             "multilevel_autoclustering",
             1,
             "Number of vertices: {}",
             stop_flag_vec.size());

  // create hypergraphs
  std::vector<std::vector<int>> vertices(stop_flag_vec.size());
  std::vector<std::vector<int>> backward_vertices(stop_flag_vec.size());
  std::vector<std::vector<int>> hyperedges;  // dircted hypergraph
  // traverse the netlist
  for (odb::dbNet* net : block_->getNets()) {
    // ignore all the power net
    if (net->getSigType().isSupply()) {
      continue;
    }
    int driver_id = -1;      // driver vertex id
    std::set<int> loads_id;  // load vertex id
    bool pad_flag = false;
    // check the connected instances
    for (odb::dbITerm* iterm : net->getITerms()) {
      odb::dbInst* inst = iterm->getInst();
      const sta::LibertyCell* liberty_cell = network_->libertyCell(inst);
      if (liberty_cell == nullptr) {
        continue;
      }
      odb::dbMaster* master = inst->getMaster();
      // check if the instance is a Pad, Cover or empty block (such as marker)
      // We ignore nets connecting Pads, Covers, or markers
      if (master->isPad() || master->isCover()) {
        pad_flag = true;
        break;
      }
      int vertex_id = -1;
      if (master->isBlock()) {
        vertex_id = odb::dbIntProperty::find(iterm, "vertex_id")->getValue();
      } else {
        vertex_id = odb::dbIntProperty::find(inst, "vertex_id")->getValue();
      }
      if (iterm->getIoType() == odb::dbIoType::OUTPUT) {
        driver_id = vertex_id;
      } else {
        loads_id.insert(vertex_id);
      }
    }
    if (pad_flag) {
      continue;  // the nets with Pads should be ignored
    }

    // check the connected IO pins  of the net
    for (odb::dbBTerm* bterm : net->getBTerms()) {
      const int vertex_id
          = odb::dbIntProperty::find(bterm, "vertex_id")->getValue();
      if (bterm->getIoType() == odb::dbIoType::INPUT) {
        driver_id = vertex_id;
      } else {
        loads_id.insert(vertex_id);
      }
    }

    //
    // Skip high fanout nets or nets that do not have valid driver or loads
    //
    if (driver_id < 0 || loads_id.empty()
        || loads_id.size() > large_net_threshold_) {
      continue;
    }

    // Create the hyperedge
    std::vector<int> hyperedge{driver_id};
    for (auto& load : loads_id) {
      if (load != driver_id) {
        hyperedge.push_back(load);
      }
    }
    vertices[driver_id].push_back(hyperedges.size());
    for (int i = 1; i < hyperedge.size(); i++) {
      backward_vertices[hyperedge[i]].push_back(hyperedges.size());
    }
    hyperedges.push_back(hyperedge);
  }  // end net traversal

  debugPrint(
      logger_, MPL, "multilevel_autoclustering", 1, "Created hypergraph");

  // traverse hypergraph to build dataflow
  for (auto [src, src_pin] : io_pin_vertex) {
    int idx = 0;
    std::vector<bool> visited(vertices.size(), false);
    std::vector<std::set<odb::dbInst*>> insts(max_num_ff_dist_);
    dataFlowDFSIOPin(src,
                     idx,
                     insts,
                     io_pin_vertex,
                     std_cell_vertex,
                     macro_pin_vertex,
                     stop_flag_vec,
                     visited,
                     vertices,
                     hyperedges,
                     false);
    dataFlowDFSIOPin(src,
                     idx,
                     insts,
                     io_pin_vertex,
                     std_cell_vertex,
                     macro_pin_vertex,
                     stop_flag_vec,
                     visited,
                     backward_vertices,
                     hyperedges,
                     true);
    io_ffs_conn_map_.emplace_back(src_pin, insts);
  }

  for (auto [src, src_pin] : macro_pin_vertex) {
    int idx = 0;
    std::vector<bool> visited(vertices.size(), false);
    std::vector<std::set<odb::dbInst*>> std_cells(max_num_ff_dist_);
    std::vector<std::set<odb::dbInst*>> macros(max_num_ff_dist_);
    dataFlowDFSMacroPin(src,
                        idx,
                        std_cells,
                        macros,
                        io_pin_vertex,
                        std_cell_vertex,
                        macro_pin_vertex,
                        stop_flag_vec,
                        visited,
                        vertices,
                        hyperedges,
                        false);
    dataFlowDFSMacroPin(src,
                        idx,
                        std_cells,
                        macros,
                        io_pin_vertex,
                        std_cell_vertex,
                        macro_pin_vertex,
                        stop_flag_vec,
                        visited,
                        backward_vertices,
                        hyperedges,
                        true);
    macro_ffs_conn_map_.emplace_back(src_pin, std_cells);
    macro_macro_conn_map_.emplace_back(src_pin, macros);
  }
}

//
// Forward or Backward DFS search to find sequential paths from/to IO pins based
// on hop count to macro pins
//
void HierRTLMP::dataFlowDFSIOPin(int parent,
                                 int idx,
                                 std::vector<std::set<odb::dbInst*>>& insts,
                                 std::map<int, odb::dbBTerm*>& io_pin_vertex,
                                 std::map<int, odb::dbInst*>& std_cell_vertex,
                                 std::map<int, odb::dbITerm*>& macro_pin_vertex,
                                 std::vector<bool>& stop_flag_vec,
                                 std::vector<bool>& visited,
                                 std::vector<std::vector<int>>& vertices,
                                 std::vector<std::vector<int>>& hyperedges,
                                 bool backward_flag)
{
  visited[parent] = true;
  if (stop_flag_vec[parent]) {
    if (parent < io_pin_vertex.size()) {
      ;  // currently we do not consider IO pin to IO pin connnection
    } else if (parent < io_pin_vertex.size() + std_cell_vertex.size()) {
      insts[idx].insert(std_cell_vertex[parent]);
    } else {
      insts[idx].insert(macro_pin_vertex[parent]->getInst());
    }
    idx++;
  }

  if (idx >= max_num_ff_dist_) {
    return;
  }

  if (!backward_flag) {
    for (auto& hyperedge : vertices[parent]) {
      for (auto& vertex : hyperedges[hyperedge]) {
        // we do not consider pin to pin
        if (visited[vertex] || vertex < io_pin_vertex.size()) {
          continue;
        }
        dataFlowDFSIOPin(vertex,
                         idx,
                         insts,
                         io_pin_vertex,
                         std_cell_vertex,
                         macro_pin_vertex,
                         stop_flag_vec,
                         visited,
                         vertices,
                         hyperedges,
                         backward_flag);
      }
    }  // finish hyperedges
  } else {
    for (auto& hyperedge : vertices[parent]) {
      const int vertex = hyperedges[hyperedge][0];  // driver vertex
      // we do not consider pin to pin
      if (visited[vertex] || vertex < io_pin_vertex.size()) {
        continue;
      }
      dataFlowDFSIOPin(vertex,
                       idx,
                       insts,
                       io_pin_vertex,
                       std_cell_vertex,
                       macro_pin_vertex,
                       stop_flag_vec,
                       visited,
                       vertices,
                       hyperedges,
                       backward_flag);
    }  // finish hyperedges
  }    // finish current vertex
}

//
// Forward or Backward DFS search to find sequential paths between Macros based
// on hop count
//
void HierRTLMP::dataFlowDFSMacroPin(
    int parent,
    int idx,
    std::vector<std::set<odb::dbInst*>>& std_cells,
    std::vector<std::set<odb::dbInst*>>& macros,
    std::map<int, odb::dbBTerm*>& io_pin_vertex,
    std::map<int, odb::dbInst*>& std_cell_vertex,
    std::map<int, odb::dbITerm*>& macro_pin_vertex,
    std::vector<bool>& stop_flag_vec,
    std::vector<bool>& visited,
    std::vector<std::vector<int>>& vertices,
    std::vector<std::vector<int>>& hyperedges,
    bool backward_flag)
{
  visited[parent] = true;
  if (stop_flag_vec[parent]) {
    if (parent < io_pin_vertex.size()) {
      ;  // the connection between IO and macro pins have been considers
    } else if (parent < io_pin_vertex.size() + std_cell_vertex.size()) {
      std_cells[idx].insert(std_cell_vertex[parent]);
    } else {
      macros[idx].insert(macro_pin_vertex[parent]->getInst());
    }
    idx++;
  }

  if (idx >= max_num_ff_dist_) {
    return;
  }

  if (!backward_flag) {
    for (auto& hyperedge : vertices[parent]) {
      for (auto& vertex : hyperedges[hyperedge]) {
        // we do not consider pin to pin
        if (visited[vertex] || vertex < io_pin_vertex.size()) {
          continue;
        }
        dataFlowDFSMacroPin(vertex,
                            idx,
                            std_cells,
                            macros,
                            io_pin_vertex,
                            std_cell_vertex,
                            macro_pin_vertex,
                            stop_flag_vec,
                            visited,
                            vertices,
                            hyperedges,
                            backward_flag);
      }
    }  // finish hyperedges
  } else {
    for (auto& hyperedge : vertices[parent]) {
      const int vertex = hyperedges[hyperedge][0];
      // we do not consider pin to pin
      if (visited[vertex] || vertex < io_pin_vertex.size()) {
        continue;
      }
      dataFlowDFSMacroPin(vertex,
                          idx,
                          std_cells,
                          macros,
                          io_pin_vertex,
                          std_cell_vertex,
                          macro_pin_vertex,
                          stop_flag_vec,
                          visited,
                          vertices,
                          hyperedges,
                          backward_flag);
    }  // finish hyperedges
  }
}

void HierRTLMP::updateDataFlow()
{
  // bterm, macros or ffs
  for (const auto& [bterm, insts] : io_ffs_conn_map_) {
    if (bterm_to_cluster_.find(bterm) == bterm_to_cluster_.end()) {
      continue;
    }

    const int driver_id = bterm_to_cluster_.at(bterm);

    for (int i = 0; i < max_num_ff_dist_; i++) {
      const float weight = dataflow_weight_ / std::pow(dataflow_factor_, i);
      std::set<int> sink_clusters;

      for (auto& inst : insts[i]) {
        const int cluster_id = inst_to_cluster_.at(inst);
        sink_clusters.insert(cluster_id);
      }

      for (auto& sink : sink_clusters) {
        cluster_map_[driver_id]->addConnection(sink, weight);
        cluster_map_[sink]->addConnection(driver_id, weight);
      }
    }
  }

  // macros to ffs
  for (const auto& [iterm, insts] : macro_ffs_conn_map_) {
    const int driver_id = inst_to_cluster_.at(iterm->getInst());

    for (int i = 0; i < max_num_ff_dist_; i++) {
      const float weight = dataflow_weight_ / std::pow(dataflow_factor_, i);
      std::set<int> sink_clusters;

      for (auto& inst : insts[i]) {
        const int cluster_id = inst_to_cluster_.at(inst);
        sink_clusters.insert(cluster_id);
      }

      for (auto& sink : sink_clusters) {
        cluster_map_[driver_id]->addConnection(sink, weight);
        cluster_map_[sink]->addConnection(driver_id, weight);
      }
    }
  }

  // macros to macros
  for (const auto& [iterm, insts] : macro_macro_conn_map_) {
    const int driver_id = inst_to_cluster_.at(iterm->getInst());

    for (int i = 0; i < max_num_ff_dist_; i++) {
      const float weight = dataflow_weight_ / std::pow(dataflow_factor_, i);
      std::set<int> sink_clusters;

      for (auto& inst : insts[i]) {
        const int cluster_id = inst_to_cluster_.at(inst);
        sink_clusters.insert(cluster_id);
      }

      for (auto& sink : sink_clusters) {
        cluster_map_[driver_id]->addConnection(sink, weight);
      }
    }
  }
}

// Print Connnection For all the clusters
void HierRTLMP::printConnection()
{
  std::string line;
  line += "NUM_CLUSTERS  :   " + std::to_string(cluster_map_.size()) + "\n";
  for (auto& [cluster_id, cluster] : cluster_map_) {
    const std::map<int, float> connections = cluster->getConnection();
    if (connections.empty()) {
      continue;
    }
    line += "cluster " + cluster->getName() + " : \n";
    for (auto [target, num_nets] : connections) {
      line += "\t\t" + cluster_map_[target]->getName() + "  ";
      line += std::to_string(static_cast<int>(num_nets)) + "\n";
    }
  }
  logger_->report(line);
}

// Print All the clusters and their statics
void HierRTLMP::printClusters()
{
  std::string line;
  line += "NUM_CLUSTERS  :   " + std::to_string(cluster_map_.size()) + "\n";
  for (auto& [cluster_id, cluster] : cluster_map_) {
    line += cluster->getName() + "  ";
    line += std::to_string(cluster->getId()) + "\n";
  }
  logger_->report(line);
}

// This function has two purposes:
// 1) remove all the internal clusters between parent and leaf clusters in its
// subtree 2) Call TritonPart to partition large flat clusters (a cluster with
// no logical modules)
void HierRTLMP::updateSubTree(Cluster* parent)
{
  std::vector<Cluster*> children_clusters;
  std::vector<Cluster*> internal_clusters;
  std::queue<Cluster*> wavefront;
  for (auto child : parent->getChildren()) {
    wavefront.push(child);
  }

  while (!wavefront.empty()) {
    Cluster* cluster = wavefront.front();
    wavefront.pop();
    if (cluster->getChildren().empty()) {
      children_clusters.push_back(cluster);
    } else {
      internal_clusters.push_back(cluster);
      for (auto child : cluster->getChildren()) {
        wavefront.push(child);
      }
    }
  }

  // delete all the internal clusters
  for (auto& cluster : internal_clusters) {
    cluster_map_.erase(cluster->getId());
    delete cluster;
  }

  parent->removeChildren();
  parent->addChildren(children_clusters);
  for (auto& cluster : children_clusters) {
    cluster->setParent(parent);
    if (cluster->getNumStdCell() > max_num_inst_) {
      breakLargeFlatCluster(cluster);
    }
  }
}

// Break large flat clusters with TritonPart
// A flat cluster does not have a logical module
void HierRTLMP::breakLargeFlatCluster(Cluster* parent)
{
  // Check if the cluster is a large flat cluster
  if (!parent->getDbModules().empty()
      || parent->getLeafStdCells().size() < max_num_inst_) {
    return;
  }

  updateInstancesAssociation(parent);
  std::map<int, int> cluster_vertex_id_map;
  std::map<odb::dbInst*, int> inst_vertex_id_map;
  const int parent_cluster_id = parent->getId();
  std::vector<odb::dbInst*> std_cells = parent->getLeafStdCells();
  std::vector<std::vector<int>> hyperedges;
  std::vector<float> vertex_weight;
  // vertices
  // other clusters behaves like fixed vertices
  // We do not consider vertices only between fixed vertices
  int vertex_id = 0;
  for (auto& [cluster_id, cluster] : cluster_map_) {
    cluster_vertex_id_map[cluster_id] = vertex_id++;
    vertex_weight.push_back(0.0f);
  }
  for (auto& macro : parent->getLeafMacros()) {
    inst_vertex_id_map[macro] = vertex_id++;
    const sta::LibertyCell* liberty_cell = network_->libertyCell(macro);
    vertex_weight.push_back(liberty_cell->area());
  }
  int num_fixed_vertices
      = vertex_id;  // we do not consider these vertices in later process
                    // They behaves like ''fixed vertices''
  for (auto& std_cell : std_cells) {
    inst_vertex_id_map[std_cell] = vertex_id++;
    const sta::LibertyCell* liberty_cell = network_->libertyCell(std_cell);
    vertex_weight.push_back(liberty_cell->area());
  }
  // Traverse nets to create hyperedges
  for (odb::dbNet* net : block_->getNets()) {
    // ignore all the power net
    if (net->getSigType().isSupply()) {
      continue;
    }
    int driver_id = -1;      // vertex id of the driver instance
    std::set<int> loads_id;  // vertex id of the sink instances
    bool pad_flag = false;
    // check the connected instances
    for (odb::dbITerm* iterm : net->getITerms()) {
      odb::dbInst* inst = iterm->getInst();
      const sta::LibertyCell* liberty_cell = network_->libertyCell(inst);
      if (liberty_cell == nullptr) {
        continue;
      }
      odb::dbMaster* master = inst->getMaster();
      // check if the instance is a Pad, Cover or empty block (such as marker)
      // if the nets connects to such pad, cover or empty block,
      // we should ignore such net
      if (master->isPad() || master->isCover()) {
        pad_flag = true;
        break;  // here CAN NOT be continue
      }
      const int cluster_id = inst_to_cluster_.at(inst);
      int vertex_id = (cluster_id != parent_cluster_id)
                          ? cluster_vertex_id_map[cluster_id]
                          : inst_vertex_id_map[inst];
      if (iterm->getIoType() == odb::dbIoType::OUTPUT) {
        driver_id = vertex_id;
      } else {
        loads_id.insert(vertex_id);
      }
    }
    // ignore the nets with IO pads
    if (pad_flag) {
      continue;
    }
    // check the connected IO pins
    for (odb::dbBTerm* bterm : net->getBTerms()) {
      const int cluster_id = bterm_to_cluster_.at(bterm);

      if (bterm->getIoType() == odb::dbIoType::INPUT) {
        driver_id = cluster_vertex_id_map[cluster_id];
      } else {
        loads_id.insert(cluster_vertex_id_map[cluster_id]);
      }
    }
    loads_id.insert(driver_id);
    // add the net as a hyperedge
    if (driver_id != -1 && loads_id.size() > 1
        && loads_id.size() < large_net_threshold_) {
      std::vector<int> hyperedge;
      hyperedge.insert(hyperedge.end(), loads_id.begin(), loads_id.end());
      hyperedges.push_back(hyperedge);
    }
  }

  const int seed = 0;
  const float balance_constraint = 1.0;
  const int num_parts = 2;  // We use two-way partitioning here
  const int num_vertices = static_cast<int>(vertex_weight.size());
  std::vector<float> hyperedge_weights(hyperedges.size(), 1.0f);
  std::vector<int> part
      = tritonpart_->PartitionKWaySimpleMode(num_parts,
                                             balance_constraint,
                                             seed,
                                             hyperedges,
                                             vertex_weight,
                                             hyperedge_weights);

  // create cluster based on partitioning solutions
  // Note that all the std cells are stored in the leaf_std_cells_ for a flat
  // cluster
  parent->clearLeafStdCells();
  // we follow binary coding method to differentiate different parts
  // of the cluster
  // cluster_name_0, cluster_name_1
  // cluster_name_0_0, cluster_name_0_1, cluster_name_1_0, cluster_name_1_1
  const std::string cluster_name = parent->getName();
  // set the parent cluster for part 0
  // update the name of parent cluster
  parent->setName(cluster_name + std::string("_0"));
  // create a new cluster for part 1
  Cluster* cluster_part_1
      = new Cluster(cluster_id_, cluster_name + std::string("_1"), logger_);
  // we do not need to touch the fixed vertices (they have been assigned before)
  for (int i = num_fixed_vertices; i < num_vertices; i++) {
    if (part[i] == 0) {
      parent->addLeafStdCell(std_cells[i - num_fixed_vertices]);
    } else {
      cluster_part_1->addLeafStdCell(std_cells[i - num_fixed_vertices]);
    }
  }

  updateInstancesAssociation(parent);
  setClusterMetrics(parent);

  updateInstancesAssociation(cluster_part_1);
  setClusterMetrics(cluster_part_1);
  cluster_map_[cluster_id_++] = cluster_part_1;
  cluster_part_1->setParent(parent->getParent());
  parent->getParent()->addChild(cluster_part_1);

  // Recursive break the cluster
  // until the size of the cluster is less than max_num_inst_
  breakLargeFlatCluster(parent);
  breakLargeFlatCluster(cluster_part_1);
}

// Traverse the physical hierarchy tree in a DFS manner (post-order)
void HierRTLMP::fetchMixedLeaves(
    Cluster* parent,
    std::vector<std::vector<Cluster*>>& mixed_leaves)
{
  if (parent->getChildren().empty() || parent->getNumMacro() == 0) {
    return;
  }

  std::vector<Cluster*> sister_mixed_leaves;

  for (auto& child : parent->getChildren()) {
    updateInstancesAssociation(child);
    if (child->getNumMacro() > 0) {
      if (child->getChildren().empty()) {
        sister_mixed_leaves.push_back(child);
      } else {
        fetchMixedLeaves(child, mixed_leaves);
      }
    } else {
      child->setClusterType(StdCellCluster);
    }
  }

  // We push the leaves after finishing searching the children so
  // that each vector of clusters represents the children of one
  // parent.
  mixed_leaves.push_back(sister_mixed_leaves);
}

void HierRTLMP::breakMixedLeaves(
    const std::vector<std::vector<Cluster*>>& mixed_leaves)
{
  for (const std::vector<Cluster*>& sister_mixed_leaves : mixed_leaves) {
    if (!sister_mixed_leaves.empty()) {
      Cluster* parent = sister_mixed_leaves.front()->getParent();

      for (Cluster* mixed_leaf : sister_mixed_leaves) {
        breakMixedLeaf(mixed_leaf);
      }

      updateInstancesAssociation(parent);
    }
  }
}

// Break mixed leaf into standard-cell and hard-macro clusters.
// Merge macros based on connection signature and footprint.
// Based on types of designs, we support two types of breaking up:
//   1) Replace cluster A by A1, A2, A3
//   2) Create a subtree:
//      A  ->        A
//               |   |   |
//               A1  A2  A3
void HierRTLMP::breakMixedLeaf(Cluster* mixed_leaf)
{
  Cluster* parent = mixed_leaf;

  // Split by replacement if macro dominated.
  if (mixed_leaf->getNumStdCell() * macro_dominated_cluster_threshold_
      < mixed_leaf->getNumMacro()) {
    parent = mixed_leaf->getParent();
  }

  mapMacroInCluster2HardMacro(mixed_leaf);

  std::vector<HardMacro*> hard_macros = mixed_leaf->getHardMacros();
  std::vector<Cluster*> macro_clusters;

  createOneClusterForEachMacro(parent, hard_macros, macro_clusters);

  std::vector<int> size_class(hard_macros.size(), -1);
  classifyMacrosBySize(hard_macros, size_class);

  calculateConnection();

  std::vector<int> signature_class(hard_macros.size(), -1);
  classifyMacrosByConnSignature(macro_clusters, signature_class);

  std::vector<int> macro_class(hard_macros.size(), -1);
  // Use both size and connection signature classifications to group
  // single-macro macro clusters into the same macro cluster.
  groupSingleMacroClusters(
      macro_clusters, size_class, signature_class, macro_class);

  mixed_leaf->clearHardMacros();

  // IMPORTANT: Restore the structure of physical hierarchical tree. Thus the
  // order of leaf clusters will not change the final macro grouping results.
  updateInstancesAssociation(mixed_leaf);

  // Never use SetInstProperty in the following lines for the reason above!
  std::vector<int> virtual_conn_clusters;

  // Deal with the std cells
  if (parent == mixed_leaf) {
    addStdCellClusterToSubTree(parent, mixed_leaf, virtual_conn_clusters);
  } else {
    replaceByStdCellCluster(mixed_leaf, virtual_conn_clusters);
  }

  // Deal with the macros
  for (int i = 0; i < macro_class.size(); i++) {
    if (macro_class[i] != i) {
      continue;  // this macro cluster has been merged
    }
    macro_clusters[i]->setClusterType(HardMacroCluster);
    setClusterMetrics(macro_clusters[i]);
    virtual_conn_clusters.push_back(mixed_leaf->getId());
  }

  // add virtual connections
  for (int i = 0; i < virtual_conn_clusters.size(); i++) {
    for (int j = i + 1; j < virtual_conn_clusters.size(); j++) {
      parent->addVirtualConnection(virtual_conn_clusters[i],
                                   virtual_conn_clusters[j]);
    }
  }
}

// Map all the macros into their HardMacro objects for all the clusters
void HierRTLMP::mapMacroInCluster2HardMacro(Cluster* cluster)
{
  if (cluster->getClusterType() == StdCellCluster) {
    return;
  }

  std::vector<HardMacro*> hard_macros;
  for (const auto& macro : cluster->getLeafMacros()) {
    hard_macros.push_back(hard_macro_map_[macro]);
  }
  for (const auto& module : cluster->getDbModules()) {
    getHardMacros(module, hard_macros);
  }
  cluster->specifyHardMacros(hard_macros);
}

// Get all the hard macros in a logical module
void HierRTLMP::getHardMacros(odb::dbModule* module,
                              std::vector<HardMacro*>& hard_macros)
{
  for (odb::dbInst* inst : module->getInsts()) {
    const sta::LibertyCell* liberty_cell = network_->libertyCell(inst);
    if (liberty_cell == nullptr) {
      continue;
    }
    odb::dbMaster* master = inst->getMaster();
    // check if the instance is a pad or empty block (such as marker)
    if (master->isPad() || master->isCover()) {
      continue;
    }
    if (master->isBlock()) {
      hard_macros.push_back(hard_macro_map_[inst]);
    }
  }

  for (odb::dbModInst* inst : module->getChildren()) {
    getHardMacros(inst->getMaster(), hard_macros);
  }
}

void HierRTLMP::createOneClusterForEachMacro(
    Cluster* parent,
    const std::vector<HardMacro*>& hard_macros,
    std::vector<Cluster*>& macro_clusters)
{
  for (auto& hard_macro : hard_macros) {
    std::string cluster_name = hard_macro->getName();
    Cluster* single_macro_cluster
        = new Cluster(cluster_id_, cluster_name, logger_);

    single_macro_cluster->addLeafMacro(hard_macro->getInst());

    updateInstancesAssociation(single_macro_cluster);
    setClusterMetrics(single_macro_cluster);

    cluster_map_[cluster_id_++] = single_macro_cluster;

    // modify the physical hierachy tree
    single_macro_cluster->setParent(parent);
    parent->addChild(single_macro_cluster);
    macro_clusters.push_back(single_macro_cluster);
  }
}

void HierRTLMP::classifyMacrosBySize(const std::vector<HardMacro*>& hard_macros,
                                     std::vector<int>& size_class)
{
  for (int i = 0; i < hard_macros.size(); i++) {
    if (size_class[i] == -1) {
      for (int j = i + 1; j < hard_macros.size(); j++) {
        if ((size_class[j] == -1) && ((*hard_macros[i]) == (*hard_macros[j]))) {
          size_class[j] = i;
        }
      }
    }
  }

  for (int i = 0; i < hard_macros.size(); i++) {
    size_class[i] = (size_class[i] == -1) ? i : size_class[i];
  }
}

void HierRTLMP::classifyMacrosByConnSignature(
    const std::vector<Cluster*>& macro_clusters,
    std::vector<int>& signature_class)
{
  for (int i = 0; i < macro_clusters.size(); i++) {
    if (signature_class[i] == -1) {
      signature_class[i] = i;
      for (int j = i + 1; j < macro_clusters.size(); j++) {
        if (signature_class[j] != -1) {
          continue;
        }

        if (macro_clusters[i]->isSameConnSignature(*macro_clusters[j],
                                                   signature_net_threshold_)) {
          signature_class[j] = i;
        }
      }
    }
  }

  if (logger_->debugCheck(MPL, "multilevel_autoclustering", 2)) {
    logger_->report("\nPrint Connection Signature\n");
    for (auto& cluster : macro_clusters) {
      logger_->report("Macro Signature: {}", cluster->getName());
      for (auto& [cluster_id, weight] : cluster->getConnection()) {
        logger_->report(" {} {} ", cluster_map_[cluster_id]->getName(), weight);
      }
    }
  }
}

void HierRTLMP::groupSingleMacroClusters(
    const std::vector<Cluster*>& macro_clusters,
    const std::vector<int>& size_class,
    const std::vector<int>& signature_class,
    std::vector<int>& macro_class)
{
  for (int i = 0; i < macro_clusters.size(); i++) {
    if (macro_class[i] == -1) {
      macro_class[i] = i;
      for (int j = i + 1; j < macro_clusters.size(); j++) {
        if (macro_class[j] == -1 && size_class[i] == size_class[j]
            && signature_class[i] == signature_class[j]) {
          macro_class[j] = i;
          debugPrint(logger_,
                     MPL,
                     "multilevel_autoclustering",
                     1,
                     "merge {} with {}",
                     macro_clusters[i]->getName(),
                     macro_clusters[j]->getName());
          bool delete_merged = false;
          macro_clusters[i]->mergeCluster(*macro_clusters[j], delete_merged);
          if (delete_merged) {
            // remove the merged macro cluster
            cluster_map_.erase(macro_clusters[j]->getId());
            delete macro_clusters[j];
          }
        }
      }
    }
  }
}

void HierRTLMP::addStdCellClusterToSubTree(
    Cluster* parent,
    Cluster* mixed_leaf,
    std::vector<int>& virtual_conn_clusters)
{
  std::string std_cell_cluster_name = mixed_leaf->getName();
  Cluster* std_cell_cluster
      = new Cluster(cluster_id_, std_cell_cluster_name, logger_);

  std_cell_cluster->copyInstances(*mixed_leaf);
  std_cell_cluster->clearLeafMacros();
  std_cell_cluster->setClusterType(StdCellCluster);

  setClusterMetrics(std_cell_cluster);

  cluster_map_[cluster_id_++] = std_cell_cluster;

  // modify the physical hierachy tree
  std_cell_cluster->setParent(parent);
  parent->addChild(std_cell_cluster);
  virtual_conn_clusters.push_back(std_cell_cluster->getId());
}

// We don't modify the physical hierarchy when spliting by replacement
void HierRTLMP::replaceByStdCellCluster(Cluster* mixed_leaf,
                                        std::vector<int>& virtual_conn_clusters)
{
  mixed_leaf->clearLeafMacros();
  mixed_leaf->setClusterType(StdCellCluster);

  setClusterMetrics(mixed_leaf);

  virtual_conn_clusters.push_back(mixed_leaf->getId());
}

// Print Physical Hierarchy tree in a DFS manner
void HierRTLMP::printPhysicalHierarchyTree(Cluster* parent, int level)
{
  std::string line;
  for (int i = 0; i < level; i++) {
    line += "+---";
  }
  line += fmt::format(
      "{}  ({})  num_macro :  {}   num_std_cell :  {}"
      "  macro_area :  {}  std_cell_area : {}  cluster type: {} {}",
      parent->getName(),
      parent->getId(),
      parent->getNumMacro(),
      parent->getNumStdCell(),
      parent->getMacroArea(),
      parent->getStdCellArea(),
      parent->getIsLeafString(),
      parent->getClusterTypeString());
  logger_->report("{}", line);

  for (auto& cluster : parent->getChildren()) {
    printPhysicalHierarchyTree(cluster, level + 1);
  }
}

// Compare two intervals according to the product
static bool comparePairProduct(const std::pair<float, float>& p1,
                               const std::pair<float, float>& p2)
{
  return p1.first * p1.second < p2.first * p2.second;
}

// Determine the macro tilings within each cluster in a bottom-up manner.
// (Post-Order DFS manner)
// Coarse shaping:  In this step, we only consider the size of macros
// Ignore all the standard-cell clusters.
// At this stage, we assume the standard cell placer will automatically
// place standard cells in the empty space between macros.
void HierRTLMP::calculateChildrenTilings(Cluster* parent)
{
  // base case, no macros in current cluster
  if (parent->getNumMacro() == 0) {
    return;
  }

  debugPrint(logger_,
             MPL,
             "coarse_shaping",
             1,
             "Determine shapes for {}",
             parent->getName());

  // Current cluster is a hard macro cluster
  if (parent->getClusterType() == HardMacroCluster) {
    debugPrint(logger_,
               MPL,
               "coarse_shaping",
               1,
               "{} is a Macro cluster",
               parent->getName());
    calculateMacroTilings(parent);
    return;
  }

  if (!parent->getChildren().empty()) {
    debugPrint(logger_,
               MPL,
               "coarse_shaping",
               1,
               "Started visiting children of {}",
               parent->getName());

    // Recursively visit the children of Mixed Cluster
    for (auto& cluster : parent->getChildren()) {
      if (cluster->getNumMacro() > 0) {
        calculateChildrenTilings(cluster);
      }
    }

    debugPrint(logger_,
               MPL,
               "coarse_shaping",
               1,
               "Done visiting children of {}",
               parent->getName());
  }
  // if the current cluster is the root cluster,
  // the shape is fixed, i.e., the fixed die.
  // Thus, we do not need to determine the shapes for it
  // calculate macro tiling for parent cluster based on
  // the macro tilings of its children
  std::vector<SoftMacro> macros;
  for (auto& cluster : parent->getChildren()) {
    if (cluster->getNumMacro() > 0) {
      SoftMacro macro = SoftMacro(cluster);
      macro.setShapes(cluster->getMacroTilings(), true);  // force_flag = true
      macros.push_back(macro);
    }
  }
  // if there is only one soft macro
  // the parent cluster has the shape of the its child macro cluster
  if (macros.size() == 1) {
    for (auto& cluster : parent->getChildren()) {
      if (cluster->getNumMacro() > 0) {
        parent->setMacroTilings(cluster->getMacroTilings());
        return;
      }
    }
  }

  debugPrint(
      logger_, MPL, "coarse_shaping", 1, "Running SA to calculate tiling...");

  // call simulated annealing to determine tilings
  std::set<std::pair<float, float>> macro_tilings;  // <width, height>
  // the probability of all actions should be summed to 1.0.
  const float action_sum = pos_swap_prob_ + neg_swap_prob_ + double_swap_prob_
                           + exchange_swap_prob_ + resize_prob_;

  const Rect outline(
      0, 0, root_cluster_->getWidth(), root_cluster_->getHeight());

  const int num_perturb_per_step = (macros.size() > num_perturb_per_step_ / 10)
                                       ? macros.size()
                                       : num_perturb_per_step_ / 10;
  std::vector<SACoreSoftMacro*> sa_containers;
  // we vary the outline of parent cluster to generate different tilings
  // we first vary the outline width while keeping outline height fixed
  // Then we vary the outline height while keeping outline width fixed
  // Vary the outline width
  std::vector<float> vary_factor_list{1.0};
  float vary_step = 1.0 / num_runs_;  // change the outline by based on num_runs
  for (int i = 1; i < num_runs_; i++) {
    vary_factor_list.push_back(1.0 - i * vary_step);
  }
  int remaining_runs = num_runs_;
  int run_id = 0;
  while (remaining_runs > 0) {
    std::vector<SACoreSoftMacro*> sa_vector;
    const int run_thread
        = graphics_ ? 1 : std::min(remaining_runs, num_threads_);
    for (int i = 0; i < run_thread; i++) {
      const Rect new_outline(0,
                             0,
                             outline.getWidth() * vary_factor_list[run_id++],
                             outline.getHeight());

      SACoreSoftMacro* sa
          = new SACoreSoftMacro(root_cluster_,
                                new_outline,
                                macros,
                                1.0,     // area weight
                                1000.0,  // outline weight
                                0.0,     // wirelength weight
                                0.0,     // guidance weight
                                0.0,     // fence weight
                                0.0,     // boundary weight
                                0.0,     // macro blockage
                                0.0,     // notch weight
                                0.0,     // no notch size
                                0.0,     // no notch size
                                pos_swap_prob_ / action_sum,
                                neg_swap_prob_ / action_sum,
                                double_swap_prob_ / action_sum,
                                exchange_swap_prob_ / action_sum,
                                resize_prob_ / action_sum,
                                init_prob_,
                                max_num_step_,
                                num_perturb_per_step,
                                random_seed_,
                                graphics_.get(),
                                logger_);
      sa_vector.push_back(sa);
    }
    if (sa_vector.size() == 1) {
      runSA<SACoreSoftMacro>(sa_vector[0]);
    } else {
      // multi threads
      std::vector<std::thread> threads;
      threads.reserve(sa_vector.size());
      for (auto& sa : sa_vector) {
        threads.emplace_back(runSA<SACoreSoftMacro>, sa);
      }
      for (auto& th : threads) {
        th.join();
      }
    }
    // add macro tilings
    for (auto& sa : sa_vector) {
      sa_containers.push_back(sa);
      if (sa->isValid(outline)) {
        macro_tilings.insert(
            std::pair<float, float>(sa->getWidth(), sa->getHeight()));
      }
    }
    sa_vector.clear();
    remaining_runs -= run_thread;
  }
  // vary the outline height while keeping outline width fixed
  remaining_runs = num_runs_;
  run_id = 0;
  while (remaining_runs > 0) {
    std::vector<SACoreSoftMacro*> sa_vector;
    const int run_thread
        = graphics_ ? 1 : std::min(remaining_runs, num_threads_);
    for (int i = 0; i < run_thread; i++) {
      const Rect new_outline(0,
                             0,
                             outline.getWidth(),
                             outline.getHeight() * vary_factor_list[run_id++]);

      SACoreSoftMacro* sa
          = new SACoreSoftMacro(root_cluster_,
                                new_outline,
                                macros,
                                1.0,     // area weight
                                1000.0,  // outline weight
                                0.0,     // wirelength weight
                                0.0,     // guidance weight
                                0.0,     // fence weight
                                0.0,     // boundary weight
                                0.0,     // macro blockage
                                0.0,     // notch weight
                                0.0,     // no notch size
                                0.0,     // no notch size
                                pos_swap_prob_ / action_sum,
                                neg_swap_prob_ / action_sum,
                                double_swap_prob_ / action_sum,
                                exchange_swap_prob_ / action_sum,
                                resize_prob_ / action_sum,
                                init_prob_,
                                max_num_step_,
                                num_perturb_per_step,
                                random_seed_,
                                graphics_.get(),
                                logger_);
      sa_vector.push_back(sa);
    }
    if (sa_vector.size() == 1) {
      runSA<SACoreSoftMacro>(sa_vector[0]);
    } else {
      // multi threads
      std::vector<std::thread> threads;
      threads.reserve(sa_vector.size());
      for (auto& sa : sa_vector) {
        threads.emplace_back(runSA<SACoreSoftMacro>, sa);
      }
      for (auto& th : threads) {
        th.join();
      }
    }
    // add macro tilings
    for (auto& sa : sa_vector) {
      sa_containers.push_back(sa);
      if (sa->isValid(outline)) {
        macro_tilings.insert(
            std::pair<float, float>(sa->getWidth(), sa->getHeight()));
      }
    }
    sa_vector.clear();
    remaining_runs -= run_thread;
  }
  // clean all the SA to avoid memory leakage
  sa_containers.clear();
  std::vector<std::pair<float, float>> tilings(macro_tilings.begin(),
                                               macro_tilings.end());
  std::sort(tilings.begin(), tilings.end(), comparePairProduct);
  for (auto& shape : tilings) {
    debugPrint(logger_,
               MPL,
               "coarse_shaping",
               2,
               "width: {}, height: {}, aspect_ratio: {}, min_ar: {}",
               shape.first,
               shape.second,
               shape.second / shape.first,
               min_ar_);
  }
  // we do not want very strange tilings if we have choices
  std::vector<std::pair<float, float>> new_tilings;
  for (auto& tiling : tilings) {
    if (tiling.second / tiling.first >= min_ar_
        && tiling.second / tiling.first <= 1.0 / min_ar_) {
      new_tilings.push_back(tiling);
    }
  }
  // if there are valid tilings
  if (!new_tilings.empty()) {
    tilings = new_tilings;
  }
  // update parent
  parent->setMacroTilings(tilings);
  if (tilings.empty()) {
    logger_->error(MPL,
                   3,
                   "There are no valid tilings for mixed cluster: {}",
                   parent->getName());
  } else {
    std::string line
        = "The macro tiling for mixed cluster " + parent->getName() + "  ";
    for (auto& shape : tilings) {
      line += " < " + std::to_string(shape.first) + " , ";
      line += std::to_string(shape.second) + " >  ";
    }
    line += "\n";
    debugPrint(logger_, MPL, "coarse_shaping", 2, "{}", line);
  }
}

//
// Determine the macro tilings for each HardMacroCluster
// multi thread enabled
// random seed deterministic enabled
void HierRTLMP::calculateMacroTilings(Cluster* cluster)
{
  // Check if the cluster is a HardMacroCluster
  if (cluster->getClusterType() != HardMacroCluster) {
    return;
  }

  std::vector<HardMacro*> hard_macros = cluster->getHardMacros();
  // macro tilings
  std::set<std::pair<float, float>> macro_tilings;  // <width, height>

  if (hard_macros.size() == 1) {
    float width = hard_macros[0]->getWidth();
    float height = hard_macros[0]->getHeight();

    std::vector<std::pair<float, float>> tilings;

    tilings.emplace_back(width, height);
    cluster->setMacroTilings(tilings);

    debugPrint(logger_,
               MPL,
               "coarse_shaping",
               1,
               "{} has only one macro, set tiling according to macro with halo",
               cluster->getName());
    return;
  }
  // otherwise call simulated annealing to determine tilings
  // set the action probabilities
  const float action_sum = pos_swap_prob_ + neg_swap_prob_ + double_swap_prob_
                           + exchange_swap_prob_;

  const Rect outline(
      0, 0, root_cluster_->getWidth(), root_cluster_->getHeight());

  // update macros
  std::vector<HardMacro> macros;
  macros.reserve(hard_macros.size());
  for (auto& macro : hard_macros) {
    macros.push_back(*macro);
  }
  int num_perturb_per_step = (macros.size() > num_perturb_per_step_ / 10)
                                 ? macros.size()
                                 : num_perturb_per_step_ / 10;
  if (cluster->getParent() == nullptr) {
    num_perturb_per_step = (macros.size() > num_perturb_per_step_ / 5)
                               ? macros.size()
                               : num_perturb_per_step_ / 5;
  }

  std::vector<SACoreHardMacro*> sa_containers;
  // To generate different macro tilings, we vary the outline constraints
  // we first vary the outline width while keeping outline_height fixed
  // Then we vary the outline height while keeping outline_width fixed
  // We vary the outline of cluster to generate different tilings
  std::vector<float> vary_factor_list{1.0};
  float vary_step = 1.0 / num_runs_;  // change the outline by at most halfly
  for (int i = 1; i < num_runs_; i++) {
    vary_factor_list.push_back(1.0 - i * vary_step);
  }
  int remaining_runs = num_runs_;
  int run_id = 0;
  while (remaining_runs > 0) {
    std::vector<SACoreHardMacro*> sa_vector;
    const int run_thread
        = graphics_ ? 1 : std::min(remaining_runs, num_threads_);
    for (int i = 0; i < run_thread; i++) {
      const Rect new_outline(0,
                             0,
                             outline.getWidth() * vary_factor_list[run_id++],
                             outline.getHeight());

      SACoreHardMacro* sa
          = new SACoreHardMacro(new_outline,
                                macros,
                                1.0,     // area_weight
                                1000.0,  // outline weight
                                0.0,     // wirelength weight
                                0.0,     // guidance
                                0.0,     // fence weight
                                pos_swap_prob_ / action_sum,
                                neg_swap_prob_ / action_sum,
                                double_swap_prob_ / action_sum,
                                exchange_swap_prob_ / action_sum,
                                0.0,  // no flip
                                init_prob_,
                                max_num_step_,
                                num_perturb_per_step,
                                random_seed_ + run_id,
                                graphics_.get(),
                                logger_);
      sa_vector.push_back(sa);
    }
    if (sa_vector.size() == 1) {
      runSA<SACoreHardMacro>(sa_vector[0]);
    } else {
      // multi threads
      std::vector<std::thread> threads;
      threads.reserve(sa_vector.size());
      for (auto& sa : sa_vector) {
        threads.emplace_back(runSA<SACoreHardMacro>, sa);
      }
      for (auto& th : threads) {
        th.join();
      }
    }
    // add macro tilings
    for (auto& sa : sa_vector) {
      sa_containers.push_back(sa);
      if (sa->isValid(outline)) {
        macro_tilings.insert(
            std::pair<float, float>(sa->getWidth(), sa->getHeight()));
      }
    }
    sa_vector.clear();
    remaining_runs -= run_thread;
  }
  // change the outline height while keeping outline width fixed
  remaining_runs = num_runs_;
  run_id = 0;
  while (remaining_runs > 0) {
    std::vector<SACoreHardMacro*> sa_vector;
    const int run_thread
        = graphics_ ? 1 : std::min(remaining_runs, num_threads_);
    for (int i = 0; i < run_thread; i++) {
      const Rect new_outline(0,
                             0,
                             outline.getWidth(),
                             outline.getHeight() * vary_factor_list[run_id++]);

      SACoreHardMacro* sa
          = new SACoreHardMacro(new_outline,
                                macros,
                                1.0,     // area_weight
                                1000.0,  // outline weight
                                0.0,     // wirelength weight
                                0.0,     // guidance
                                0.0,     // fence weight
                                pos_swap_prob_ / action_sum,
                                neg_swap_prob_ / action_sum,
                                double_swap_prob_ / action_sum,
                                exchange_swap_prob_ / action_sum,
                                0.0,
                                init_prob_,
                                max_num_step_,
                                num_perturb_per_step,
                                random_seed_ + run_id,
                                graphics_.get(),
                                logger_);
      sa_vector.push_back(sa);
    }
    if (sa_vector.size() == 1) {
      runSA<SACoreHardMacro>(sa_vector[0]);
    } else {
      // multi threads
      std::vector<std::thread> threads;
      threads.reserve(sa_vector.size());
      for (auto& sa : sa_vector) {
        threads.emplace_back(runSA<SACoreHardMacro>, sa);
      }
      for (auto& th : threads) {
        th.join();
      }
    }
    // add macro tilings
    for (auto& sa : sa_vector) {
      sa_containers.push_back(sa);
      if (sa->isValid(outline)) {
        macro_tilings.insert(
            std::pair<float, float>(sa->getWidth(), sa->getHeight()));
      }
    }
    sa_vector.clear();
    remaining_runs -= run_thread;
  }
  // clean the sa_container to avoid memory leakage
  sa_containers.clear();
  // sort the tilings based on area
  std::vector<std::pair<float, float>> tilings(macro_tilings.begin(),
                                               macro_tilings.end());
  std::sort(tilings.begin(), tilings.end(), comparePairProduct);
  for (auto& shape : tilings) {
    debugPrint(logger_,
               MPL,
               "coarse_shaping",
               2,
               "width: {}, height: {}",
               shape.first,
               shape.second);
  }
  // we only keep the minimum area tiling since all the macros has the same size
  // later this can be relaxed.  But this may cause problems because the
  // minimizing the wirelength may leave holes near the boundary
  std::vector<std::pair<float, float>> new_tilings;
  for (auto& tiling : tilings) {
    if (tiling.first * tiling.second <= tilings[0].first * tilings[0].second) {
      new_tilings.push_back(tiling);
    }
  }
  tilings = new_tilings;
  // update parent
  cluster->setMacroTilings(tilings);
  if (tilings.empty()) {
    logger_->error(MPL,
                   4,
                   "No valid tilings for hard macro cluster: {}",
                   cluster->getName());
  }

  std::string line = "Tiling for hard cluster " + cluster->getName() + "  ";
  for (auto& shape : tilings) {
    line += " < " + std::to_string(shape.first) + " , ";
    line += std::to_string(shape.second) + " >  ";
  }
  line += "\n";
  debugPrint(logger_, MPL, "coarse_shaping", 2, "{}", line);
}

// Create pin blockage for Bundled IOs
// Each pin blockage is a macro only blockage
void HierRTLMP::setIOClustersBlockages()
{
  debugPrint(logger_,
             MPL,
             "coarse_shaping",
             1,
             "Creating the pin blockage for root cluster");

  if (!io_pad_map_.empty()) {
    return;
  }

  const float root_lx = root_cluster_->getX();
  const float root_ly = root_cluster_->getY();
  const float root_ux = root_cluster_->getX() + root_cluster_->getWidth();
  const float root_uy = root_cluster_->getY() + root_cluster_->getHeight();

  const std::vector<std::pair<float, float>> tilings
      = root_cluster_->getMacroTilings();
  const float ar = root_cluster_->getHeight() / root_cluster_->getWidth();
  float max_height = std::sqrt(tilings[0].first * tilings[0].second * ar);
  float max_width = max_height / ar;
  max_width = ((root_ux - root_lx) - max_width);
  max_height = ((root_uy - root_ly) - max_height);

  float std_cell_area = 0.0;
  for (auto& cluster : root_cluster_->getChildren()) {
    if (cluster->getClusterType() == StdCellCluster) {
      std_cell_area += cluster->getArea();
    }
  }

  // Check the range of IO spans. Note that we consider the pins that
  // are in between boundaries of the core and the die.
  std::map<PinAccess, std::pair<float, float>> pin_ranges;
  pin_ranges[L] = std::pair<float, float>(floorplan_uy_, floorplan_ly_);
  pin_ranges[T] = std::pair<float, float>(floorplan_ux_, floorplan_lx_);
  pin_ranges[R] = std::pair<float, float>(floorplan_uy_, floorplan_ly_);
  pin_ranges[B] = std::pair<float, float>(floorplan_ux_, floorplan_lx_);

  int floorplan_lx = micronToDbu(floorplan_lx_, dbu_);
  int floorplan_ux = micronToDbu(floorplan_ux_, dbu_);
  int floorplan_uy = micronToDbu(floorplan_uy_, dbu_);

  for (auto term : block_->getBTerms()) {
    int lx = std::numeric_limits<int>::max();
    int ly = std::numeric_limits<int>::max();
    int ux = 0;
    int uy = 0;

    for (const auto pin : term->getBPins()) {
      for (const auto box : pin->getBoxes()) {
        lx = std::min(lx, box->xMin());
        ly = std::min(ly, box->yMin());
        ux = std::max(ux, box->xMax());
        uy = std::max(uy, box->yMax());
      }
    }

    if (term->getSigType().isSupply()) {
      continue;
    }

    // modify the pin ranges
    if (lx <= floorplan_lx) {
      pin_ranges[L].first
          = std::min(pin_ranges[L].first, dbuToMicron(ly, dbu_));
      pin_ranges[L].second
          = std::max(pin_ranges[L].second, dbuToMicron(uy, dbu_));
    } else if (uy >= floorplan_uy) {
      pin_ranges[T].first
          = std::min(pin_ranges[T].first, dbuToMicron(lx, dbu_));
      pin_ranges[T].second
          = std::max(pin_ranges[T].second, dbuToMicron(ux, dbu_));
    } else if (ux >= floorplan_ux) {
      pin_ranges[R].first
          = std::min(pin_ranges[R].first, dbuToMicron(ly, dbu_));
      pin_ranges[R].second
          = std::max(pin_ranges[R].second, dbuToMicron(uy, dbu_));
    } else {
      pin_ranges[B].first
          = std::min(pin_ranges[B].first, dbuToMicron(lx, dbu_));
      pin_ranges[B].second
          = std::max(pin_ranges[B].second, dbuToMicron(ux, dbu_));
    }
  }

  // calculate the depth based on area
  float sum_length = 0.0;
  int num_hor_access = 0;
  int num_ver_access = 0;
  for (auto& [pin_access, length] : pin_ranges) {
    if (length.second > length.first) {
      sum_length += std::abs(length.second - length.first);
      if (pin_access == R || pin_access == L) {
        num_hor_access++;
      } else {
        num_ver_access++;
      }
    }
  }
  max_width = num_hor_access > 0 ? max_width / num_hor_access : max_width;
  max_height = num_ver_access > 0 ? max_height / num_ver_access : max_height;
  const float macro_dominance_factor
      = macro_with_halo_area_
        / (root_cluster_->getWidth() * root_cluster_->getHeight());
  const float depth = (std_cell_area / sum_length)
                      * std::pow((1 - macro_dominance_factor), 2);

  // Note that the range can be larger than the respective core dimension.
  // As SA only sees what is inside its current outline, this is not a problem.
  if (pin_ranges[L].second > pin_ranges[L].first) {
    macro_blockages_.emplace_back(root_lx,
                                  pin_ranges[L].first,
                                  root_lx + std::min(max_width, depth),
                                  pin_ranges[L].second);
    debugPrint(logger_,
               MPL,
               "coarse_shaping",
               1,
               "Pin access for L : length : {}, depth :  {}",
               pin_ranges[L].second - pin_ranges[L].first,
               std::min(max_width, depth));
  }
  if (pin_ranges[T].second > pin_ranges[T].first) {
    macro_blockages_.emplace_back(pin_ranges[T].first,
                                  root_uy - std::min(max_height, depth),
                                  pin_ranges[T].second,
                                  root_uy);
    debugPrint(logger_,
               MPL,
               "coarse_shaping",
               1,
               "Pin access for T : length : {}, depth : {}",
               pin_ranges[T].second - pin_ranges[T].first,
               std::min(max_height, depth));
  }
  if (pin_ranges[R].second > pin_ranges[R].first) {
    macro_blockages_.emplace_back(root_ux - std::min(max_width, depth),
                                  pin_ranges[R].first,
                                  root_ux,
                                  pin_ranges[R].second);
    debugPrint(logger_,
               MPL,
               "coarse_shaping",
               1,
               "Pin access for R : length : {}, depth : {}",
               pin_ranges[R].second - pin_ranges[R].first,
               std::min(max_width, depth));
  }
  if (pin_ranges[B].second > pin_ranges[B].first) {
    macro_blockages_.emplace_back(pin_ranges[B].first,
                                  root_ly,
                                  pin_ranges[B].second,
                                  root_ly + std::min(max_height, depth));
    debugPrint(logger_,
               MPL,
               "coarse_shaping",
               1,
               "Pin access for B : length : {}, depth : {}",
               pin_ranges[B].second - pin_ranges[B].first,
               std::min(max_height, depth));
  }
}

void HierRTLMP::setPlacementBlockages()
{
  for (odb::dbBlockage* blockage : block_->getBlockages()) {
    odb::Rect bbox = blockage->getBBox()->getBox();

    Rect bbox_micron(bbox.xMin() / dbu_,
                     bbox.yMin() / dbu_,
                     bbox.xMax() / dbu_,
                     bbox.yMax() / dbu_);

    placement_blockages_.push_back(bbox_micron);
  }
}

// Cluster Placement Engine Starts ...........................................
// The cluster placement is done in a top-down manner
// (Preorder DFS)
// The magic happens at how we determine the size of pin access
// If the size of pin access is too large, SA cannot generate the valid macro
// placement If the size of pin access is too small, the effect of bus synthesis
// can be ignored. Here our trick is to determine the size of pin access and
// standard-cell clusters together. We assume the region occupied by pin access
// will be filled by standard cells. More specifically, we first determine the
// width of pin access based on number of connections passing the pin access,
// then we calculate the height of the pin access based on the available area,
// standard-cell area and macro area. Note that, here we allow the utilization
// of standard-cell clusters larger than 1.0.  If there is no standard cells,
// the area of pin access is 0. Another important trick is that we call SA two
// times. The first time is to determine the location of pin access. The second
// time is to determine the location of children clusters. We assume the
// summation of pin access size is equal to the area of standard-cell clusters
void HierRTLMP::runHierarchicalMacroPlacement(Cluster* parent)
{
  // base case
  // If the parent cluster has no macros (parent cluster is a StdCellCluster or
  // IOCluster) We do not need to determine the positions and shapes of its
  // children clusters
  if (parent->getNumMacro() == 0) {
    return;
  }
  // If the parent is a HardMacroCluster
  if (parent->getClusterType() == HardMacroCluster) {
    hardMacroClusterMacroPlacement(parent);
    return;
  }

  for (auto& cluster : parent->getChildren()) {
    updateInstancesAssociation(cluster);
  }
  // Place children clusters
  // map children cluster to soft macro
  for (auto& cluster : parent->getChildren()) {
    if (cluster->isIOCluster()) {  // ignore all the io clusters
      continue;
    }
    SoftMacro* macro = new SoftMacro(cluster);
    // no memory leakage, beacuse we set the soft macro, the old one
    // will be deleted
    cluster->setSoftMacro(macro);
  }

  // The simulated annealing outline is determined by the parent's shape
  const Rect outline(parent->getX(),
                     parent->getY(),
                     parent->getX() + parent->getWidth(),
                     parent->getY() + parent->getHeight());

  debugPrint(logger_,
             MPL,
             "hierarchical_macro_placement",
             1,
             "Working on children of cluster: {}, Outline "
             "{}, {}  {}, {}",
             parent->getName(),
             outline.xMin(),
             outline.yMin(),
             outline.getWidth(),
             outline.getHeight());

  // Suppose the region, fence, guide has been mapped to cooresponding macros
  // This step is done when we enter the Hier-RTLMP program
  std::map<std::string, int> soft_macro_id_map;  // cluster_name, macro_id
  std::map<int, Rect> fences;
  std::map<int, Rect> guides;
  std::vector<SoftMacro> macros;
  std::vector<BundledNet> nets;

  std::vector<Rect> placement_blockages;
  std::vector<Rect> macro_blockages;

  findOverlappingBlockages(macro_blockages, placement_blockages, outline);

  // We store the bundled io clusters to push them into the macros' vector
  // only after it is already populated with the clusters we're trying to
  // place. This will facilitate how we deal with fixed terminals in SA moves.
  std::vector<Cluster*> io_clusters;

  // Each cluster is modeled as Soft Macro
  // The fences or guides for each cluster is created by merging
  // the fences and guides for hard macros in each cluster
  for (auto& cluster : parent->getChildren()) {
    if (cluster->isIOCluster()) {
      io_clusters.push_back(cluster);
      continue;
    }
    // for other clusters
    soft_macro_id_map[cluster->getName()] = macros.size();
    SoftMacro* soft_macro = new SoftMacro(cluster);
    updateInstancesAssociation(cluster);  // we need this step to calculate nets
    macros.push_back(*soft_macro);
    cluster->setSoftMacro(soft_macro);
    // merge fences and guides for hard macros within cluster
    if (cluster->getClusterType() == StdCellCluster) {
      continue;
    }
    Rect fence(-1.0, -1.0, -1.0, -1.0);
    Rect guide(-1.0, -1.0, -1.0, -1.0);
    const std::vector<HardMacro*> hard_macros = cluster->getHardMacros();
    for (auto& hard_macro : hard_macros) {
      if (fences_.find(hard_macro->getName()) != fences_.end()) {
        fence.merge(fences_[hard_macro->getName()]);
      }
      if (guides_.find(hard_macro->getName()) != guides_.end()) {
        guide.merge(guides_[hard_macro->getName()]);
      }
    }

    // Calculate overlap with outline
    fence.relocate(
        outline.xMin(), outline.yMin(), outline.xMax(), outline.yMax());
    guide.relocate(
        outline.xMin(), outline.yMin(), outline.xMax(), outline.yMax());
    if (fence.isValid()) {
      // current macro id is macros.size() - 1
      fences[macros.size() - 1] = fence;
    }
    if (guide.isValid()) {
      // current macro id is macros.size() - 1
      guides[macros.size() - 1] = guide;
    }
  }

  calculateConnection();
  debugPrint(logger_,
             MPL,
             "hierarchical_macro_placement",
             1,
             "Finished calculating connection");

  int number_of_pin_access = 0;
  // Handle the pin access
  // Get the connections between pin accesses
  if (parent->getParent() != nullptr) {
    // the parent cluster is not the root cluster
    // First step model each pin access as the a dummy softmacro (width = 0.0,
    // height = 0.0) In our simulated annealing engine, the dummary softmacro
    // will no effect on SA We have four dummy SoftMacros based on our
    // definition
    std::vector<PinAccess> pins = {L, T, R, B};
    for (auto& pin : pins) {
      soft_macro_id_map[toString(pin)] = macros.size();
      macros.emplace_back(0.0, 0.0, toString(pin));

      ++number_of_pin_access;
    }
    // add the connections between pin accesses, for example, L to R
    for (auto& [src_pin, pin_map] : parent->getBoundaryConnection()) {
      for (auto& [target_pin, weight] : pin_map) {
        nets.emplace_back(soft_macro_id_map[toString(src_pin)],
                          soft_macro_id_map[toString(target_pin)],
                          weight);
      }
    }
  }

  int num_of_macros_to_place = static_cast<int>(macros.size());

  // add the virtual connections (the weight related to IOs and macros belong to
  // the same cluster)
  for (const auto& [cluster1, cluster2] : parent->getVirtualConnections()) {
    BundledNet net(soft_macro_id_map[cluster_map_[cluster1]->getName()],
                   soft_macro_id_map[cluster_map_[cluster2]->getName()],
                   virtual_weight_);
    net.src_cluster_id = cluster1;
    net.target_cluster_id = cluster2;
    nets.push_back(net);
  }

  // convert the connections between clusters to SoftMacros
  for (auto& cluster : parent->getChildren()) {
    const int src_id = cluster->getId();
    const std::string src_name = cluster->getName();
    for (auto& [cluster_id, weight] : cluster->getConnection()) {
      debugPrint(logger_,
                 MPL,
                 "hierarchical_macro_placement",
                 2,
                 " Cluster connection: {} {} {} ",
                 cluster->getName(),
                 cluster_map_[cluster_id]->getName(),
                 weight);
      const std::string name = cluster_map_[cluster_id]->getName();
      if (soft_macro_id_map.find(name) == soft_macro_id_map.end()) {
        float new_weight = weight;
        if (macros[soft_macro_id_map[src_name]].isStdCellCluster()) {
          new_weight *= virtual_weight_;
        }
        // if the cluster_id is out of the parent cluster
        BundledNet net(
            soft_macro_id_map[src_name],
            soft_macro_id_map[toString(parent->getPinAccess(cluster_id).first)],
            new_weight);
        net.src_cluster_id = src_id;
        net.target_cluster_id = cluster_id;
        nets.push_back(net);
      } else if (src_id > cluster_id) {
        BundledNet net(
            soft_macro_id_map[src_name], soft_macro_id_map[name], weight);
        net.src_cluster_id = src_id;
        net.target_cluster_id = cluster_id;
        nets.push_back(net);
      }
    }
  }
  // merge nets to reduce runtime
  mergeNets(nets);

  if (parent->getParent() != nullptr) {
    // update the size of each pin access macro
    // each pin access macro with have their fences
    // check the net connection, i.e., how many nets crossing the boundaries
    std::map<int, float> net_map;
    net_map[soft_macro_id_map[toString(L)]] = 0.0;
    net_map[soft_macro_id_map[toString(T)]] = 0.0;
    net_map[soft_macro_id_map[toString(R)]] = 0.0;
    net_map[soft_macro_id_map[toString(B)]] = 0.0;
    for (auto& net : nets) {
      if (net_map.find(net.terminals.first) != net_map.end()) {
        net_map[net.terminals.first] += net.weight;
      }
      if (net_map.find(net.terminals.second) != net_map.end()) {
        net_map[net.terminals.second] += net.weight;
      }
    }

    debugPrint(logger_,
               MPL,
               "hierarchical_macro_placement",
               1,
               "Total tracks per micron:  {}",
               1.0 / pin_access_net_width_ratio_);

    // determine the width of each pin access
    float l_size
        = net_map[soft_macro_id_map[toString(L)]] * pin_access_net_width_ratio_;
    float r_size
        = net_map[soft_macro_id_map[toString(R)]] * pin_access_net_width_ratio_;
    float b_size
        = net_map[soft_macro_id_map[toString(B)]] * pin_access_net_width_ratio_;
    float t_size
        = net_map[soft_macro_id_map[toString(T)]] * pin_access_net_width_ratio_;
    const std::vector<std::pair<float, float>> tilings
        = parent->getMacroTilings();
    // When the program enter stage, the tilings cannot be empty
    // const float ar = outline_height / outline_width;
    // float max_height = std::sqrt(tilings[0].first * tilings[0].second * ar);
    // float max_width = max_height / ar;
    // max_height = std::max(max_height, tilings[0].first);
    // max_width = std::max(max_width, tilings[0].second);
    float max_height = 0.0;
    float max_width = 0.0;
    for (auto& tiling : tilings) {
      if (tiling.first <= outline.getWidth()
          && tiling.second <= outline.getHeight()) {
        max_width = std::max(max_width, tiling.first);
        max_height = std::max(max_height, tiling.second);
      }
    }
    max_width = std::min(max_width, outline.getWidth());
    max_height = std::min(max_height, outline.getHeight());
    debugPrint(logger_,
               MPL,
               "hierarchical_macro_placement",
               1,
               "Pin access calculation "
               "max_width: {}, max_height : {}",
               max_width,
               max_height);
    l_size = std::min(l_size, max_height);
    r_size = std::min(r_size, max_height);
    t_size = std::min(t_size, max_width);
    b_size = std::min(b_size, max_width);
    // determine the height of each pin access
    max_width = outline.getWidth() - max_width;
    max_height = outline.getHeight() - max_height;
    // the area of standard-cell clusters
    float std_cell_area = 0.0;
    for (auto& cluster : parent->getChildren()) {
      if (cluster->getClusterType() == StdCellCluster) {
        std_cell_area += cluster->getArea();
      }
    }
    // calculate the depth based on area
    float sum_length = 0.0;
    int num_hor_access = 0;
    int num_ver_access = 0;
    if (l_size > 0.0) {
      num_hor_access += 1;
      sum_length += l_size;
    }
    if (r_size > 0.0) {
      num_hor_access += 1;
      sum_length += r_size;
    }
    if (t_size > 0.0) {
      num_ver_access += 1;
      sum_length += t_size;
    }
    if (b_size > 0.0) {
      num_ver_access += 1;
      sum_length += b_size;
    }
    max_width = num_hor_access > 0 ? max_width / num_hor_access : max_width;
    max_height = num_ver_access > 0 ? max_height / num_ver_access : max_height;
    const float depth = std_cell_area / sum_length;
    // update the size of pin access macro
    if (l_size > 0) {
      const float temp_width = std::min(max_width, depth);
      macros[soft_macro_id_map[toString(L)]]
          = SoftMacro(temp_width, l_size, toString(L));
      fences[soft_macro_id_map[toString(L)]]
          = Rect(0.0, 0.0, temp_width, outline.getWidth());

      debugPrint(logger_,
                 MPL,
                 "hierarchical_macro_placement",
                 1,
                 "Left - width : {}, height : {}",
                 l_size,
                 temp_width);
    }
    if (r_size > 0) {
      const float temp_width = std::min(max_width, depth);
      macros[soft_macro_id_map[toString(R)]]
          = SoftMacro(temp_width, r_size, toString(R));
      fences[soft_macro_id_map[toString(R)]]
          = Rect(outline.getWidth() - temp_width,
                 0.0,
                 outline.getWidth(),
                 outline.getHeight());

      debugPrint(logger_,
                 MPL,
                 "hierarchical_macro_placement",
                 1,
                 "Right - width : {}, height : {}",
                 r_size,
                 temp_width);
    }
    if (t_size > 0) {
      const float temp_height = std::min(max_height, depth);
      macros[soft_macro_id_map[toString(T)]]
          = SoftMacro(t_size, temp_height, toString(T));
      fences[soft_macro_id_map[toString(T)]]
          = Rect(0.0,
                 outline.getHeight() - temp_height,
                 outline.getWidth(),
                 outline.getHeight());

      debugPrint(logger_,
                 MPL,
                 "hierarchical_macro_placement",
                 1,
                 "Top - width : {}, height : {}",
                 t_size,
                 temp_height);
    }
    if (b_size > 0) {
      const float temp_height = std::min(max_height, depth);
      macros[soft_macro_id_map[toString(B)]]
          = SoftMacro(b_size, temp_height, toString(B));
      fences[soft_macro_id_map[toString(B)]]
          = Rect(0.0, 0.0, outline.getWidth(), temp_height);

      debugPrint(logger_,
                 MPL,
                 "hierarchical_macro_placement",
                 1,
                 "Bottom - width : {}, height : {}",
                 b_size,
                 temp_height);
    }
  }

  for (Cluster* io_cluster : io_clusters) {
    soft_macro_id_map[io_cluster->getName()] = macros.size();

    macros.emplace_back(
        std::pair<float, float>(io_cluster->getX() - outline.xMin(),
                                io_cluster->getY() - outline.yMin()),
        io_cluster->getName(),
        io_cluster->getWidth(),
        io_cluster->getHeight(),
        io_cluster);
  }

  // Write the connections between macros
  std::ofstream file;
  std::string file_name = parent->getName();
  for (auto& c : file_name) {
    if (c == '/') {
      c = '*';
    }
  }
  file_name = report_directory_ + "/" + file_name;
  file.open(file_name + "net.txt");
  for (auto& net : nets) {
    file << macros[net.terminals.first].getName() << "   "
         << macros[net.terminals.second].getName() << "   " << net.weight
         << std::endl;
  }
  file.close();

  // Call Simulated Annealing Engine to place children
  // set the action probabilities
  // the summation of probabilities should be one.
  const float action_sum = pos_swap_prob_ + neg_swap_prob_ + double_swap_prob_
                           + exchange_swap_prob_ + resize_prob_;
  // In our implementation, target_util and target_dead_space are different
  // target_util is used to determine the utilization for MixedCluster
  // target_dead_space is used to determine the utilization for
  // StandardCellCluster We vary the target utilization to generate different
  // tilings
  std::vector<float> target_utils{target_util_};
  std::vector<float> target_dead_spaces{target_dead_space_};
  // In our implementation, the utilization can be larger than 1.
  for (int i = 1; i < num_target_util_; i++) {
    target_utils.push_back(target_util_ + i * target_util_step_);
  }
  // In our implementation, the target_dead_space should be less than 1.0.
  // The larger the target dead space, the higher the utilization.
  for (int i = 1; i < num_target_dead_space_; i++) {
    if (target_dead_space_ + i * target_dead_space_step_ < 1.0) {
      target_dead_spaces.push_back(target_dead_space_
                                   + i * target_dead_space_step_);
    }
  }
  // Since target_util and target_dead_space are independent variables
  // the combination should be (target_util, target_dead_space_list)
  // target util has higher priority than target_dead_space
  std::vector<float> target_util_list;
  std::vector<float> target_dead_space_list;
  for (auto& target_util : target_utils) {
    for (auto& target_dead_space : target_dead_spaces) {
      target_util_list.push_back(target_util);
      target_dead_space_list.push_back(target_dead_space);
    }
  }
  // The number of perturbations in each step should be larger than the
  // number of macros
  const int num_perturb_per_step = (macros.size() > num_perturb_per_step_)
                                       ? macros.size()
                                       : num_perturb_per_step_;
  int remaining_runs = target_util_list.size();
  int run_id = 0;
  SACoreSoftMacro* best_sa = nullptr;
  std::vector<SACoreSoftMacro*>
      sa_containers;  // store all the SA runs to avoid memory leakage
  float best_cost = std::numeric_limits<float>::max();
  // To give consistency across threads we check the solutions
  // at a fixed interval independent of how many threads we are using.
  const int check_interval = 10;
  int begin_check = 0;
  int end_check = std::min(check_interval, remaining_runs);
  debugPrint(logger_,
             MPL,
             "hierarchical_macro_placement",
             1,
             "Start Simulated Annealing Core");
  while (remaining_runs > 0) {
    std::vector<SACoreSoftMacro*> sa_vector;
    const int run_thread
        = graphics_ ? 1 : std::min(remaining_runs, num_threads_);
    for (int i = 0; i < run_thread; i++) {
      debugPrint(logger_,
                 MPL,
                 "hierarchical_macro_placement",
                 1,
                 "Start Simulated Annealing (run_id = {})",
                 run_id);

      std::vector<SoftMacro> shaped_macros = macros;  // copy for multithread

      const float target_util = target_util_list[run_id];
      const float target_dead_space = target_dead_space_list[run_id++];

      debugPrint(logger_,
                 MPL,
                 "fine_shaping",
                 1,
                 "Starting adjusting shapes for children of {}. target_util = "
                 "{}, target_dead_space = {}",
                 parent->getName(),
                 target_util,
                 target_dead_space);

      if (!runFineShaping(parent,
                          shaped_macros,
                          soft_macro_id_map,
                          target_util,
                          target_dead_space)) {
        debugPrint(logger_,
                   MPL,
                   "fine_shaping",
                   1,
                   "Cannot generate feasible shapes for children of {}, sa_id: "
                   "{}, target_util: {}, target_dead_space: {}",
                   parent->getName(),
                   run_id,
                   target_util,
                   target_dead_space);
        continue;
      }
      debugPrint(logger_,
                 MPL,
                 "fine_shaping",
                 1,
                 "Finished adjusting shapes for children of cluster {}",
                 parent->getName());
      // Note that all the probabilities are normalized to the summation of 1.0.
      // Note that the weight are not necessaries summarized to 1.0, i.e., not
      // normalized.
      SACoreSoftMacro* sa
          = new SACoreSoftMacro(root_cluster_,
                                outline,
                                shaped_macros,
                                area_weight_,
                                outline_weight_,
                                wirelength_weight_,
                                guidance_weight_,
                                fence_weight_,
                                boundary_weight_,
                                macro_blockage_weight_,
                                notch_weight_,
                                notch_h_th_,
                                notch_v_th_,
                                pos_swap_prob_ / action_sum,
                                neg_swap_prob_ / action_sum,
                                double_swap_prob_ / action_sum,
                                exchange_swap_prob_ / action_sum,
                                resize_prob_ / action_sum,
                                init_prob_,
                                max_num_step_,
                                num_perturb_per_step,
                                random_seed_,
                                graphics_.get(),
                                logger_);
      sa->setNumberOfMacrosToPlace(num_of_macros_to_place);
      sa->setCentralizationAttemptOn(true);
      sa->setFences(fences);
      sa->setGuides(guides);
      sa->setNets(nets);
      sa->addBlockages(placement_blockages);
      sa->addBlockages(macro_blockages);
      sa_vector.push_back(sa);
    }
    if (sa_vector.size() == 1) {
      runSA<SACoreSoftMacro>(sa_vector[0]);
    } else {
      // multi threads
      std::vector<std::thread> threads;
      threads.reserve(sa_vector.size());
      for (auto& sa : sa_vector) {
        threads.emplace_back(runSA<SACoreSoftMacro>, sa);
      }
      for (auto& th : threads) {
        th.join();
      }
    }
    remaining_runs -= run_thread;
    // add macro tilings
    for (auto& sa : sa_vector) {
      sa_containers.push_back(sa);
    }
    while (sa_containers.size() >= end_check) {
      while (begin_check < end_check) {
        auto& sa = sa_containers[begin_check];
        if (sa->isValid() && sa->getNormCost() < best_cost) {
          best_cost = sa->getNormCost();
          best_sa = sa;
        }
        ++begin_check;
      }
      // add early stop mechanism
      if (best_sa || remaining_runs == 0) {
        break;
      }
      end_check = begin_check + std::min(check_interval, remaining_runs);
    }
    if (best_sa) {
      break;
    }
  }
  debugPrint(logger_,
             MPL,
             "hierarchical_macro_placement",
             1,
             "Finished Simulated Annealing Core");

  if (best_sa == nullptr) {
    debugPrint(logger_,
               MPL,
               "hierarchical_macro_placement",
               1,
               "SA Summary for cluster {}",
               parent->getName());

    for (auto i = 0; i < sa_containers.size(); i++) {
      debugPrint(logger_,
                 MPL,
                 "hierarchical_macro_placement",
                 1,
                 "sa_id: {}, target_util: {}, target_dead_space: {}",
                 i,
                 target_util_list[i],
                 target_dead_space_list[i]);

      sa_containers[i]->printResults();
    }

    logger_->error(MPL, 5, "Failed on cluster {}", parent->getName());
  }
  best_sa->alignMacroClusters();
  best_sa->fillDeadSpace();
  // update the clusters and do bus planning
  std::vector<SoftMacro> shaped_macros;
  best_sa->getMacros(shaped_macros);
  file.open(file_name + ".fp.txt.temp");
  for (auto& macro : shaped_macros) {
    file << macro.getName() << "   " << macro.getX() << "   " << macro.getY()
         << "   " << macro.getWidth() << "   " << macro.getHeight()
         << std::endl;
  }
  file.close();

  if (parent->getParent() != nullptr) {
    // ***********************************************************************
    // Now convert the area occupied by pin access macros to hard macro
    // blockages. Note at this stage, the size of each pin access macro is 0.0.
    // But you cannot remove the pin access macros. You still need these pin
    // access macros to maintain the connections
    // ***********************************************************************
    if (shaped_macros[soft_macro_id_map[toString(L)]].getWidth() > 0.0) {
      const float l_ly = shaped_macros[soft_macro_id_map[toString(L)]].getY();
      const float l_width
          = shaped_macros[soft_macro_id_map[toString(L)]].getWidth();
      const float l_height
          = shaped_macros[soft_macro_id_map[toString(L)]].getHeight();
      macro_blockages.emplace_back(0.0, l_ly, l_width, l_ly + l_height);
      shaped_macros[soft_macro_id_map[toString(L)]]
          = SoftMacro(std::pair<float, float>(0.0, l_ly),
                      toString(L),
                      0.0,
                      l_height,
                      nullptr);
    }
    if (shaped_macros[soft_macro_id_map[toString(R)]].getWidth() > 0.0) {
      const float r_ly = shaped_macros[soft_macro_id_map[toString(R)]].getY();
      const float r_width
          = shaped_macros[soft_macro_id_map[toString(R)]].getWidth();
      const float r_height
          = shaped_macros[soft_macro_id_map[toString(R)]].getHeight();
      macro_blockages.emplace_back(outline.getWidth() - r_width,
                                   r_ly,
                                   outline.getWidth(),
                                   r_ly + r_height);
      shaped_macros[soft_macro_id_map[toString(R)]]
          = SoftMacro(std::pair<float, float>(outline.getWidth(), r_ly),
                      toString(R),
                      0.0,
                      r_height,
                      nullptr);
    }
    if (shaped_macros[soft_macro_id_map[toString(T)]].getWidth() > 0.0) {
      const float t_lx = shaped_macros[soft_macro_id_map[toString(T)]].getX();
      const float t_width
          = shaped_macros[soft_macro_id_map[toString(T)]].getWidth();
      const float t_height
          = shaped_macros[soft_macro_id_map[toString(T)]].getHeight();
      macro_blockages.emplace_back(t_lx,
                                   outline.getHeight() - t_height,
                                   t_lx + t_width,
                                   outline.getHeight());
      shaped_macros[soft_macro_id_map[toString(T)]]
          = SoftMacro(std::pair<float, float>(t_lx, outline.getHeight()),
                      toString(T),
                      t_width,
                      0.0,
                      nullptr);
    }
    if (shaped_macros[soft_macro_id_map[toString(B)]].getWidth() > 0.0) {
      const float b_lx = shaped_macros[soft_macro_id_map[toString(B)]].getX();
      const float b_width
          = shaped_macros[soft_macro_id_map[toString(B)]].getWidth();
      const float b_height
          = shaped_macros[soft_macro_id_map[toString(B)]].getHeight();
      macro_blockages.emplace_back(b_lx, 0.0, b_lx + b_width, b_height);
      shaped_macros[soft_macro_id_map[toString(B)]]
          = SoftMacro(std::pair<float, float>(b_lx, 0.0),
                      toString(B),
                      b_width,
                      0.0,
                      nullptr);
    }

    // Exclude the pin access macros from the sequence pair now that
    // they were converted to macro blockages.
    num_of_macros_to_place -= number_of_pin_access;

    macros = shaped_macros;
    remaining_runs = target_util_list.size();
    run_id = 0;
    best_sa = nullptr;
    sa_containers.clear();
    best_cost = std::numeric_limits<float>::max();
    begin_check = 0;
    end_check = std::min(check_interval, remaining_runs);
    debugPrint(logger_,
               MPL,
               "hierarchical_macro_placement",
               1,
               "Start Simulated Annealing Core");
    while (remaining_runs > 0) {
      std::vector<SACoreSoftMacro*> sa_vector;
      const int run_thread
          = graphics_ ? 1 : std::min(remaining_runs, num_threads_);
      for (int i = 0; i < run_thread; i++) {
        debugPrint(logger_,
                   MPL,
                   "hierarchical_macro_placement",
                   1,
                   "Start Simulated Annealing (run_id = {})",
                   run_id);

        std::vector<SoftMacro> shaped_macros = macros;  // copy for multithread

        const float target_util = target_util_list[run_id];
        const float target_dead_space = target_dead_space_list[run_id++];

        debugPrint(logger_,
                   MPL,
                   "fine_shaping",
                   1,
                   "Starting adjusting shapes for children of {}. target_util "
                   "= {}, target_dead_space = {}",
                   parent->getName(),
                   target_util,
                   target_dead_space);

        if (!runFineShaping(parent,
                            shaped_macros,
                            soft_macro_id_map,
                            target_util,
                            target_dead_space)) {
          debugPrint(
              logger_,
              MPL,
              "fine_shaping",
              1,
              "Cannot generate feasible shapes for children of {}, sa_id: "
              "{}, target_util: {}, target_dead_space: {}",
              parent->getName(),
              run_id,
              target_util,
              target_dead_space);
          continue;
        }
        debugPrint(logger_,
                   MPL,
                   "fine_shaping",
                   1,
                   "Finished adjusting shapes for children of cluster {}",
                   parent->getName());
        // Note that all the probabilities are normalized to the summation
        // of 1.0. Note that the weight are not necessaries summarized to 1.0,
        // i.e., not normalized.
        SACoreSoftMacro* sa
            = new SACoreSoftMacro(root_cluster_,
                                  outline,
                                  shaped_macros,
                                  area_weight_,
                                  outline_weight_,
                                  wirelength_weight_,
                                  guidance_weight_,
                                  fence_weight_,
                                  boundary_weight_,
                                  macro_blockage_weight_,
                                  notch_weight_,
                                  notch_h_th_,
                                  notch_v_th_,
                                  pos_swap_prob_ / action_sum,
                                  neg_swap_prob_ / action_sum,
                                  double_swap_prob_ / action_sum,
                                  exchange_swap_prob_ / action_sum,
                                  resize_prob_ / action_sum,
                                  init_prob_,
                                  max_num_step_,
                                  num_perturb_per_step,
                                  random_seed_,
                                  graphics_.get(),
                                  logger_);
        sa->setNumberOfMacrosToPlace(num_of_macros_to_place);
        sa->setCentralizationAttemptOn(true);
        sa->setFences(fences);
        sa->setGuides(guides);
        sa->setNets(nets);
        sa->addBlockages(placement_blockages);
        sa->addBlockages(macro_blockages);
        sa_vector.push_back(sa);
      }
      if (sa_vector.size() == 1) {
        runSA<SACoreSoftMacro>(sa_vector[0]);
      } else {
        // multi threads
        std::vector<std::thread> threads;
        threads.reserve(sa_vector.size());
        for (auto& sa : sa_vector) {
          threads.emplace_back(runSA<SACoreSoftMacro>, sa);
        }
        for (auto& th : threads) {
          th.join();
        }
      }
      remaining_runs -= run_thread;
      // add macro tilings
      for (auto& sa : sa_vector) {
        sa_containers.push_back(sa);
      }
      while (sa_containers.size() >= end_check) {
        while (begin_check < end_check) {
          auto& sa = sa_containers[begin_check];
          if (sa->isValid() && sa->getNormCost() < best_cost) {
            best_cost = sa->getNormCost();
            best_sa = sa;
          }
          ++begin_check;
        }
        // add early stop mechanism
        if (best_sa || remaining_runs == 0) {
          break;
        }
        end_check = begin_check + std::min(check_interval, remaining_runs);
      }
      if (best_sa) {
        break;
      }
    }
    debugPrint(logger_,
               MPL,
               "hierarchical_macro_placement",
               1,
               "Finished Simulated Annealing Core");
    if (best_sa == nullptr) {
      debugPrint(logger_,
                 MPL,
                 "hierarchical_macro_placement",
                 1,
                 "SA Summary for cluster {}",
                 parent->getName());

      for (auto i = 0; i < sa_containers.size(); i++) {
        debugPrint(logger_,
                   MPL,
                   "hierarchical_macro_placement",
                   1,
                   "sa_id: {}, target_util: {}, target_dead_space: {}",
                   i,
                   target_util_list[i],
                   target_dead_space_list[i]);

        sa_containers[i]->printResults();
      }

      logger_->error(MPL, 6, "Failed on cluster {}", parent->getName());
    }
    best_sa->alignMacroClusters();
    best_sa->fillDeadSpace();
    // update the clusters and do bus planning
    best_sa->getMacros(shaped_macros);
  }

  debugPrint(logger_,
             MPL,
             "hierarchical_macro_placement",
             1,
             "Finished Simulated Annealing for cluster: {}\n",
             parent->getName());
  best_sa->printResults();
  // write the cost function. This can be used to tune the temperature schedule
  // and cost weight
  best_sa->writeCostFile(file_name + ".cost.txt");
  // write the floorplan information
  file.open(file_name + ".fp.txt");
  for (auto& macro : shaped_macros) {
    file << macro.getName() << "   " << macro.getX() << "   " << macro.getY()
         << "   " << macro.getWidth() << "   " << macro.getHeight()
         << std::endl;
  }
  file.close();

  updateChildrenShapesAndLocations(parent, shaped_macros, soft_macro_id_map);

  // check if the parent cluster still need bus planning
  for (auto& child : parent->getChildren()) {
    if (child->getClusterType() == MixedCluster) {
      debugPrint(logger_,
                 MPL,
                 "bus_planning",
                 1,
                 "Calling bus planning for cluster {}",
                 parent->getName());
      callBusPlanning(shaped_macros, nets);
      break;
    }
  }

  updateChildrenRealLocation(parent, outline.xMin(), outline.yMin());

  // Continue cluster placement on children
  for (auto& cluster : parent->getChildren()) {
    if (cluster->getClusterType() == MixedCluster
        || cluster->getClusterType() == HardMacroCluster) {
      runHierarchicalMacroPlacement(cluster);
    }
  }

  alignHardMacroGlobal(parent);

  sa_containers.clear();

  updateInstancesAssociation(parent);
}

// Merge nets to reduce runtime
void HierRTLMP::mergeNets(std::vector<BundledNet>& nets)
{
  std::vector<int> net_class(nets.size(), -1);
  for (int i = 0; i < nets.size(); i++) {
    if (net_class[i] == -1) {
      for (int j = i + 1; j < nets.size(); j++) {
        if (nets[i] == nets[j]) {
          net_class[j] = i;
        }
      }
    }
  }

  for (int i = 0; i < net_class.size(); i++) {
    if (net_class[i] > -1) {
      nets[net_class[i]].weight += nets[i].weight;
    }
  }

  std::vector<BundledNet> merged_nets;
  for (int i = 0; i < net_class.size(); i++) {
    if (net_class[i] == -1) {
      merged_nets.push_back(nets[i]);
    }
  }
  nets.clear();
  nets = merged_nets;

  if (graphics_) {
    graphics_->setBundledNets(nets);
  }
}

// Multilevel macro placement without bus planning
void HierRTLMP::runHierarchicalMacroPlacementWithoutBusPlanning(Cluster* parent)
{
  // base case
  // If the parent cluster has no macros (parent cluster is a StdCellCluster or
  // IOCluster) We do not need to determine the positions and shapes of its
  // children clusters
  if (parent->getNumMacro() == 0) {
    return;
  }
  // If the parent is a HardMacroCluster
  if (parent->getClusterType() == HardMacroCluster) {
    hardMacroClusterMacroPlacement(parent);
    return;
  }

  for (auto& cluster : parent->getChildren()) {
    updateInstancesAssociation(cluster);
  }
  // Place children clusters
  // map children cluster to soft macro
  for (auto& cluster : parent->getChildren()) {
    if (cluster->isIOCluster()) {  // ignore all the io clusters
      continue;
    }
    SoftMacro* macro = new SoftMacro(cluster);
    // no memory leakage, beacuse we set the soft macro, the old one
    // will be deleted
    cluster->setSoftMacro(macro);
  }

  // The simulated annealing outline is determined by the parent's shape
  const Rect outline(parent->getX(),
                     parent->getY(),
                     parent->getX() + parent->getWidth(),
                     parent->getY() + parent->getHeight());

  debugPrint(logger_,
             MPL,
             "hierarchical_macro_placement",
             1,
             "Working on children of cluster: {}, Outline "
             "{}, {}  {}, {}",
             parent->getName(),
             outline.xMin(),
             outline.yMin(),
             outline.getWidth(),
             outline.getHeight());

  // Suppose the region, fence, guide has been mapped to cooresponding macros
  // This step is done when we enter the Hier-RTLMP program
  std::map<std::string, int> soft_macro_id_map;  // cluster_name, macro_id
  std::map<int, Rect> fences;
  std::map<int, Rect> guides;
  std::vector<SoftMacro> macros;
  std::vector<BundledNet> nets;

  std::vector<Rect> placement_blockages;
  std::vector<Rect> macro_blockages;

  findOverlappingBlockages(macro_blockages, placement_blockages, outline);

  // We store the bundled io clusters to push them into the macros' vector
  // only after it is already populated with the clusters we're trying to
  // place. This will facilitate how we deal with fixed terminals in SA moves.
  std::vector<Cluster*> io_clusters;

  // Each cluster is modeled as Soft Macro
  // The fences or guides for each cluster is created by merging
  // the fences and guides for hard macros in each cluster
  for (auto& cluster : parent->getChildren()) {
    if (cluster->isIOCluster()) {
      io_clusters.push_back(cluster);
      continue;
    }
    // for other clusters
    soft_macro_id_map[cluster->getName()] = macros.size();
    SoftMacro* soft_macro = new SoftMacro(cluster);
    updateInstancesAssociation(cluster);  // we need this step to calculate nets
    macros.push_back(*soft_macro);
    cluster->setSoftMacro(soft_macro);
    // merge fences and guides for hard macros within cluster
    if (cluster->getClusterType() == StdCellCluster) {
      continue;
    }
    Rect fence(-1.0, -1.0, -1.0, -1.0);
    Rect guide(-1.0, -1.0, -1.0, -1.0);
    const std::vector<HardMacro*> hard_macros = cluster->getHardMacros();
    for (auto& hard_macro : hard_macros) {
      if (fences_.find(hard_macro->getName()) != fences_.end()) {
        fence.merge(fences_[hard_macro->getName()]);
      }
      if (guides_.find(hard_macro->getName()) != guides_.end()) {
        guide.merge(guides_[hard_macro->getName()]);
      }
    }

    // Calculate overlap with outline
    fence.relocate(
        outline.xMin(), outline.yMin(), outline.xMax(), outline.yMax());
    guide.relocate(
        outline.xMin(), outline.yMin(), outline.xMax(), outline.yMax());

    if (fence.isValid()) {
      // current macro id is macros.size() - 1
      fences[macros.size() - 1] = fence;
    }
    if (guide.isValid()) {
      // current macro id is macros.size() - 1
      guides[macros.size() - 1] = guide;
    }
  }

  const int num_of_macros_to_place = static_cast<int>(macros.size());

  for (Cluster* io_cluster : io_clusters) {
    soft_macro_id_map[io_cluster->getName()] = macros.size();

    macros.emplace_back(
        std::pair<float, float>(io_cluster->getX() - outline.xMin(),
                                io_cluster->getY() - outline.yMin()),
        io_cluster->getName(),
        io_cluster->getWidth(),
        io_cluster->getHeight(),
        io_cluster);
  }

  // model other clusters as fixed terminals
  if (parent->getParent() != nullptr) {
    std::queue<Cluster*> parents;
    parents.push(parent);
    while (parents.empty() == false) {
      auto frontwave = parents.front();
      parents.pop();
      for (auto cluster : frontwave->getParent()->getChildren()) {
        if (cluster->getId() != frontwave->getId()) {
          // model this as a fixed softmacro
          soft_macro_id_map[cluster->getName()] = macros.size();
          macros.emplace_back(
              std::pair<float, float>(
                  cluster->getX() + cluster->getWidth() / 2.0 - outline.xMin(),
                  cluster->getY() + cluster->getHeight() / 2.0
                      - outline.yMin()),
              cluster->getName(),
              0.0,
              0.0,
              nullptr);
          debugPrint(
              logger_,
              MPL,
              "hierarchical_macro_placement",
              1,
              "fixed cluster : {}, lx = {}, ly = {}, width = {}, height = {}",
              cluster->getName(),
              cluster->getX(),
              cluster->getY(),
              cluster->getWidth(),
              cluster->getHeight());
        }
      }
      if (frontwave->getParent()->getParent() != nullptr) {
        parents.push(frontwave->getParent());
      }
    }
  }

  // update the connnection
  calculateConnection();
  debugPrint(logger_,
             MPL,
             "hierarchical_macro_placement",
             1,
             "Finished calculating connection");
  updateDataFlow();
  debugPrint(logger_,
             MPL,
             "hierarchical_macro_placement",
             1,
             "Finished updating dataflow");

  // add the virtual connections (the weight related to IOs and macros belong to
  // the same cluster)
  for (const auto& [cluster1, cluster2] : parent->getVirtualConnections()) {
    BundledNet net(soft_macro_id_map[cluster_map_[cluster1]->getName()],
                   soft_macro_id_map[cluster_map_[cluster2]->getName()],
                   virtual_weight_);
    net.src_cluster_id = cluster1;
    net.target_cluster_id = cluster2;
    nets.push_back(net);
  }

  // convert the connections between clusters to SoftMacros
  for (auto& cluster : parent->getChildren()) {
    const int src_id = cluster->getId();
    const std::string src_name = cluster->getName();
    for (auto& [cluster_id, weight] : cluster->getConnection()) {
      debugPrint(logger_,
                 MPL,
                 "hierarchical_macro_placement",
                 2,
                 " Cluster connection: {} {} {} ",
                 cluster->getName(),
                 cluster_map_[cluster_id]->getName(),
                 weight);
      const std::string name = cluster_map_[cluster_id]->getName();
      if (src_id > cluster_id) {
        BundledNet net(
            soft_macro_id_map[src_name], soft_macro_id_map[name], weight);
        net.src_cluster_id = src_id;
        net.target_cluster_id = cluster_id;
        nets.push_back(net);
      }
    }
  }
  debugPrint(logger_,
             MPL,
             "hierarchical_macro_placement",
             1,
             "Finished creating bundled connections");
  // merge nets to reduce runtime
  mergeNets(nets);

  // Write the connections between macros
  std::ofstream file;
  std::string file_name = parent->getName();
  for (auto& c : file_name) {
    if (c == '/') {
      c = '*';
    }
  }
  file_name = report_directory_ + "/" + file_name;
  file.open(file_name + ".net.txt");
  for (auto& net : nets) {
    file << macros[net.terminals.first].getName() << "   "
         << macros[net.terminals.second].getName() << "   " << net.weight
         << std::endl;
  }
  file.close();

  // Call Simulated Annealing Engine to place children
  // set the action probabilities
  // the summation of probabilities should be one.
  const float action_sum = pos_swap_prob_ + neg_swap_prob_ + double_swap_prob_
                           + exchange_swap_prob_ + resize_prob_;
  // In our implementation, target_util and target_dead_space are different
  // target_util is used to determine the utilization for MixedCluster
  // target_dead_space is used to determine the utilization for
  // StandardCellCluster We vary the target utilization to generate different
  // tilings
  std::vector<float> target_utils{target_util_};
  std::vector<float> target_dead_spaces{target_dead_space_};
  // In our implementation, the utilization can be larger than 1.
  for (int i = 1; i < num_target_util_; i++) {
    target_utils.push_back(target_util_ + i * target_util_step_);
  }
  // In our implementation, the target_dead_space should be less than 1.0.
  // The larger the target dead space, the higher the utilization.
  for (int i = 1; i < num_target_dead_space_; i++) {
    if (target_dead_space_ + i * target_dead_space_step_ < 1.0) {
      target_dead_spaces.push_back(target_dead_space_
                                   + i * target_dead_space_step_);
    }
  }
  // Since target_util and target_dead_space are independent variables
  // the combination should be (target_util, target_dead_space_list)
  // target util has higher priority than target_dead_space
  std::vector<float> target_util_list;
  std::vector<float> target_dead_space_list;
  for (auto& target_util : target_utils) {
    for (auto& target_dead_space : target_dead_spaces) {
      target_util_list.push_back(target_util);
      target_dead_space_list.push_back(target_dead_space);
    }
  }
  // The number of perturbations in each step should be larger than the
  // number of macros
  const int num_perturb_per_step = (macros.size() > num_perturb_per_step_)
                                       ? macros.size()
                                       : num_perturb_per_step_;
  int remaining_runs = target_util_list.size();
  int run_id = 0;
  SACoreSoftMacro* best_sa = nullptr;
  std::vector<SACoreSoftMacro*> sa_containers;
  // To give consistency across threads we check the solutions
  // at a fixed interval independent of how many threads we are using.
  const int check_interval = 10;
  int begin_check = 0;
  int end_check = std::min(check_interval, remaining_runs);
  float best_cost = std::numeric_limits<float>::max();
  debugPrint(logger_,
             MPL,
             "hierarchical_macro_placement",
             1,
             "Start Simulated Annealing Core");
  while (remaining_runs > 0) {
    std::vector<SACoreSoftMacro*> sa_vector;
    const int run_thread
        = graphics_ ? 1 : std::min(remaining_runs, num_threads_);
    for (int i = 0; i < run_thread; i++) {
      debugPrint(logger_,
                 MPL,
                 "hierarchical_macro_placement",
                 1,
                 "Start Simulated Annealing (run_id = {})",
                 run_id);

      std::vector<SoftMacro> shaped_macros = macros;  // copy for multithread

      const float target_util = target_util_list[run_id];
      const float target_dead_space = target_dead_space_list[run_id++];

      debugPrint(logger_,
                 MPL,
                 "fine_shaping",
                 1,
                 "Starting adjusting shapes for children of {}. target_util = "
                 "{}, target_dead_space = {}",
                 parent->getName(),
                 target_util,
                 target_dead_space);

      if (!runFineShaping(parent,
                          shaped_macros,
                          soft_macro_id_map,
                          target_util,
                          target_dead_space)) {
        debugPrint(logger_,
                   MPL,
                   "fine_shaping",
                   1,
                   "Cannot generate feasible shapes for children of {}, sa_id: "
                   "{}, target_util: {}, target_dead_space: {}",
                   parent->getName(),
                   run_id,
                   target_util,
                   target_dead_space);
        continue;
      }
      debugPrint(logger_,
                 MPL,
                 "fine_shaping",
                 1,
                 "Finished generating shapes for children of cluster {}",
                 parent->getName());
      // Note that all the probabilities are normalized to the summation of 1.0.
      // Note that the weight are not necessaries summarized to 1.0, i.e., not
      // normalized.
      SACoreSoftMacro* sa
          = new SACoreSoftMacro(root_cluster_,
                                outline,
                                shaped_macros,
                                area_weight_,
                                outline_weight_,
                                wirelength_weight_,
                                guidance_weight_,
                                fence_weight_,
                                boundary_weight_,
                                macro_blockage_weight_,
                                notch_weight_,
                                notch_h_th_,
                                notch_v_th_,
                                pos_swap_prob_ / action_sum,
                                neg_swap_prob_ / action_sum,
                                double_swap_prob_ / action_sum,
                                exchange_swap_prob_ / action_sum,
                                resize_prob_ / action_sum,
                                init_prob_,
                                max_num_step_,
                                num_perturb_per_step,
                                random_seed_,
                                graphics_.get(),
                                logger_);
      sa->setNumberOfMacrosToPlace(num_of_macros_to_place);
      sa->setCentralizationAttemptOn(true);
      sa->setFences(fences);
      sa->setGuides(guides);
      sa->setNets(nets);
      sa->addBlockages(placement_blockages);
      sa->addBlockages(macro_blockages);
      sa_vector.push_back(sa);
    }
    if (sa_vector.size() == 1) {
      runSA<SACoreSoftMacro>(sa_vector[0]);
    } else {
      // multi threads
      std::vector<std::thread> threads;
      threads.reserve(sa_vector.size());
      for (auto& sa : sa_vector) {
        threads.emplace_back(runSA<SACoreSoftMacro>, sa);
      }
      for (auto& th : threads) {
        th.join();
      }
    }
    remaining_runs -= run_thread;
    // add macro tilings
    for (auto& sa : sa_vector) {
      sa_containers.push_back(sa);
    }
    while (sa_containers.size() >= end_check) {
      while (begin_check < end_check) {
        auto& sa = sa_containers[begin_check];
        if (sa->isValid() && sa->getNormCost() < best_cost) {
          best_cost = sa->getNormCost();
          best_sa = sa;
        }
        ++begin_check;
      }
      // add early stop mechanism
      if (best_sa || remaining_runs == 0) {
        break;
      }
      end_check = begin_check + std::min(check_interval, remaining_runs);
    }
    if (best_sa) {
      break;
    }
  }
  debugPrint(logger_,
             MPL,
             "hierarchical_macro_placement",
             1,
             "Finished Simulated Annealing Core");
  if (best_sa == nullptr) {
    debugPrint(logger_,
               MPL,
               "hierarchical_macro_placement",
               1,
               "SA Summary for cluster {}",
               parent->getName());

    for (auto i = 0; i < sa_containers.size(); i++) {
      debugPrint(logger_,
                 MPL,
                 "hierarchical_macro_placement",
                 1,
                 "sa_id: {}, target_util: {}, target_dead_space: {}",
                 i,
                 target_util_list[i],
                 target_dead_space_list[i]);

      sa_containers[i]->printResults();
    }

    runEnhancedHierarchicalMacroPlacement(parent);
  } else {
    best_sa->alignMacroClusters();
    best_sa->fillDeadSpace();

    std::vector<SoftMacro> shaped_macros;
    best_sa->getMacros(shaped_macros);
    file.open(file_name + ".fp.txt.temp");
    for (auto& macro : shaped_macros) {
      file << macro.getName() << "   " << macro.getX() << "   " << macro.getY()
           << "   " << macro.getWidth() << "   " << macro.getHeight()
           << std::endl;
    }
    file.close();
    debugPrint(logger_,
               MPL,
               "hierarchical_macro_placement",
               1,
               "Finished Simulated Annealing for cluster {}",
               parent->getName());
    best_sa->printResults();
    // write the cost function. This can be used to tune the temperature
    // schedule and cost weight
    best_sa->writeCostFile(file_name + ".cost.txt");
    // write the floorplan information
    file.open(file_name + ".fp.txt");
    for (auto& macro : shaped_macros) {
      file << macro.getName() << "   " << macro.getX() << "   " << macro.getY()
           << "   " << macro.getWidth() << "   " << macro.getHeight()
           << std::endl;
    }
    file.close();

    updateChildrenShapesAndLocations(parent, shaped_macros, soft_macro_id_map);

    updateChildrenRealLocation(parent, outline.xMin(), outline.yMin());
  }

  // Continue cluster placement on children
  for (auto& cluster : parent->getChildren()) {
    if (cluster->getClusterType() == MixedCluster
        || cluster->getClusterType() == HardMacroCluster) {
      runHierarchicalMacroPlacementWithoutBusPlanning(cluster);
    }
  }

  alignHardMacroGlobal(parent);

  sa_containers.clear();

  updateInstancesAssociation(parent);
}

// This function is used in cases with very high density, in which it may
// be very hard to generate a valid tiling for the clusters.
// Here, we may want to try setting the area of all standard-cell clusters to 0.
// This should be only be used in mixed clusters.
void HierRTLMP::runEnhancedHierarchicalMacroPlacement(Cluster* parent)
{
  // base case
  // If the parent cluster has no macros (parent cluster is a StdCellCluster or
  // IOCluster) We do not need to determine the positions and shapes of its
  // children clusters
  if (parent->getNumMacro() == 0) {
    return;
  }
  // If the parent is the not the mixed cluster
  if (parent->getClusterType() != MixedCluster) {
    return;
  }
  // If the parent has children of mixed cluster
  for (auto& cluster : parent->getChildren()) {
    if (cluster->getClusterType() == MixedCluster) {
      return;
    }
  }
  // Place children clusters
  // map children cluster to soft macro
  for (auto& cluster : parent->getChildren()) {
    if (cluster->isIOCluster()) {  // ignore all the io clusters
      continue;
    }
    SoftMacro* macro = new SoftMacro(cluster);
    // no memory leakage, beacuse we set the soft macro, the old one
    // will be deleted
    cluster->setSoftMacro(macro);
  }

  // The simulated annealing outline is determined by the parent's shape
  const Rect outline(parent->getX(),
                     parent->getY(),
                     parent->getX() + parent->getWidth(),
                     parent->getY() + parent->getHeight());

  debugPrint(logger_,
             MPL,
             "hierarchical_macro_placement",
             1,
             "Working on children of cluster: {}, Outline "
             "{}, {}  {}, {}",
             parent->getName(),
             outline.xMin(),
             outline.yMin(),
             outline.getWidth(),
             outline.getHeight());

  // Suppose the region, fence, guide has been mapped to cooresponding macros
  // This step is done when we enter the Hier-RTLMP program
  std::map<std::string, int> soft_macro_id_map;  // cluster_name, macro_id
  std::map<int, Rect> fences;
  std::map<int, Rect> guides;
  std::vector<SoftMacro> macros;
  std::vector<BundledNet> nets;

  std::vector<Rect> placement_blockages;
  std::vector<Rect> macro_blockages;

  findOverlappingBlockages(macro_blockages, placement_blockages, outline);

  // We store the bundled io clusters to push them into the macros' vector
  // only after it is already populated with the clusters we're trying to
  // place. This will facilitate how we deal with fixed terminals in SA moves.
  std::vector<Cluster*> io_clusters;

  // Each cluster is modeled as Soft Macro
  // The fences or guides for each cluster is created by merging
  // the fences and guides for hard macros in each cluster
  for (auto& cluster : parent->getChildren()) {
    if (cluster->isIOCluster()) {
      io_clusters.push_back(cluster);
      continue;
    }
    // for other clusters
    soft_macro_id_map[cluster->getName()] = macros.size();
    SoftMacro* soft_macro = new SoftMacro(cluster);
    updateInstancesAssociation(cluster);  // we need this step to calculate nets
    macros.push_back(*soft_macro);
    cluster->setSoftMacro(soft_macro);
    // merge fences and guides for hard macros within cluster
    if (cluster->getClusterType() == StdCellCluster) {
      continue;
    }
    Rect fence(-1.0, -1.0, -1.0, -1.0);
    Rect guide(-1.0, -1.0, -1.0, -1.0);
    const std::vector<HardMacro*> hard_macros = cluster->getHardMacros();
    for (auto& hard_macro : hard_macros) {
      if (fences_.find(hard_macro->getName()) != fences_.end()) {
        fence.merge(fences_[hard_macro->getName()]);
      }
      if (guides_.find(hard_macro->getName()) != guides_.end()) {
        guide.merge(guides_[hard_macro->getName()]);
      }
    }

    // Calculate overlap with outline
    fence.relocate(
        outline.xMin(), outline.yMin(), outline.xMax(), outline.yMax());
    guide.relocate(
        outline.xMin(), outline.yMin(), outline.xMax(), outline.yMax());
    if (fence.isValid()) {
      // current macro id is macros.size() - 1
      fences[macros.size() - 1] = fence;
    }
    if (guide.isValid()) {
      // current macro id is macros.size() - 1
      guides[macros.size() - 1] = guide;
    }
  }

  const int macros_to_place = static_cast<int>(macros.size());

  for (Cluster* io_cluster : io_clusters) {
    soft_macro_id_map[io_cluster->getName()] = macros.size();

    macros.emplace_back(
        std::pair<float, float>(io_cluster->getX() - outline.xMin(),
                                io_cluster->getY() - outline.yMin()),
        io_cluster->getName(),
        io_cluster->getWidth(),
        io_cluster->getHeight(),
        io_cluster);
  }

  // model other clusters as fixed terminals
  if (parent->getParent() != nullptr) {
    std::queue<Cluster*> parents;
    parents.push(parent);
    while (parents.empty() == false) {
      auto frontwave = parents.front();
      parents.pop();
      for (auto cluster : frontwave->getParent()->getChildren()) {
        if (cluster->getId() != frontwave->getId()) {
          // model this as a fixed softmacro
          soft_macro_id_map[cluster->getName()] = macros.size();
          macros.emplace_back(
              std::pair<float, float>(
                  cluster->getX() + cluster->getWidth() / 2.0 - outline.xMin(),
                  cluster->getY() + cluster->getHeight() / 2.0
                      - outline.yMin()),
              cluster->getName(),
              0.0,
              0.0,
              nullptr);
          debugPrint(
              logger_,
              MPL,
              "hierarchical_macro_placement",
              1,
              "fixed cluster : {}, lx = {}, ly = {}, width = {}, height = {}",
              cluster->getName(),
              cluster->getX(),
              cluster->getY(),
              cluster->getWidth(),
              cluster->getHeight());
        }
      }
      if (frontwave->getParent()->getParent() != nullptr) {
        parents.push(frontwave->getParent());
      }
    }
  }

  // update the connnection
  calculateConnection();
  debugPrint(logger_,
             MPL,
             "hierarchical_macro_placement",
             1,
             "Finished calculating connection");
  updateDataFlow();
  debugPrint(logger_,
             MPL,
             "hierarchical_macro_placement",
             1,
             "Finished updating dataflow");

  // add the virtual connections (the weight related to IOs and macros belong to
  // the same cluster)
  for (const auto& [cluster1, cluster2] : parent->getVirtualConnections()) {
    BundledNet net(soft_macro_id_map[cluster_map_[cluster1]->getName()],
                   soft_macro_id_map[cluster_map_[cluster2]->getName()],
                   virtual_weight_);
    net.src_cluster_id = cluster1;
    net.target_cluster_id = cluster2;
    nets.push_back(net);
  }

  // convert the connections between clusters to SoftMacros
  for (auto& cluster : parent->getChildren()) {
    const int src_id = cluster->getId();
    const std::string src_name = cluster->getName();
    for (auto& [cluster_id, weight] : cluster->getConnection()) {
      debugPrint(logger_,
                 MPL,
                 "hierarchical_macro_placement",
                 2,
                 " Cluster connection: {} {} {} ",
                 cluster->getName(),
                 cluster_map_[cluster_id]->getName(),
                 weight);
      const std::string name = cluster_map_[cluster_id]->getName();
      if (src_id > cluster_id) {
        BundledNet net(
            soft_macro_id_map[src_name], soft_macro_id_map[name], weight);
        net.src_cluster_id = src_id;
        net.target_cluster_id = cluster_id;
        nets.push_back(net);
      }
    }
  }
  debugPrint(logger_,
             MPL,
             "hierarchical_macro_placement",
             1,
             "Finished creating bundled connections");
  // merge nets to reduce runtime
  mergeNets(nets);

  // Write the connections between macros
  std::ofstream file;
  std::string file_name = parent->getName();
  for (auto& c : file_name) {
    if (c == '/') {
      c = '*';
    }
  }
  file_name = report_directory_ + "/" + file_name;
  file.open(file_name + ".net.txt");
  for (auto& net : nets) {
    file << macros[net.terminals.first].getName() << "   "
         << macros[net.terminals.second].getName() << "   " << net.weight
         << std::endl;
  }
  file.close();

  // Call Simulated Annealing Engine to place children
  // set the action probabilities
  // the summation of probabilities should be one.
  const float action_sum = pos_swap_prob_ + neg_swap_prob_ + double_swap_prob_
                           + exchange_swap_prob_ + resize_prob_;
  // In our implementation, target_util and target_dead_space are different
  // target_util is used to determine the utilization for MixedCluster
  // target_dead_space is used to determine the utilization for
  // StandardCellCluster We vary the target utilization to generate different
  // tilings
  std::vector<float> target_utils{1e6};
  std::vector<float> target_dead_spaces{0.99999};
  // Since target_util and target_dead_space are independent variables
  // the combination should be (target_util, target_dead_space_list)
  // target util has higher priority than target_dead_space
  std::vector<float> target_util_list;
  std::vector<float> target_dead_space_list;
  for (auto& target_util : target_utils) {
    for (auto& target_dead_space : target_dead_spaces) {
      target_util_list.push_back(target_util);
      target_dead_space_list.push_back(target_dead_space);
    }
  }
  // The number of perturbations in each step should be larger than the
  // number of macros
  const int num_perturb_per_step = (macros.size() > num_perturb_per_step_)
                                       ? macros.size()
                                       : num_perturb_per_step_;
  int remaining_runs = target_util_list.size();
  int run_id = 0;
  SACoreSoftMacro* best_sa = nullptr;
  std::vector<SACoreSoftMacro*>
      sa_containers;  // store all the SA runs to avoid memory leakage
  float best_cost = std::numeric_limits<float>::max();
  // To give consistency across threads we check the solutions
  // at a fixed interval independent of how many threads we are using.
  const int check_interval = 10;
  int begin_check = 0;
  int end_check = std::min(check_interval, remaining_runs);
  debugPrint(logger_,
             MPL,
             "hierarchical_macro_placement",
             1,
             "Start Simulated Annealing Core");
  while (remaining_runs > 0) {
    std::vector<SACoreSoftMacro*> sa_vector;
    const int run_thread
        = graphics_ ? 1 : std::min(remaining_runs, num_threads_);
    for (int i = 0; i < run_thread; i++) {
      std::vector<SoftMacro> shaped_macros = macros;  // copy for multithread
      // determine the shape for each macro
      debugPrint(logger_,
                 MPL,
                 "hierarchical_macro_placement",
                 1,
                 "Start Simulated Annealing (run_id = {})",
                 run_id);
      const float target_util = target_util_list[run_id];
      const float target_dead_space = target_dead_space_list[run_id++];
      debugPrint(logger_,
                 MPL,
                 "fine_shaping",
                 1,
                 "Starting adjusting shapes for children of {}. target_util = "
                 "{}, target_dead_space = {}",
                 parent->getName(),
                 target_util,
                 target_dead_space);
      if (!runFineShaping(parent,
                          shaped_macros,
                          soft_macro_id_map,
                          target_util,
                          target_dead_space)) {
        debugPrint(logger_,
                   MPL,
                   "fine_shaping",
                   1,
                   "Cannot generate feasible shapes for children of {}, sa_id: "
                   "{}, target_util: {}, target_dead_space: {}",
                   parent->getName(),
                   run_id,
                   target_util,
                   target_dead_space);
        continue;
      }
      debugPrint(logger_,
                 MPL,
                 "fine_shaping",
                 1,
                 "Finished generating shapes for children of cluster {}",
                 parent->getName());
      // Note that all the probabilities are normalized to the summation of 1.0.
      // Note that the weight are not necessaries summarized to 1.0, i.e., not
      // normalized.
      SACoreSoftMacro* sa
          = new SACoreSoftMacro(root_cluster_,
                                outline,
                                shaped_macros,
                                area_weight_,
                                outline_weight_,
                                wirelength_weight_,
                                guidance_weight_,
                                fence_weight_,
                                boundary_weight_,
                                macro_blockage_weight_,
                                notch_weight_,
                                notch_h_th_,
                                notch_v_th_,
                                pos_swap_prob_ / action_sum,
                                neg_swap_prob_ / action_sum,
                                double_swap_prob_ / action_sum,
                                exchange_swap_prob_ / action_sum,
                                resize_prob_ / action_sum,
                                init_prob_,
                                max_num_step_,
                                num_perturb_per_step,
                                random_seed_,
                                graphics_.get(),
                                logger_);
<<<<<<< HEAD
      sa->setCentralizationAttemptOn(true);
=======
      sa->setNumberOfMacrosToPlace(macros_to_place);
>>>>>>> 75989df5
      sa->setFences(fences);
      sa->setGuides(guides);
      sa->setNets(nets);
      sa->addBlockages(placement_blockages);
      sa->addBlockages(macro_blockages);
      sa_vector.push_back(sa);
    }
    if (sa_vector.size() == 1) {
      runSA<SACoreSoftMacro>(sa_vector[0]);
    } else {
      // multi threads
      std::vector<std::thread> threads;
      threads.reserve(sa_vector.size());
      for (auto& sa : sa_vector) {
        threads.emplace_back(runSA<SACoreSoftMacro>, sa);
      }
      for (auto& th : threads) {
        th.join();
      }
    }
    remaining_runs -= run_thread;
    // add macro tilings
    for (auto& sa : sa_vector) {
      sa_containers.push_back(sa);
    }
    while (sa_containers.size() >= end_check) {
      while (begin_check < end_check) {
        auto& sa = sa_containers[begin_check];
        if (sa->isValid() && sa->getNormCost() < best_cost) {
          best_cost = sa->getNormCost();
          best_sa = sa;
        }
        ++begin_check;
      }
      // add early stop mechanism
      if (best_sa || remaining_runs == 0) {
        break;
      }
      end_check = begin_check + std::min(check_interval, remaining_runs);
    }
    if (best_sa) {
      break;
    }
  }
  debugPrint(logger_,
             MPL,
             "hierarchical_macro_placement",
             1,
             "Finished Simulated Annealing Core");
  if (best_sa == nullptr) {
    debugPrint(logger_,
               MPL,
               "hierarchical_macro_placement",
               1,
               "SA Summary for cluster {}",
               parent->getName());

    for (auto i = 0; i < sa_containers.size(); i++) {
      debugPrint(logger_,
                 MPL,
                 "hierarchical_macro_placement",
                 1,
                 "sa_id: {}, target_util: {}, target_dead_space: {}",
                 i,
                 target_util_list[i],
                 target_dead_space_list[i]);

      sa_containers[i]->printResults();
    }
    logger_->error(MPL, 40, "Failed on cluster {}", parent->getName());
  }
  best_sa->alignMacroClusters();
  best_sa->fillDeadSpace();
  // update the clusters and do bus planning
  std::vector<SoftMacro> shaped_macros;
  best_sa->getMacros(shaped_macros);
  file.open(file_name + ".fp.txt.temp");
  for (auto& macro : shaped_macros) {
    file << macro.getName() << "   " << macro.getX() << "   " << macro.getY()
         << "   " << macro.getWidth() << "   " << macro.getHeight()
         << std::endl;
  }
  file.close();

  debugPrint(logger_,
             MPL,
             "hierarchical_macro_placement",
             1,
             "Finish Simulated Annealing for cluster {}",
             parent->getName());

  best_sa->printResults();
  // write the cost function. This can be used to tune the temperature schedule
  // and cost weight
  best_sa->writeCostFile(file_name + ".cost.txt");
  // write the floorplan information
  file.open(file_name + ".fp.txt");
  for (auto& macro : shaped_macros) {
    file << macro.getName() << "   " << macro.getX() << "   " << macro.getY()
         << "   " << macro.getWidth() << "   " << macro.getHeight()
         << std::endl;
  }
  file.close();

  updateChildrenShapesAndLocations(parent, shaped_macros, soft_macro_id_map);

  updateChildrenRealLocation(parent, outline.xMin(), outline.yMin());

  sa_containers.clear();
}

// Verify the blockages' areas that have overlapped with current parent
// cluster. All the blockages will be converted to hard macros with fences.
void HierRTLMP::findOverlappingBlockages(std::vector<Rect>& macro_blockages,
                                         std::vector<Rect>& placement_blockages,
                                         const Rect& outline)
{
  for (auto& blockage : placement_blockages_) {
    computeBlockageOverlap(placement_blockages, blockage, outline);
  }

  for (auto& blockage : macro_blockages_) {
    computeBlockageOverlap(macro_blockages, blockage, outline);
  }

  if (graphics_) {
    odb::Rect dbu_outline(dbu_ * outline.xMin(),
                          dbu_ * outline.yMin(),
                          dbu_ * outline.xMax(),
                          dbu_ * outline.yMax());

    graphics_->setOutline(dbu_outline);
    graphics_->setMacroBlockages(macro_blockages);
    graphics_->setPlacementBlockages(placement_blockages);
  }
}

void HierRTLMP::computeBlockageOverlap(std::vector<Rect>& overlapping_blockages,
                                       const Rect& blockage,
                                       const Rect& outline)
{
  const float b_lx = std::max(outline.xMin(), blockage.xMin());
  const float b_ly = std::max(outline.yMin(), blockage.yMin());
  const float b_ux = std::min(outline.xMax(), blockage.xMax());
  const float b_uy = std::min(outline.yMax(), blockage.yMax());

  if ((b_ux - b_lx > 0.0) && (b_uy - b_ly > 0.0)) {
    overlapping_blockages.emplace_back(b_lx - outline.xMin(),
                                       b_ly - outline.yMin(),
                                       b_ux - outline.xMin(),
                                       b_uy - outline.yMin());
  }
}

// Determine the shape of each cluster based on target utilization
// and target dead space.  In constrast to all previous works, we
// use two parameters: target utilization, target_dead_space.
// This is the trick part.  During our experiements, we found that keeping
// the same utilization of standard-cell clusters and mixed cluster will make
// SA very difficult to find a feasible solution.  With different utilization,
// SA can more easily find the solution. In our method, the target_utilization
// is used to determine the bloating ratio for mixed cluster, the
// target_dead_space is used to determine the bloating ratio for standard-cell
// cluster. The target utilization is based on tiling results we calculated
// before. The tiling results (which only consider the contribution of hard
// macros) will give us very close starting point.
bool HierRTLMP::runFineShaping(Cluster* parent,
                               std::vector<SoftMacro>& macros,
                               std::map<std::string, int>& soft_macro_id_map,
                               float target_util,
                               float target_dead_space)
{
  const float outline_width = parent->getWidth();
  const float outline_height = parent->getHeight();
  float pin_access_area = 0.0;
  float std_cell_cluster_area = 0.0;
  float std_cell_mixed_cluster_area = 0.0;
  float macro_cluster_area = 0.0;
  float macro_mixed_cluster_area = 0.0;
  // add the macro area for blockages, pin access and so on
  for (auto& macro : macros) {
    if (macro.getCluster() == nullptr) {
      pin_access_area += macro.getArea();  // get the physical-only area
    }
  }

  for (auto& cluster : parent->getChildren()) {
    if (cluster->isIOCluster()) {
      continue;  // IO clusters have no area
    }
    if (cluster->getClusterType() == StdCellCluster) {
      std_cell_cluster_area += cluster->getStdCellArea();
    } else if (cluster->getClusterType() == HardMacroCluster) {
      std::vector<std::pair<float, float>> shapes;
      for (auto& shape : cluster->getMacroTilings()) {
        if (shape.first < outline_width * (1 + conversion_tolerance_)
            && shape.second < outline_height * (1 + conversion_tolerance_)) {
          shapes.push_back(shape);
        }
      }
      if (shapes.empty()) {
        logger_->error(MPL,
                       7,
                       "Not enough space in cluster: {} for "
                       "child hard macro cluster: {}",
                       parent->getName(),
                       cluster->getName());
      }
      macro_cluster_area += shapes[0].first * shapes[0].second;
      cluster->setMacroTilings(shapes);
    } else {  // mixed cluster
      std_cell_mixed_cluster_area += cluster->getStdCellArea();
      std::vector<std::pair<float, float>> shapes;
      for (auto& shape : cluster->getMacroTilings()) {
        if (shape.first < outline_width * (1 + conversion_tolerance_)
            && shape.second < outline_height * (1 + conversion_tolerance_)) {
          shapes.push_back(shape);
        }
      }
      if (shapes.empty()) {
        logger_->error(MPL,
                       8,
                       "Not enough space in cluster: {} for "
                       "child mixed cluster: {}",
                       parent->getName(),
                       cluster->getName());
      }
      macro_mixed_cluster_area += shapes[0].first * shapes[0].second;
      cluster->setMacroTilings(shapes);
    }  // end for cluster type
  }

  // check how much available space to inflate for mixed cluster
  const float min_target_util
      = std_cell_mixed_cluster_area
        / (outline_width * outline_height - pin_access_area - macro_cluster_area
           - macro_mixed_cluster_area);
  if (target_util <= min_target_util) {
    target_util = min_target_util;  // target utilization for standard cells in
                                    // mixed cluster
  }
  // calculate the std_cell_util
  const float avail_space
      = outline_width * outline_height
        - (pin_access_area + macro_cluster_area + macro_mixed_cluster_area
           + std_cell_mixed_cluster_area / target_util);
  const float std_cell_util
      = std_cell_cluster_area / (avail_space * (1 - target_dead_space));
  // shape clusters
  if ((std_cell_cluster_area > 0.0 && avail_space < 0.0)
      || (std_cell_mixed_cluster_area > 0.0 && min_target_util <= 0.0)) {
    debugPrint(logger_,
               MPL,
               "fine_shaping",
               1,
               "No valid solution for children of {}"
               "avail_space = {}, min_target_util = {}",
               parent->getName(),
               avail_space,
               min_target_util);

    return false;
  }

  // set the shape for each macro
  for (auto& cluster : parent->getChildren()) {
    if (cluster->isIOCluster()) {
      continue;  // the area of IO cluster is 0.0
    }
    if (cluster->getClusterType() == StdCellCluster) {
      float area = cluster->getArea();
      float width = std::sqrt(area);
      float height = width;
      const float dust_threshold
          = 1.0 / macros.size();  // check if the cluster is the dust cluster
      const int dust_std_cell = 100;
      if ((width / outline_width <= dust_threshold
           && height / outline_height <= dust_threshold)
          || cluster->getNumStdCell() <= dust_std_cell) {
        width = 1e-3;
        height = 1e-3;
        area = width * height;
      } else {
        area = cluster->getArea() / std_cell_util;
        width = std::sqrt(area / min_ar_);
      }
      std::vector<std::pair<float, float>> width_list;
      width_list.emplace_back(width, area / width);
      macros[soft_macro_id_map[cluster->getName()]].setShapes(width_list, area);
    } else if (cluster->getClusterType() == HardMacroCluster) {
      macros[soft_macro_id_map[cluster->getName()]].setShapes(
          cluster->getMacroTilings());
      debugPrint(logger_,
                 MPL,
                 "fine_shaping",
                 2,
                 "hard_macro_cluster : {}",
                 cluster->getName());
      for (auto& shape : cluster->getMacroTilings()) {
        debugPrint(logger_,
                   MPL,
                   "fine_shaping",
                   2,
                   "    ( {} , {} ) ",
                   shape.first,
                   shape.second);
      }
    } else {  // Mixed cluster
      const std::vector<std::pair<float, float>> tilings
          = cluster->getMacroTilings();
      std::vector<std::pair<float, float>> width_list;
      // use the largest area
      float area = tilings[tilings.size() - 1].first
                   * tilings[tilings.size() - 1].second;
      area += cluster->getStdCellArea() / target_util;
      for (auto& shape : tilings) {
        if (shape.first * shape.second <= area) {
          width_list.emplace_back(shape.first, area / shape.second);
        }
      }

      debugPrint(logger_,
                 MPL,
                 "fine_shaping",
                 2,
                 "name:  {} area: {}",
                 cluster->getName(),
                 area);
      debugPrint(logger_, MPL, "fine_shaping", 2, "width_list :  ");
      for (auto& width : width_list) {
        debugPrint(logger_,
                   MPL,
                   "fine_shaping",
                   2,
                   " [  {} {}  ] ",
                   width.first,
                   width.second);
      }
      macros[soft_macro_id_map[cluster->getName()]].setShapes(width_list, area);
    }
  }

  return true;
}

// Call Path Synthesis to route buses
void HierRTLMP::callBusPlanning(std::vector<SoftMacro>& shaped_macros,
                                std::vector<BundledNet>& nets_old)
{
  std::vector<BundledNet> nets;
  for (auto& net : nets_old) {
    debugPrint(logger_, MPL, "bus_planning", 1, "net weight: {}", net.weight);
    if (net.weight > bus_net_threshold_) {
      nets.push_back(net);
    }
  }

  std::vector<int> soft_macro_vertex_id;
  std::vector<Edge> edge_list;
  std::vector<Vertex> vertex_list;
  if (!calNetPaths(shaped_macros,
                   soft_macro_vertex_id,
                   edge_list,
                   vertex_list,
                   nets,
                   congestion_weight_,
                   logger_)) {
    logger_->error(MPL, 9, "Bus planning has failed!");
  }
}

// place macros within the HardMacroCluster
void HierRTLMP::hardMacroClusterMacroPlacement(Cluster* cluster)
{
  debugPrint(logger_,
             MPL,
             "hierarchical_macro_placement",
             1,
             "Place macros in cluster: {}",
             cluster->getName());
  // get outline constraint

  const Rect outline(cluster->getX(),
                     cluster->getY(),
                     cluster->getX() + cluster->getWidth(),
                     cluster->getY() + cluster->getHeight());

  // the macros for Simulated Annealing Core
  std::vector<HardMacro> macros;
  // the clusters for each hard macro.
  // We need this to calculate the connections with other clusters
  std::vector<Cluster*> macro_clusters;
  std::map<int, int> cluster_id_macro_id_map;
  std::vector<HardMacro*> hard_macros = cluster->getHardMacros();
  // we define to verify that all the macros has been placed
  num_hard_macros_cluster_ += hard_macros.size();
  // calculate the fences and guides
  std::map<int, Rect> fences;
  std::map<int, Rect> guides;
  std::set<odb::dbMaster*> masters;
  // create a cluster for each macro
  // and calculate the fences and guides
  for (auto& hard_macro : hard_macros) {
    int macro_id = macros.size();
    std::string cluster_name = hard_macro->getName();
    Cluster* macro_cluster = new Cluster(cluster_id_, cluster_name, logger_);
    macro_cluster->addLeafMacro(hard_macro->getInst());
    updateInstancesAssociation(macro_cluster);
    cluster_id_macro_id_map[cluster_id_] = macro_id;
    if (fences_.find(hard_macro->getName()) != fences_.end()) {
      fences[macro_id] = fences_[hard_macro->getName()];
      fences[macro_id].relocate(
          outline.xMin(), outline.yMin(), outline.xMax(), outline.yMax());
    }
    if (guides_.find(hard_macro->getName()) != guides_.end()) {
      guides[macro_id] = guides_[hard_macro->getName()];
      guides[macro_id].relocate(
          outline.xMin(), outline.yMin(), outline.xMax(), outline.yMax());
    }
    macros.push_back(*hard_macro);
    cluster_map_[cluster_id_++] = macro_cluster;
    macro_clusters.push_back(macro_cluster);
    masters.insert(hard_macro->getInst()->getMaster());
  }
  // calculate the connections with other clusters
  calculateConnection();
  std::set<int> cluster_id_set;
  for (auto macro_cluster : macro_clusters) {
    for (auto [cluster_id, weight] : macro_cluster->getConnection()) {
      cluster_id_set.insert(cluster_id);
    }
  }
  // create macros for other clusters
  for (auto cluster_id : cluster_id_set) {
    if (cluster_id_macro_id_map.find(cluster_id)
        != cluster_id_macro_id_map.end()) {
      continue;
    }
    auto& temp_cluster = cluster_map_[cluster_id];
    // model other cluster as a fixed macro with zero size
    cluster_id_macro_id_map[cluster_id] = macros.size();
    macros.emplace_back(
        std::pair<float, float>(
            temp_cluster->getX() + temp_cluster->getWidth() / 2.0
                - outline.xMin(),
            temp_cluster->getY() + temp_cluster->getHeight() / 2.0
                - outline.yMin()),
        temp_cluster->getName());
  }
  // create bundled net
  std::vector<BundledNet> nets;
  for (auto macro_cluster : macro_clusters) {
    const int src_id = macro_cluster->getId();
    for (auto [cluster_id, weight] : macro_cluster->getConnection()) {
      BundledNet net(cluster_id_macro_id_map[src_id],
                     cluster_id_macro_id_map[cluster_id],
                     weight);
      net.src_cluster_id = src_id;
      net.target_cluster_id = cluster_id;
      nets.push_back(net);
    }  // end connection
  }    // end macro cluster
  // set global configuration

  if (graphics_) {
    graphics_->setBundledNets(nets);
  }

  // Use exchange more often when there are more instances of a common
  // master.
  const float exchange_swap_prob
      = exchange_swap_prob_ * 5
        * (1 - (masters.size() / (float) hard_macros.size()));

  // set the action probabilities (summation to 1.0)
  const float action_sum = pos_swap_prob_ * 10 + neg_swap_prob_ * 10
                           + double_swap_prob_ + exchange_swap_prob
                           + flip_prob_;

  const int num_perturb_per_step = (macros.size() > num_perturb_per_step_ / 10)
                                       ? macros.size()
                                       : num_perturb_per_step_ / 10;
  int remaining_runs = num_runs_;
  int run_id = 0;
  SACoreHardMacro* best_sa = nullptr;
  std::vector<SACoreHardMacro*> sa_containers;  // store all the SA runs
  float best_cost = std::numeric_limits<float>::max();
  while (remaining_runs > 0) {
    std::vector<SACoreHardMacro*> sa_vector;
    const int run_thread
        = graphics_ ? 1 : std::min(remaining_runs, num_threads_);
    for (int i = 0; i < run_thread; i++) {
      if (graphics_) {
        odb::Rect dbu_outline(dbu_ * outline.xMin(),
                              dbu_ * outline.yMin(),
                              dbu_ * outline.xMax(),
                              dbu_ * outline.yMax());
        graphics_->setOutline(dbu_outline);
      }

      SACoreHardMacro* sa
          = new SACoreHardMacro(outline,
                                macros,
                                area_weight_,
                                outline_weight_ * (run_id + 1) * 10,
                                wirelength_weight_ / (run_id + 1),
                                guidance_weight_,
                                fence_weight_,
                                pos_swap_prob_ * 10 / action_sum,
                                neg_swap_prob_ * 10 / action_sum,
                                double_swap_prob_ / action_sum,
                                exchange_swap_prob / action_sum,
                                flip_prob_ / action_sum,
                                init_prob_,
                                max_num_step_,
                                num_perturb_per_step,
                                random_seed_ + run_id,
                                graphics_.get(),
                                logger_);
      sa->setNumberOfMacrosToPlace(static_cast<int>(hard_macros.size()));
      sa->setNets(nets);
      sa->setFences(fences);
      sa->setGuides(guides);
      sa_vector.push_back(sa);

      run_id++;
    }
    if (sa_vector.size() == 1) {
      runSA<SACoreHardMacro>(sa_vector[0]);
    } else {
      // multi threads
      std::vector<std::thread> threads;
      threads.reserve(sa_vector.size());
      for (auto& sa : sa_vector) {
        threads.emplace_back(runSA<SACoreHardMacro>, sa);
      }
      for (auto& th : threads) {
        th.join();
      }
    }
    // add macro tilings
    for (auto& sa : sa_vector) {
      sa_containers.push_back(sa);  // add SA to containers
      if (sa->isValid(outline) && sa->getNormCost() < best_cost) {
        best_cost = sa->getNormCost();
        best_sa = sa;
      }
    }
    sa_vector.clear();
    remaining_runs -= run_thread;
  }
  debugPrint(logger_,
             MPL,
             "hierarchical_macro_placement",
             1,
             "Summary of macro placement for cluster {}",
             cluster->getName());
  // update the hard macro
  if (best_sa == nullptr) {
    for (auto& sa : sa_containers) {
      sa->printResults();
      // need
    }
    sa_containers.clear();
    logger_->error(MPL,
                   10,
                   "Macro placement failed for macro cluster: {}",
                   cluster->getName());
  } else {
    std::vector<HardMacro> best_macros;
    best_sa->getMacros(best_macros);
    best_sa->printResults();
    for (int i = 0; i < hard_macros.size(); i++) {
      *(hard_macros[i]) = best_macros[i];
    }
  }
  // update OpenDB
  for (auto& hard_macro : hard_macros) {
    num_updated_macros_++;
    hard_macro->setX(hard_macro->getX() + outline.xMin());
    hard_macro->setY(hard_macro->getY() + outline.yMin());
    // hard_macro->updateDb(pitch_x_, pitch_y_);
  }
  // clean SA to avoid memory leakage
  sa_containers.clear();
  updateInstancesAssociation(cluster);
}

// Align all the macros globally to reduce the waste of standard cell space
void HierRTLMP::alignHardMacroGlobal(Cluster* parent)
{
  debugPrint(logger_,
             MPL,
             "hierarchical_macro_placement",
             1,
             "Aligning macros within the cluster {}",
             parent->getName());

  // get the floorplan information
  const odb::Rect core_box = block_->getCoreArea();
  int core_lx = core_box.xMin();
  int core_ly = core_box.yMin();
  int core_ux = core_box.xMax();
  int core_uy = core_box.yMax();
  // if the current parent cluster is not the root cluster
  if (parent->getParent() != nullptr) {
    core_lx = micronToDbu(parent->getX(), dbu_);
    core_ly = micronToDbu(parent->getY(), dbu_);
    core_ux = micronToDbu(parent->getX() + parent->getWidth(), dbu_);
    core_uy = micronToDbu(parent->getY() + parent->getHeight(), dbu_);
  }

  std::vector<HardMacro*> hard_macros = parent->getHardMacros();
  int boundary_v_th = std::numeric_limits<int>::max();
  int boundary_h_th = std::numeric_limits<int>::max();
  for (auto& macro_inst : hard_macros) {
    boundary_h_th = std::min(
        boundary_h_th, static_cast<int>(macro_inst->getRealWidthDBU() * 1.0));
    boundary_v_th = std::min(
        boundary_v_th, static_cast<int>(macro_inst->getHeightDBU() * 1.0));
  }
  // const int notch_v_th = std::min(micronToDbu(notch_v_th_, dbu_),
  // boundary_v_th); const int notch_h_th = std::min(micronToDbu(notch_h_th_,
  // dbu_), boundary_h_th);
  const int notch_v_th = boundary_v_th * 1.25;
  const int notch_h_th = boundary_h_th * 1.25;
  // const int notch_v_th = micronToDbu(notch_v_th_, dbu_) + boundary_v_th;
  // const int notch_h_th = micronToDbu(notch_h_th_, dbu_) + boundary_h_th;
  debugPrint(logger_,
             MPL,
             "hierarchical_macro_placement",
             1,
             "boundary_h_th : {}, boundary_v_th : {}",
             dbuToMicron(boundary_h_th, dbu_),
             dbuToMicron(boundary_v_th, dbu_));
  debugPrint(logger_,
             MPL,
             "hierarchical_macro_placement",
             1,
             "notch_h_th : {}, notch_v_th : {}",
             dbuToMicron(notch_h_th, dbu_),
             dbuToMicron(notch_v_th, dbu_));
  // define lamda function for check if the move is allowed
  auto isValidMove = [&](size_t macro_id) {
    // check if the macro can fit into the core area
    const int macro_lx = hard_macros[macro_id]->getXDBU();
    const int macro_ly = hard_macros[macro_id]->getYDBU();
    const int macro_ux = hard_macros[macro_id]->getUXDBU();
    const int macro_uy = hard_macros[macro_id]->getUYDBU();
    if (macro_lx < core_lx || macro_ly < core_ly || macro_ux > core_ux
        || macro_uy > core_uy) {
      return false;
    }
    // check if there is some overlap with other macros
    for (auto i = 0; i < hard_macros.size(); i++) {
      if (i == macro_id) {
        continue;
      }
      const int lx = hard_macros[i]->getXDBU();
      const int ly = hard_macros[i]->getYDBU();
      const int ux = hard_macros[i]->getUXDBU();
      const int uy = hard_macros[i]->getUYDBU();
      if (macro_lx >= ux || macro_ly >= uy || macro_ux <= lx
          || macro_uy <= ly) {
        continue;
      }
      return false;  // there is some overlap with others
    }
    return true;  // this move is valid
  };
  // define lamda function for move a hard macro horizontally and vertically
  auto moveHor = [&](size_t macro_id, int x) {
    const int x_old = hard_macros[macro_id]->getXDBU();
    hard_macros[macro_id]->setXDBU(x);
    if (isValidMove(macro_id) == false) {
      hard_macros[macro_id]->setXDBU(x_old);
      return false;
    }
    return true;
  };

  auto moveVer = [&](size_t macro_id, int y) {
    const int y_old = hard_macros[macro_id]->getYDBU();
    hard_macros[macro_id]->setYDBU(y);
    if (isValidMove(macro_id) == false) {
      hard_macros[macro_id]->setYDBU(y_old);
      return false;
    }
    return true;
  };

  // Align macros with the corresponding boundaries
  // follow the order of left, top, right, bottom
  // left boundary
  for (auto j = 0; j < hard_macros.size(); j++) {
    if (std::abs(hard_macros[j]->getXDBU() - core_lx) < boundary_h_th) {
      moveHor(j, core_lx);
    }
  }
  // top boundary
  for (auto j = 0; j < hard_macros.size(); j++) {
    if (std::abs(hard_macros[j]->getUYDBU() - core_uy) < boundary_v_th) {
      moveVer(j, core_uy - hard_macros[j]->getHeightDBU());
    }
  }
  // right boundary
  for (auto j = 0; j < hard_macros.size(); j++) {
    if (std::abs(hard_macros[j]->getUXDBU() - core_ux) < boundary_h_th) {
      moveHor(j, core_ux - hard_macros[j]->getWidthDBU());
    }
  }
  // bottom boundary
  for (auto j = 0; j < hard_macros.size(); j++) {
    if (std::abs(hard_macros[j]->getUYDBU() - core_ly) < boundary_v_th) {
      moveVer(j, core_ly);
    }
  }

  // Comparator function to sort pairs according to second value
  auto LessOrEqualX = [&](std::pair<size_t, std::pair<int, int>>& a,
                          std::pair<size_t, std::pair<int, int>>& b) {
    if (a.second.first < b.second.first) {
      return true;
    }
    if (a.second.first == b.second.first) {
      return a.second.second < b.second.second;
    }
    return false;
  };

  auto LargeOrEqualX = [&](std::pair<size_t, std::pair<int, int>>& a,
                           std::pair<size_t, std::pair<int, int>>& b) {
    if (a.second.first > b.second.first) {
      return true;
    }
    if (a.second.first == b.second.first) {
      return a.second.second > b.second.second;
    }
    return false;
  };

  auto LessOrEqualY = [&](std::pair<size_t, std::pair<int, int>>& a,
                          std::pair<size_t, std::pair<int, int>>& b) {
    if (a.second.second < b.second.second) {
      return true;
    }
    if (a.second.second == b.second.second) {
      return a.second.first > b.second.first;
    }
    return false;
  };

  auto LargeOrEqualY = [&](std::pair<size_t, std::pair<int, int>>& a,
                           std::pair<size_t, std::pair<int, int>>& b) {
    if (a.second.second > b.second.second) {
      return true;
    }
    if (a.second.second == b.second.second) {
      return a.second.first < b.second.first;
    }
    return false;
  };

  std::queue<size_t> macro_queue;
  std::vector<size_t> macro_list;
  std::vector<bool> flags(hard_macros.size(), false);
  // align to the left
  std::vector<std::pair<size_t, std::pair<int, int>>> macro_lx_map;
  for (size_t j = 0; j < hard_macros.size(); j++) {
    macro_lx_map.emplace_back(j,
                              std::pair<int, int>(hard_macros[j]->getXDBU(),
                                                  hard_macros[j]->getYDBU()));
  }
  std::sort(macro_lx_map.begin(), macro_lx_map.end(), LessOrEqualX);
  for (auto& pair : macro_lx_map) {
    if (pair.second.first <= core_lx + boundary_h_th) {
      flags[pair.first] = true;      // fix this
      macro_queue.push(pair.first);  // use this as an anchor
    } else if (hard_macros[pair.first]->getUXDBU() >= core_ux - boundary_h_th) {
      flags[pair.first] = true;  // fix this
    } else if (hard_macros[pair.first]->getUXDBU() <= core_ux / 2) {
      macro_list.push_back(pair.first);
    }
  }
  while (!macro_queue.empty()) {
    const size_t macro_id = macro_queue.front();
    macro_queue.pop();
    const int lx = hard_macros[macro_id]->getXDBU();
    const int ly = hard_macros[macro_id]->getYDBU();
    const int ux = hard_macros[macro_id]->getUXDBU();
    const int uy = hard_macros[macro_id]->getUYDBU();
    for (auto j : macro_list) {
      if (flags[j] == true) {
        continue;
      }
      const int lx_b = hard_macros[j]->getXDBU();
      const int ly_b = hard_macros[j]->getYDBU();
      const int ux_b = hard_macros[j]->getUXDBU();
      const int uy_b = hard_macros[j]->getUYDBU();
      // check if adjacent
      const bool y_flag = std::abs(ly - ly_b) < notch_v_th
                          || std::abs(ly - uy_b) < notch_v_th
                          || std::abs(uy - ly_b) < notch_v_th
                          || std::abs(uy - uy_b) < notch_v_th;
      if (y_flag == false) {
        continue;
      }
      // try to move horizontally
      if (lx_b >= lx && lx_b <= lx + notch_h_th && lx_b < ux) {
        flags[j] = moveHor(j, lx);
      } else if (ux_b >= lx && ux_b <= ux && ux_b >= ux - notch_h_th) {
        flags[j] = moveHor(j, ux - hard_macros[j]->getWidthDBU());
      } else if (lx_b >= ux && lx_b <= ux + notch_h_th) {
        flags[j] = moveHor(j, ux);
      }
      // check if moved correctly
      if (flags[j] == true) {
        macro_queue.push(j);
      }
    }
  }

  // align to the top
  macro_list.clear();
  std::fill(flags.begin(), flags.end(), false);
  std::vector<std::pair<size_t, std::pair<int, int>>> macro_uy_map;
  for (size_t j = 0; j < hard_macros.size(); j++) {
    macro_uy_map.emplace_back(j,
                              std::pair<int, int>(hard_macros[j]->getUXDBU(),
                                                  hard_macros[j]->getUYDBU()));
  }
  std::sort(macro_uy_map.begin(), macro_uy_map.end(), LargeOrEqualY);
  for (auto& pair : macro_uy_map) {
    if (hard_macros[pair.first]->getYDBU() <= core_ly + boundary_v_th) {
      flags[pair.first] = true;  // fix this
    } else if (hard_macros[pair.first]->getUYDBU() >= core_uy - boundary_v_th) {
      flags[pair.first] = true;      // fix this
      macro_queue.push(pair.first);  // use this as an anchor
    } else if (hard_macros[pair.first]->getYDBU() >= core_uy / 2) {
      macro_list.push_back(pair.first);
    }
  }
  while (!macro_queue.empty()) {
    const size_t macro_id = macro_queue.front();
    macro_queue.pop();
    const int lx = hard_macros[macro_id]->getXDBU();
    const int ly = hard_macros[macro_id]->getYDBU();
    const int ux = hard_macros[macro_id]->getUXDBU();
    const int uy = hard_macros[macro_id]->getUYDBU();
    for (auto j : macro_list) {
      if (flags[j] == true) {
        continue;
      }
      const int lx_b = hard_macros[j]->getXDBU();
      const int ly_b = hard_macros[j]->getYDBU();
      const int ux_b = hard_macros[j]->getUXDBU();
      const int uy_b = hard_macros[j]->getUYDBU();
      // check if adjacent
      const bool x_flag = std::abs(lx - lx_b) < notch_h_th
                          || std::abs(lx - ux_b) < notch_h_th
                          || std::abs(ux - lx_b) < notch_h_th
                          || std::abs(ux - ux_b) < notch_h_th;
      if (x_flag == false) {
        continue;
      }
      // try to move vertically
      if (uy_b < uy && uy_b >= uy - notch_v_th && uy_b > ly) {
        flags[j] = moveVer(j, uy - hard_macros[j]->getHeightDBU());
      } else if (ly_b >= ly && ly_b <= uy && ly_b <= ly + notch_v_th) {
        flags[j] = moveVer(j, ly);
      } else if (uy_b <= ly && uy_b >= ly - notch_v_th) {
        flags[j] = moveVer(j, ly - hard_macros[j]->getHeightDBU());
      }
      // check if moved correctly
      if (flags[j] == true) {
        macro_queue.push(j);
      }
    }
  }

  // align to the right
  macro_list.clear();
  std::fill(flags.begin(), flags.end(), false);
  std::vector<std::pair<size_t, std::pair<int, int>>> macro_ux_map;
  for (size_t j = 0; j < hard_macros.size(); j++) {
    macro_ux_map.emplace_back(j,
                              std::pair<int, int>(hard_macros[j]->getUXDBU(),
                                                  hard_macros[j]->getUYDBU()));
  }
  std::sort(macro_ux_map.begin(), macro_ux_map.end(), LargeOrEqualX);
  for (auto& pair : macro_ux_map) {
    if (hard_macros[pair.first]->getXDBU() <= core_lx + boundary_h_th) {
      flags[pair.first] = true;  // fix this
    } else if (hard_macros[pair.first]->getUXDBU() >= core_ux - boundary_h_th) {
      flags[pair.first] = true;      // fix this
      macro_queue.push(pair.first);  // use this as an anchor
    } else if (hard_macros[pair.first]->getUXDBU() >= core_ux / 2) {
      macro_list.push_back(pair.first);
    }
  }
  while (!macro_queue.empty()) {
    const size_t macro_id = macro_queue.front();
    macro_queue.pop();
    const int lx = hard_macros[macro_id]->getXDBU();
    const int ly = hard_macros[macro_id]->getYDBU();
    const int ux = hard_macros[macro_id]->getUXDBU();
    const int uy = hard_macros[macro_id]->getUYDBU();
    for (auto j : macro_list) {
      if (flags[j] == true) {
        continue;
      }
      const int lx_b = hard_macros[j]->getXDBU();
      const int ly_b = hard_macros[j]->getYDBU();
      const int ux_b = hard_macros[j]->getUXDBU();
      const int uy_b = hard_macros[j]->getUYDBU();
      // check if adjacent
      const bool y_flag = std::abs(ly - ly_b) < notch_v_th
                          || std::abs(ly - uy_b) < notch_v_th
                          || std::abs(uy - ly_b) < notch_v_th
                          || std::abs(uy - uy_b) < notch_v_th;
      if (y_flag == false) {
        continue;
      }
      // try to move horizontally
      if (ux_b < ux && ux_b >= ux - notch_h_th && ux_b > lx) {
        flags[j] = moveHor(j, ux - hard_macros[j]->getWidthDBU());
      } else if (lx_b >= lx && lx_b <= ux && lx_b <= lx + notch_h_th) {
        flags[j] = moveHor(j, lx);
      } else if (ux_b <= lx && ux_b >= lx - notch_h_th) {
        flags[j] = moveHor(j, lx - hard_macros[j]->getWidthDBU());
      }
      // check if moved correctly
      if (flags[j] == true) {
        macro_queue.push(j);
      }
    }
  }
  // align to the bottom
  macro_list.clear();
  std::fill(flags.begin(), flags.end(), false);
  std::vector<std::pair<size_t, std::pair<int, int>>> macro_ly_map;
  for (size_t j = 0; j < hard_macros.size(); j++) {
    macro_ly_map.emplace_back(j,
                              std::pair<int, int>(hard_macros[j]->getXDBU(),
                                                  hard_macros[j]->getYDBU()));
  }
  std::sort(macro_ly_map.begin(), macro_ly_map.end(), LessOrEqualY);
  for (auto& pair : macro_ly_map) {
    if (hard_macros[pair.first]->getYDBU() <= core_ly + boundary_v_th) {
      flags[pair.first] = true;      // fix this
      macro_queue.push(pair.first);  // use this as an anchor
    } else if (hard_macros[pair.first]->getUYDBU() >= core_uy - boundary_v_th) {
      flags[pair.first] = true;  // fix this
    } else if (hard_macros[pair.first]->getUYDBU() <= core_uy / 2) {
      macro_list.push_back(pair.first);
    }
  }
  while (!macro_queue.empty()) {
    const size_t macro_id = macro_queue.front();
    macro_queue.pop();
    const int lx = hard_macros[macro_id]->getXDBU();
    const int ly = hard_macros[macro_id]->getYDBU();
    const int ux = hard_macros[macro_id]->getUXDBU();
    const int uy = hard_macros[macro_id]->getUYDBU();
    for (auto j : macro_list) {
      if (flags[j] == true) {
        continue;
      }
      const int lx_b = hard_macros[j]->getXDBU();
      const int ly_b = hard_macros[j]->getYDBU();
      const int ux_b = hard_macros[j]->getUXDBU();
      const int uy_b = hard_macros[j]->getUYDBU();
      // check if adjacent
      const bool x_flag = std::abs(lx - lx_b) < notch_h_th
                          || std::abs(lx - ux_b) < notch_h_th
                          || std::abs(ux - lx_b) < notch_h_th
                          || std::abs(uy - ux_b) < notch_h_th;
      if (x_flag == false) {
        continue;
      }
      // try to move vertically
      if (ly_b >= ly && ly_b < ly + notch_v_th && ly_b < uy) {
        flags[j] = moveVer(j, ly);
      } else if (uy_b >= ly && uy_b <= uy && uy_b >= uy - notch_v_th) {
        flags[j] = moveVer(j, uy - hard_macros[j]->getHeightDBU());
      } else if (ly_b >= uy && ly_b <= uy + notch_v_th) {
        flags[j] = moveVer(j, uy);
      }
      // check if moved correctly
      if (flags[j] == true) {
        macro_queue.push(j);
      }
    }
  }
}

// Update the location based on the parent's perspective.
void HierRTLMP::updateChildrenShapesAndLocations(
    Cluster* parent,
    const std::vector<SoftMacro>& shaped_macros,
    const std::map<std::string, int>& soft_macro_id_map)
{
  for (auto& child : parent->getChildren()) {
    // IO clusters are fixed and have no area,
    // so their shapes and locations should not be updated
    if (!child->isIOCluster()) {
      *(child->getSoftMacro())
          = shaped_macros[soft_macro_id_map.at(child->getName())];
    }
  }
}

// Move children to their real location in the die area. The offset is the
// parent's origin.
void HierRTLMP::updateChildrenRealLocation(Cluster* parent,
                                           float offset_x,
                                           float offset_y)
{
  for (auto& child : parent->getChildren()) {
    child->setX(child->getX() + offset_x);
    child->setY(child->getY() + offset_y);
  }
}

// force-directed placement to generate guides for macros
// Attractive force and Repulsive force should be normalied separately
// Because their values can vary a lot.
void HierRTLMP::FDPlacement(std::vector<Rect>& blocks,
                            const std::vector<BundledNet>& nets,
                            float outline_width,
                            float outline_height,
                            const std::string& file_name)
{
  // following the ideas of Circuit Training
  logger_->report(
      "*****************************************************************");
  logger_->report("Start force-directed placement");
  const float ar = outline_height / outline_width;
  const std::vector<int> num_steps{1000, 1000, 1000, 1000};
  const std::vector<float> attract_factors{1.0, 100.0, 1.0, 1.0};
  const std::vector<float> repel_factors{1.0, 1.0, 100.0, 10.0};
  const float io_factor = 1000.0;
  const float max_size = std::max(outline_width, outline_height);
  std::mt19937 rand_gen(random_seed_);
  std::uniform_real_distribution<float> distribution(0.0, 1.0);

  auto calcAttractiveForce = [&](float attract_factor) {
    for (auto& net : nets) {
      const int& src = net.terminals.first;
      const int& sink = net.terminals.second;
      // float k = net.weight * attract_factor;
      float k = net.weight;
      if (blocks[src].fixed_flag == true || blocks[sink].fixed_flag == true
          || blocks[src].getWidth() < 1.0 || blocks[src].getHeight() < 1.0
          || blocks[sink].getWidth() < 1.0 || blocks[sink].getHeight() < 1.0) {
        k = k * io_factor;
      }
      const float x_dist
          = (blocks[src].getX() - blocks[sink].getX()) / max_size;
      const float y_dist
          = (blocks[src].getY() - blocks[sink].getY()) / max_size;
      const float dist = std::sqrt(x_dist * x_dist + y_dist * y_dist);
      const float f_x = k * x_dist * dist;
      const float f_y = k * y_dist * dist;
      blocks[src].addAttractiveForce(-1.0 * f_x, -1.0 * f_y);
      blocks[sink].addAttractiveForce(f_x, f_y);
    }
  };

  auto calcRepulsiveForce = [&](float repulsive_factor) {
    std::vector<int> macros(blocks.size());
    std::iota(macros.begin(), macros.end(), 0);
    std::sort(macros.begin(), macros.end(), [&](int src, int target) {
      return blocks[src].lx < blocks[target].lx;
    });
    // traverse all the macros
    auto iter = macros.begin();
    while (iter != macros.end()) {
      int src = *iter;
      for (auto iter_loop = ++iter; iter_loop != macros.end(); iter_loop++) {
        int target = *iter_loop;
        if (blocks[src].ux <= blocks[target].lx) {
          break;
        }
        if (blocks[src].ly >= blocks[target].uy
            || blocks[src].uy <= blocks[target].ly) {
          continue;
        }
        // ignore the overlap between clusters and IO ports
        if (blocks[src].getWidth() < 1.0 || blocks[src].getHeight() < 1.0
            || blocks[target].getWidth() < 1.0
            || blocks[target].getHeight() < 1.0) {
          continue;
        }
        if (blocks[src].fixed_flag == true
            || blocks[target].fixed_flag == true) {
          continue;
        }
        // apply the force from src to target
        if (src > target) {
          std::swap(src, target);
        }
        // check the overlap
        const float x_min_dist
            = (blocks[src].getWidth() + blocks[target].getWidth()) / 2.0;
        const float y_min_dist
            = (blocks[src].getHeight() + blocks[target].getHeight()) / 2.0;
        const float x_overlap
            = std::abs(blocks[src].getX() - blocks[target].getX()) - x_min_dist;
        const float y_overlap
            = std::abs(blocks[src].getY() - blocks[target].getY()) - y_min_dist;
        if (x_overlap <= 0.0 && y_overlap <= 0.0) {
          float x_dist
              = (blocks[src].getX() - blocks[target].getX()) / x_min_dist;
          float y_dist
              = (blocks[src].getY() - blocks[target].getY()) / y_min_dist;
          float dist = std::sqrt(x_dist * x_dist + y_dist * y_dist);
          const float min_dist = 0.01;
          if (dist <= min_dist) {
            x_dist = std::sqrt(min_dist);
            y_dist = std::sqrt(min_dist);
            dist = min_dist;
          }
          // const float f_x = repulsive_factor * x_dist / (dist * dist);
          // const float f_y = repulsive_factor * y_dist / (dist * dist);
          const float f_x = x_dist / (dist * dist);
          const float f_y = y_dist / (dist * dist);
          blocks[src].addRepulsiveForce(f_x, f_y);
          blocks[target].addRepulsiveForce(-1.0 * f_x, -1.0 * f_y);
        }
      }
    }
  };

  auto MoveBlock =
      [&](float attract_factor, float repulsive_factor, float max_move_dist) {
        for (auto& block : blocks) {
          block.resetForce();
        }
        if (attract_factor > 0) {
          calcAttractiveForce(attract_factor);
        }
        if (repulsive_factor > 0) {
          calcRepulsiveForce(repulsive_factor);
        }
        // normalization
        float max_f_a = 0.0;
        float max_f_r = 0.0;
        float max_f = 0.0;
        for (auto& block : blocks) {
          max_f_a = std::max(
              max_f_a,
              std::sqrt(block.f_x_a * block.f_x_a + block.f_y_a * block.f_y_a));
          max_f_r = std::max(
              max_f_r,
              std::sqrt(block.f_x_r * block.f_x_r + block.f_y_r * block.f_y_r));
        }
        max_f_a = std::max(max_f_a, 1.0f);
        max_f_r = std::max(max_f_r, 1.0f);
        // Move node
        // The move will be cancelled if the block will be pushed out of the
        // boundary
        for (auto& block : blocks) {
          const float f_x = attract_factor * block.f_x_a / max_f_a
                            + repulsive_factor * block.f_x_r / max_f_r;
          const float f_y = attract_factor * block.f_y_a / max_f_a
                            + repulsive_factor * block.f_y_r / max_f_r;
          block.setForce(f_x, f_y);
          max_f = std::max(
              max_f, std::sqrt(block.f_x * block.f_x + block.f_y * block.f_y));
        }
        max_f = std::max(max_f, 1.0f);
        for (auto& block : blocks) {
          const float x_dist
              = block.f_x / max_f * max_move_dist
                + (distribution(rand_gen) - 0.5) * 0.1 * max_move_dist;
          const float y_dist
              = block.f_y / max_f * max_move_dist
                + (distribution(rand_gen) - 0.5) * 0.1 * max_move_dist;
          block.move(x_dist, y_dist, 0.0f, 0.0f, outline_width, outline_height);
        }
      };

  // initialize all the macros
  for (auto& block : blocks) {
    block.makeSquare(ar);
    block.setLoc(outline_width * distribution(rand_gen),
                 outline_height * distribution(rand_gen),
                 0.0f,
                 0.0f,
                 outline_width,
                 outline_height);
  }

  // Iteratively place the blocks
  for (auto i = 0; i < num_steps.size(); i++) {
    // const float max_move_dist = max_size / num_steps[i];
    const float attract_factor = attract_factors[i];
    const float repulsive_factor = repel_factors[i];
    for (auto j = 0; j < num_steps[i]; j++) {
      MoveBlock(attract_factor,
                repulsive_factor,
                max_size / (1 + std::floor(j / 100)));
    }
  }
}

void HierRTLMP::setTemporaryStdCellLocation(Cluster* cluster,
                                            odb::dbInst* std_cell)
{
  const SoftMacro* soft_macro = cluster->getSoftMacro();

  if (!soft_macro) {
    return;
  }

  const int soft_macro_center_x_dbu = micronToDbu(soft_macro->getPinX(), dbu_);
  const int soft_macro_center_y_dbu = micronToDbu(soft_macro->getPinY(), dbu_);

  // Std cells are placed in the center of the cluster they belong to
  std_cell->setLocation(
      (soft_macro_center_x_dbu - std_cell->getBBox()->getDX() / 2),
      (soft_macro_center_y_dbu - std_cell->getBBox()->getDY() / 2));

  std_cell->setPlacementStatus(odb::dbPlacementStatus::PLACED);
}

void HierRTLMP::setModuleStdCellsLocation(Cluster* cluster,
                                          odb::dbModule* module)
{
  for (odb::dbInst* inst : module->getInsts()) {
    if (!inst->isCore()) {
      continue;
    }
    setTemporaryStdCellLocation(cluster, inst);
  }

  for (odb::dbModInst* mod_insts : module->getChildren()) {
    setModuleStdCellsLocation(cluster, mod_insts->getMaster());
  }
}

// Update the locations of std cells in odb using the locations that
// HierRTLMP estimates for the leaf standard clusters. This is needed
// for the orientation improvement step.
void HierRTLMP::generateTemporaryStdCellsPlacement(Cluster* cluster)
{
  if (cluster->isLeaf() && cluster->getNumStdCell() != 0) {
    for (odb::dbModule* module : cluster->getDbModules()) {
      setModuleStdCellsLocation(cluster, module);
    }

    for (odb::dbInst* leaf_std_cell : cluster->getLeafStdCells()) {
      setTemporaryStdCellLocation(cluster, leaf_std_cell);
    }
  } else {
    for (const auto& child : cluster->getChildren()) {
      generateTemporaryStdCellsPlacement(child);
    }
  }
}

float HierRTLMP::calculateRealMacroWirelength(odb::dbInst* macro)
{
  float wirelength = 0.0f;

  for (odb::dbITerm* iterm : macro->getITerms()) {
    if (iterm->getSigType() != odb::dbSigType::SIGNAL) {
      continue;
    }

    odb::dbNet* net = iterm->getNet();
    if (net != nullptr) {
      const odb::Rect bbox = net->getTermBBox();
      wirelength += dbuToMicron(bbox.dx() + bbox.dy(), dbu_);
    }
  }

  return wirelength;
}

void HierRTLMP::flipRealMacro(odb::dbInst* macro, const bool& is_vertical_flip)
{
  if (is_vertical_flip) {
    macro->setOrient(macro->getOrient().flipY());
  } else {
    macro->setOrient(macro->getOrient().flipX());
  }
}

void HierRTLMP::adjustRealMacroOrientation(const bool& is_vertical_flip)
{
  for (odb::dbInst* inst : block_->getInsts()) {
    if (!inst->isBlock()) {
      continue;
    }

    const float original_wirelength = calculateRealMacroWirelength(inst);
    odb::Point macro_location = inst->getLocation();

    // Flipping is done by mirroring the macro about the "Y" or "X" axis,
    // so, after flipping, we must manually set the location (lower-left corner)
    // again to move the macro back to the the position choosen by mpl2.
    flipRealMacro(inst, is_vertical_flip);
    inst->setLocation(macro_location.getX(), macro_location.getY());
    const float new_wirelength = calculateRealMacroWirelength(inst);

    debugPrint(logger_,
               MPL,
               "flipping",
               1,
               "Inst {} flip {} orig_WL {} new_WL {}",
               inst->getName(),
               is_vertical_flip ? "V" : "H",
               original_wirelength,
               new_wirelength);

    if (new_wirelength > original_wirelength) {
      flipRealMacro(inst, is_vertical_flip);
      inst->setLocation(macro_location.getX(), macro_location.getY());
    }
  }
}

void HierRTLMP::correctAllMacrosOrientation()
{
  // Apply vertical flip if necessary
  adjustRealMacroOrientation(true);

  // Apply horizontal flip if necessary
  adjustRealMacroOrientation(false);

  for (auto& [inst, hard_macro] : hard_macro_map_) {
    const odb::Rect bbox = inst->getBBox()->getBox();
    const odb::dbOrientType orientation = inst->getOrient();

    const odb::Point snap_origin
        = hard_macro->computeSnapOrigin(bbox, orientation, block_);

    inst->setOrigin(snap_origin.x(), snap_origin.y());
    inst->setPlacementStatus(odb::dbPlacementStatus::LOCKED);
  }
}

void HierRTLMP::setMacroPlacementFile(const std::string& file_name)
{
  macro_placement_file_ = file_name;
}

void HierRTLMP::writeMacroPlacement(const std::string& file_name)
{
  if (file_name.empty()) {
    return;
  }

  logger_->warn(MPL,
                39,
                "The flag -write_macro_placement is deprecated. Use the .tcl "
                "command write_macro_placement instead.");

  std::ofstream out(file_name);

  if (!out) {
    logger_->error(MPL, 11, "Cannot open file {}.", file_name);
  }

  // Use only insts that were placed by mpl2
  for (auto& [inst, hard_macro] : hard_macro_map_) {
    const float x = dbuToMicron(inst->getLocation().x(), dbu_);
    const float y = dbuToMicron(inst->getLocation().y(), dbu_);

    out << "place_macro -macro_name " << inst->getName() << " -location {" << x
        << " " << y << "} -orientation " << inst->getOrient().getString()
        << '\n';
  }
}

void HierRTLMP::clear()
{
  for (auto& [module, metrics] : logical_module_map_) {
    delete metrics;
  }
  logical_module_map_.clear();

  for (auto& [inst, hard_macro] : hard_macro_map_) {
    delete hard_macro;
  }
  hard_macro_map_.clear();

  for (auto& [cluster_id, cluster] : cluster_map_) {
    delete cluster;
  }
  cluster_map_.clear();

  if (graphics_) {
    graphics_->eraseDrawing();
  }
  debugPrint(logger_,
             MPL,
             "hierarchical_macro_placement",
             1,
             "number of macros in HardMacroCluster : {}",
             num_hard_macros_cluster_);
}

void HierRTLMP::setBusPlanningOn(bool bus_planning_on)
{
  bus_planning_on_ = bus_planning_on;
}

void HierRTLMP::setDebug(std::unique_ptr<Mpl2Observer>& graphics)
{
  graphics_ = std::move(graphics);
}

void HierRTLMP::setDebugShowBundledNets(bool show_bundled_nets)
{
  graphics_->setShowBundledNets(show_bundled_nets);
}

}  // namespace mpl2<|MERGE_RESOLUTION|>--- conflicted
+++ resolved
@@ -5047,11 +5047,8 @@
                                 random_seed_,
                                 graphics_.get(),
                                 logger_);
-<<<<<<< HEAD
+      sa->setNumberOfMacrosToPlace(macros_to_place);
       sa->setCentralizationAttemptOn(true);
-=======
-      sa->setNumberOfMacrosToPlace(macros_to_place);
->>>>>>> 75989df5
       sa->setFences(fences);
       sa->setGuides(guides);
       sa->setNets(nets);
