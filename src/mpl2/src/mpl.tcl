############################################################################
## BSD 3-Clause License
##
## Copyright (c) 2021, The Regents of the University of California
## All rights reserved.
##
## Redistribution and use in source and binary forms, with or without
## modification, are permitted provided that the following conditions are met:
##
## * Redistributions of source code must retain the above copyright notice, this
##   list of conditions and the following disclaimer.
##
## * Redistributions in binary form must reproduce the above copyright notice,
##   this list of conditions and the following disclaimer in the documentation
##   and/or other materials provided with the distribution.
##
## * Neither the name of the copyright holder nor the names of its
##   contributors may be used to endorse or promote products derived from
##   this software without specific prior written permission.
##
## THIS SOFTWARE IS PROVIDED BY THE COPYRIGHT HOLDERS AND CONTRIBUTORS "AS IS"
## AND ANY EXPRESS OR IMPLIED WARRANTIES, INCLUDING, BUT NOT LIMITED TO, THE
## IMPLIED WARRANTIES OF MERCHANTABILITY AND FITNESS FOR A PARTICULAR PURPOSE
## ARE
## DISCLAIMED. IN NO EVENT SHALL THE COPYRIGHT HOLDER OR CONTRIBUTORS BE LIABLE
## FOR ANY DIRECT, INDIRECT, INCIDENTAL, SPECIAL, EXEMPLARY, OR CONSEQUENTIAL
## DAMAGES (INCLUDING, BUT NOT LIMITED TO, PROCUREMENT OF SUBSTITUTE GOODS OR
## SERVICES; LOSS OF USE, DATA, OR PROFITS; OR BUSINESS INTERRUPTION) HOWEVER
## CAUSED AND ON ANY THEORY OF LIABILITY, WHETHER IN CONTRACT, STRICT LIABILITY,
## OR TORT (INCLUDING NEGLIGENCE OR OTHERWISE) ARISING IN ANY WAY OUT OF THE USE
## OF THIS SOFTWARE, EVEN IF ADVISED OF THE POSSIBILITY OF SUCH DAMAGE.
############################################################################

sta::define_cmd_args "rtl_macro_placer" { -max_num_macro  max_num_macro \
                                          -min_num_macro  min_num_macro \
                                          -max_num_inst   max_num_inst  \
                                          -min_num_inst   min_num_inst  \
                                          -tolerance      tolerance     \
                                          -max_num_level  max_num_level \
                                          -coarsening_ratio coarsening_ratio \
                                          -num_bundled_ios  num_bundled_ios  \
                                          -large_net_threshold large_net_threshold \
                                          -signature_net_threshold signature_net_threshold \
                                          -halo_width halo_width \
                                          -halo_height halo_height \
                                          -fence_lx   fence_lx \
                                          -fence_ly   fence_ly \
                                          -fence_ux   fence_ux \
                                          -fence_uy   fence_uy \
                                          -area_weight area_weight \
                                          -outline_weight outline_weight \
                                          -wirelength_weight wirelength_weight \
                                          -guidance_weight guidance_weight \
                                          -fence_weight fence_weight \
                                          -boundary_weight boundary_weight \
                                          -notch_weight notch_weight \
                                          -macro_blockage_weight macro_blockage_weight \
                                          -pin_access_th pin_access_th \
                                          -target_util   target_util \
                                          -target_dead_space target_dead_space \
                                          -min_ar  min_ar \
                                          -snap_layer snap_layer \
                                          -bus_planning \
                                          -report_directory report_directory \
                                          -write_macro_placement file_name \
                                        }
proc rtl_macro_placer { args } {
  sta::parse_key_args "rtl_macro_placer" args \
    keys {-max_num_macro  -min_num_macro -max_num_inst  -min_num_inst  -tolerance   \
         -max_num_level  -coarsening_ratio  -num_bundled_ios  -large_net_threshold \
         -signature_net_threshold -halo_width -halo_height \
         -fence_lx   -fence_ly  -fence_ux   -fence_uy  \
         -area_weight  -outline_weight -wirelength_weight -guidance_weight -fence_weight \
         -boundary_weight -notch_weight -macro_blockage_weight  \
         -pin_access_th -target_util \
         -target_dead_space -min_ar -snap_layer \
         -report_directory \
         -write_macro_placement } \
    flags {-bus_planning}
  #
  # Check for valid design
  if {  [ord::get_db_block] == "NULL" } {
    utl::error MPL 1 "No block found for Macro Placement."
  }

  # Set the default parameters for the macro_placer
  # Set auto defaults for min/max std cells and macros based on design
  set max_num_macro 0
  set min_num_macro 0
  set max_num_inst 0
  set min_num_inst 0
  set tolerance 0.1
  set max_num_level 2
  set coarsening_ratio 10.0
  set num_bundled_ios 3
  set large_net_threshold 50
  set signature_net_threshold 50
  set halo_width 0.0
  set halo_height 0.0
  set fence_lx 0.0
  set fence_ly 0.0
  set fence_ux 100000000.0
  set fence_uy 100000000.0

  set area_weight 0.1
  set outline_weight 100.0
  set wirelength_weight 100.0
  set guidance_weight 10.0
  set fence_weight 10.0
  set boundary_weight 50.0
  set notch_weight 10.0
  set macro_blockage_weight 10.0
  set pin_access_th 0.00
  set target_util 0.25
  set target_dead_space 0.05
  set min_ar 0.33
  set snap_layer -1
  set report_directory "hier_rtlmp"

  if { [info exists keys(-max_num_macro)] } {
    set max_num_macro $keys(-max_num_macro)
  }
  if { [info exists keys(-min_num_macro)] } {
    set min_num_macro $keys(-min_num_macro)
  }
  if { [info exists keys(-max_num_inst)] } {
    set max_num_inst $keys(-max_num_inst)
  }
  if { [info exists keys(-min_num_inst)] } {
    set min_num_inst $keys(-min_num_inst)
  }

  if { [info exists keys(-tolerance)] } {
    set tolerance $keys(-tolerance)
  }

  if { [info exists keys(-max_num_level)] } {
    set max_num_level $keys(-max_num_level)
  }
  if { [info exists keys(-coarsening_ratio)] } {
    set coarsening_ratio $keys(-coarsening_ratio)
  }
  if { [info exists keys(-num_bundled_ios)] } {
    set num_bundled_ios $keys(-num_bundled_ios)
  }
  if { [info exists keys(-large_net_threshold)] } {
    set large_net_threshold $keys(-large_net_threshold)
  }
  if { [info exists keys(-signature_net_threshold)] } {
    set signature_net_threshold $keys(-signature_net_threshold)
  }

  if { [info exists keys(-halo_width)] && [info exists keys(-halo_height)] } {
    set halo_width $keys(-halo_width)
    set halo_height $keys(-halo_height)
  } elseif {[info exists keys(-halo_width)]} {
    set halo_width $keys(-halo_width)
    set halo_height $keys(-halo_width)
  } elseif {[info exists keys(-halo_height)]} {
    set halo_width $keys(-halo_height)
    set halo_height $keys(-halo_height)
  }

  if { [info exists keys(-fence_lx)] } {
    set fence_lx $keys(-fence_lx)
  }
  if { [info exists keys(-fence_ly)] } {
    set fence_ly $keys(-fence_ly)
  }
  if { [info exists keys(-fence_ux)] } {
    set fence_ux $keys(-fence_ux)
  }
  if { [info exists keys(-fence_uy)] } {
    set fence_uy $keys(-fence_uy)
  }
  if { [info exists keys(-area_weight)] } {
    set area_weight $keys(-area_weight)
  }
  if { [info exists keys(-wirelength_weight)] } {
    set wirelength_weight $keys(-wirelength_weight)
  }
  if { [info exists keys(-outline_weight)] } {
    set outline_weight $keys(-outline_weight)
  }
  if { [info exists keys(-guidance_weight)] } {
    set guidance_weight $keys(-guidance_weight)
  }
  if { [info exists keys(-fence_weight)] } {
    set fence_weight $keys(-fence_weight)
  }
  if { [info exists keys(-boundary_weight)] } {
    set boundary_weight $keys(-boundary_weight)
  }
  if { [info exists keys(-notch_weight)] } {
    set notch_weight $keys(-notch_weight)
  }
  if { [info exists keys(-macro_blockage_weight)] } {
    set macro_blockage_weight $keys(-macro_blockage_weight)
  }
  if { [info exists keys(-pin_access_th)] } {
    set pin_access_th $keys(-pin_access_th)
  }
  if { [info exists keys(-target_util)] } {
    set target_util $keys(-target_util)
  }
  if { [info exists keys(-target_dead_space)] } {
    set target_dead_space $keys(-target_dead_space)
  }
  if { [info exists keys(-min_ar)] } {
    set min_ar $keys(-min_ar)
  }
  if { [info exists keys(-snap_layer)] } {
    set snap_layer $keys(-snap_layer)
  }
  if { [info exists keys(-report_directory)] } {
    set report_directory $keys(-report_directory)
  }

  file mkdir $report_directory

  if { [info exists keys(-write_macro_placement)] } {
    mpl2::set_macro_placement_file $keys(-write_macro_placement)
  }

  if {![mpl2::rtl_macro_placer_cmd $max_num_macro  \
                                   $min_num_macro  \
                                   $max_num_inst   \
                                   $min_num_inst   \
                                   $tolerance      \
                                   $max_num_level  \
                                   $coarsening_ratio \
                                   $num_bundled_ios  \
                                   $large_net_threshold \
                                   $signature_net_threshold \
                                   $halo_width \
                                   $halo_height \
                                   $fence_lx $fence_ly $fence_ux $fence_uy  \
                                   $area_weight $outline_weight $wirelength_weight \
                                   $guidance_weight $fence_weight $boundary_weight \
                                   $notch_weight $macro_blockage_weight \
                                   $pin_access_th \
                                   $target_util \
                                   $target_dead_space \
                                   $min_ar \
                                   $snap_layer \
                                   [info exists flags(-bus_planning)] \
                                   $report_directory \
                                   ]} {

    return false
  }

  return true
}

sta::define_cmd_args "place_macro" {-macro_name macro_name \
                                    -location location \
                                    [-orientation orientation] \
}

proc place_macro { args } {
  sta::parse_key_args "place_macro" args \
    keys {-macro_name -location -orientation} flags {}

  if {[info exists keys(-macro_name)]} {
    set macro_name $keys(-macro_name)
  } else {
    utl::error MPL 19 "-macro_name is required."
  }

  set macro [mpl2::parse_macro_name "place_macro" $macro_name]

  if {[info exists keys(-location)]} {
    set location $keys(-location)
  } else {
    utl::error MPL 22 "-location is required."
  }

  if { [llength $location] != 2 } {
    utl::error MPL 12 "-location is not a list of 2 values."
  }
  lassign $location x_origin y_origin
  set x_origin $x_origin
  set y_origin $y_origin

  set orientation R0
  if {[info exists keys(-orientation)]} {
    set orientation $keys(-orientation)
  } else {
    utl::warn MPL 18 "No orientation specified for [$macro getName], defaulting to R0."
  }

  mpl2::place_macro $macro $x_origin $y_origin $orientation
}

namespace eval mpl2 {

proc parse_macro_name {cmd macro_name} {
  set block [ord::get_db_block]
  set inst [$block findInst "$macro_name"]

  if { $inst == "NULL" } {
    utl::error MPL 20 "Couldn't find a macro named $macro_name."
  } elseif { ![$inst isBlock] } {
    utl::error MPL 21 "[$inst getName] is not a macro."
  }

  return $inst
}

proc mpl_debug { args } {
  sta::parse_key_args "mpl_debug" args \
    keys {} \
<<<<<<< HEAD
    flags {-coarse -fine};# checker off
=======
    flags {-coarse -fine -show_bundled_nets}
>>>>>>> 619338fa

  set coarse [info exists flags(-coarse)]
  set fine [info exists flags(-fine)]
  if { [expr !$coarse && !$fine] } {
    set coarse true
    set fine true
  }

  mpl2::set_debug_cmd $coarse $fine [info exists flags(-show_bundled_nets)]
}

}<|MERGE_RESOLUTION|>--- conflicted
+++ resolved
@@ -311,11 +311,7 @@
 proc mpl_debug { args } {
   sta::parse_key_args "mpl_debug" args \
     keys {} \
-<<<<<<< HEAD
-    flags {-coarse -fine};# checker off
-=======
-    flags {-coarse -fine -show_bundled_nets}
->>>>>>> 619338fa
+    flags {-coarse -fine -show_bundled_nets};# checker off
 
   set coarse [info exists flags(-coarse)]
   set fine [info exists flags(-fine)]
