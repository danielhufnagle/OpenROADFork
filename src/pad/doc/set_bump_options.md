# set_bump_options

## Synopsis
```
  % set_bump_options \
        [-pitch pitch] \
        [-spacing_to_edge spacing] \
        [-offset {x_offset y_offset}] \
        [-array_size {num_rows num_cols}] \
        [-bump_pin_name pin_name] \
        [-cell_name bump_cell_table] \
        [-num_pads_per_tile value] \
        [-rdl_layer name] \
        [-rdl_width value] \
        [-rdl_spacing value] \
<<<<<<< HEAD
        [-rdl_route_style (45|90|under)] \
=======
        [-padcell_to_rdl <list_of_vias>] \
        [-rdl_to_bump <list_of_vias>] \
>>>>>>> 07b59924
        [-rdl_cover_file_name rdl_file_name]
```

## Description
The set_bump_options command is used to provide detailed information about how to handle bumps and the redistribution layer (RDL) connections.

Use the -pitch option to set the center-to-center spacing of bumps.

If the -spacing_to_edge option is specified, then the number of rows and columns of bumps added will be the maximum that can fit in the die with a minimum spacing to the edge of the die as specified. Alternatively, specify the number of rows and columns of bumps using the -array_size option, and use the -offset option to specify the location of the lower left bump on the die.

The name of the cell in the library is specified with the -cell_name option. If the technology supports a number of different bump cells according to bump pitch, then the value for -cell_name can be specified as a list of key-value pairs, where the key is pitch between bump centers, and the value is the name of the bump cell to be used. The actual cell selected will depend upon the value of the -pitch option.

The name of the pin on the bump is specified using -bump_pin_name.

The -num_pads_per_tile option specifies the number of padcells that can be placed within a single bump pitch. This can be specified as an integer, or as a list of key-value pairs where key and value are defined as for the -cell_name option.

Details about the redistribution layer, name, width and spacing are specified with the -rdl_layer, -rdl_width and -rdl_spacing commands (units: microns) respectively.

<<<<<<< HEAD
The rdl is routed in one of three styles, specified by the -rdl_route_style option. The default, 45, uses 45 degree routing to route around and between the bump. If only manhattan routing is allowed, then specifying -rdl_route_style 90 will result in manhattan only routing to get around and between the bumps. The -rdl_route_style under option is used when the bump cell does not block on the rdl layer, and it is not necessary to route around the bump shapes to make the connection between the padcell and the bump.
=======
If the padcell pad pin is not in the rdl layer, use the -padcell_to_rdl option to specify a list of vias to be placed at the center of the padcell pad pin to connect to the rdl layer. Similarly, the -rdl_to_bump option can be used to specify a list of vias to connect the rdl routing to the bump cell if necessary.
>>>>>>> 07b59924

The -rdl_cover_file_name is used to specify the name of the file to contain the RDL routing.

## Options

| Option | Description |
| --- | --- |
| -pitch | Specifies the center-to-center spacing of bumps. |
| -spacing_to_edge | Specifies the spacing from the edge of the die to the edge of the bumps. |
| -array_size | Specifies the numbers of rows and columns of bumps as a 2-element list. |
| -offset | Specifies the location of the center of the lower left bump on the die. |
| -bump_pin_name | Specifies the name of the pin on the bump cell. |
| -cell_name | Specifies the name of the bump cell, or a list of key-value pairs giving different values of bump cell name with the value of -pitch used as a key. |
| -num_pads_per_tile | The maximum number of externally connected padcells placed within a bump pitc.h |
| -rdl_layer | Name of the redistribution layer. |
| -rdl_width | The width of the RDL layer to use when connecting bumps to padcells. |
| -rdl_spacing | The required spacing between RDL wires. |
<<<<<<< HEAD
| -rdl_route_style | Specifies the routing style between padcell and bumps. Default: 45 |
=======
| -padcell_to_rdl | Specify a list of vias to connect the padcell pad pin to the rdl layer if required |
| -rdl_to_bump | Specify a list of vias to connect the rdl to the bump cell if required |
>>>>>>> 07b59924
| -rdl_cover_file_name | Specifies the name of the file to which the routing of the redistribution layer is to be written. If not specified, the default value is cover.def.  In an earlier release, the OpenROAD database did not support 45-degree geometries used by RDL routing, and this cover.def allowed for the RDL to be added at the end of the flow, without being added to the database. Now that the database will allow 45-degree geometries, this command will be deprecated once ICeWall has been modified to write RDL layout directly into the database. |

## Examples
```
set_bump_options \
  -pitch 160 \
  -bump_pin_name PAD \
  -spacing_to_edge 165 \
  -cell_name {140 BUMP_small 150 BUMP_medium 180 BUMP_large} \
  -num_pads_per_tile 5 \
  -rdl_layer metal10 \
  -rdl_width 10 \
  -rdl_spacing 10


set_bump_options \
  -pitch 160 \
  -bump_pin_name PAD \
  -array_size {17 17} \
  -offset {210.0 215.0} \
  -cell_name DUMMY_BUMP \
  -num_pads_per_tile 5 \
  -rdl_layer metal10 \
  -rdl_width 10 \
  -rdl_spacing 10
```
<|MERGE_RESOLUTION|>--- conflicted
+++ resolved
@@ -13,12 +13,9 @@
         [-rdl_layer name] \
         [-rdl_width value] \
         [-rdl_spacing value] \
-<<<<<<< HEAD
         [-rdl_route_style (45|90|under)] \
-=======
         [-padcell_to_rdl <list_of_vias>] \
         [-rdl_to_bump <list_of_vias>] \
->>>>>>> 07b59924
         [-rdl_cover_file_name rdl_file_name]
 ```
 
@@ -37,11 +34,9 @@
 
 Details about the redistribution layer, name, width and spacing are specified with the -rdl_layer, -rdl_width and -rdl_spacing commands (units: microns) respectively.
 
-<<<<<<< HEAD
 The rdl is routed in one of three styles, specified by the -rdl_route_style option. The default, 45, uses 45 degree routing to route around and between the bump. If only manhattan routing is allowed, then specifying -rdl_route_style 90 will result in manhattan only routing to get around and between the bumps. The -rdl_route_style under option is used when the bump cell does not block on the rdl layer, and it is not necessary to route around the bump shapes to make the connection between the padcell and the bump.
-=======
+
 If the padcell pad pin is not in the rdl layer, use the -padcell_to_rdl option to specify a list of vias to be placed at the center of the padcell pad pin to connect to the rdl layer. Similarly, the -rdl_to_bump option can be used to specify a list of vias to connect the rdl routing to the bump cell if necessary.
->>>>>>> 07b59924
 
 The -rdl_cover_file_name is used to specify the name of the file to contain the RDL routing.
 
@@ -59,12 +54,9 @@
 | -rdl_layer | Name of the redistribution layer. |
 | -rdl_width | The width of the RDL layer to use when connecting bumps to padcells. |
 | -rdl_spacing | The required spacing between RDL wires. |
-<<<<<<< HEAD
 | -rdl_route_style | Specifies the routing style between padcell and bumps. Default: 45 |
-=======
 | -padcell_to_rdl | Specify a list of vias to connect the padcell pad pin to the rdl layer if required |
 | -rdl_to_bump | Specify a list of vias to connect the rdl to the bump cell if required |
->>>>>>> 07b59924
 | -rdl_cover_file_name | Specifies the name of the file to which the routing of the redistribution layer is to be written. If not specified, the default value is cover.def.  In an earlier release, the OpenROAD database did not support 45-degree geometries used by RDL routing, and this cover.def allowed for the RDL to be added at the end of the flow, without being added to the database. Now that the database will allow 45-degree geometries, this command will be deprecated once ICeWall has been modified to write RDL layout directly into the database. |
 
 ## Examples
