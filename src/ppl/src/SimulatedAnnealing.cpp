/////////////////////////////////////////////////////////////////////////////
//
// BSD 3-Clause License
//
// Copyright (c) 2023, The Regents of the University of California
// All rights reserved.
//
// Redistribution and use in source and binary forms, with or without
// modification, are permitted provided that the following conditions are met:
//
// * Redistributions of source code must retain the above copyright notice, this
//   list of conditions and the following disclaimer.
//
// * Redistributions in binary form must reproduce the above copyright notice,
//   this list of conditions and the following disclaimer in the documentation
//   and/or other materials provided with the distribution.
//
// * Neither the name of the copyright holder nor the names of its
//   contributors may be used to endorse or promote products derived from
//   this software without specific prior written permission.
//
// THIS SOFTWARE IS PROVIDED BY THE COPYRIGHT HOLDERS AND CONTRIBUTORS "AS IS"
// AND ANY EXPRESS OR IMPLIED WARRANTIES, INCLUDING, BUT NOT LIMITED TO, THE
// IMPLIED WARRANTIES OF MERCHANTABILITY AND FITNESS FOR A PARTICULAR PURPOSE
// ARE DISCLAIMED. IN NO EVENT SHALL THE COPYRIGHT HOLDER OR CONTRIBUTORS BE
// LIABLE FOR ANY DIRECT, INDIRECT, INCIDENTAL, SPECIAL, EXEMPLARY, OR
// CONSEQUENTIAL DAMAGES (INCLUDING, BUT NOT LIMITED TO, PROCUREMENT OF
// SUBSTITUTE GOODS OR SERVICES; LOSS OF USE, DATA, OR PROFITS; OR BUSINESS
// INTERRUPTION) HOWEVER CAUSED AND ON ANY THEORY OF LIABILITY, WHETHER IN
// CONTRACT, STRICT LIABILITY, OR TORT (INCLUDING NEGLIGENCE OR OTHERWISE)
// ARISING IN ANY WAY OUT OF THE USE OF THIS SOFTWARE, EVEN IF ADVISED OF THE
// POSSIBILITY OF SUCH DAMAGE.
//
///////////////////////////////////////////////////////////////////////////////

#include "SimulatedAnnealing.h"

#include "ppl/AbstractIOPlacerRenderer.h"
#include "utl/Logger.h"
#include "utl/algorithms.h"

namespace ppl {

SimulatedAnnealing::SimulatedAnnealing(
    Netlist* netlist,
    Core* core,
    std::vector<Slot>& slots,
    const std::vector<Constraint>& constraints,
    Logger* logger,
    odb::dbDatabase* db)
    : netlist_(netlist),
      core_(core),
      slots_(slots),
      pin_groups_(netlist->getIOGroups()),
      constraints_(constraints),
      logger_(logger),
      db_(db),
      debug_(std::make_unique<DebugSettings>())
{
  num_slots_ = slots.size();
  num_pins_ = netlist->numIOPins();
  num_groups_ = pin_groups_.size();
  perturb_per_iter_ = static_cast<int>(num_pins_ * 0.8);
  int pins_in_groups = 0;
  for (const auto& group : pin_groups_) {
    pins_in_groups += group.pin_indices.size();
  }
  lone_pins_ = num_pins_ - pins_in_groups;
}

void SimulatedAnnealing::run(float init_temperature,
                             int max_iterations,
                             int perturb_per_iter,
                             float alpha,
                             bool random)
{
  init(init_temperature, max_iterations, perturb_per_iter, alpha);
  randomAssignment();
  if (!random) {
    int64 pre_cost = 0;
    pre_cost = getAssignmentCost();
    float temperature = init_temperature_;

    boost::random::uniform_real_distribution<float> distribution;
    for (int iter = 0; iter < max_iterations_; iter++) {
      for (int perturb = 0; perturb < perturb_per_iter_; perturb++) {
        int prev_cost;
        perturbAssignment(prev_cost);

        const int64 cost = pre_cost + getDeltaCost(prev_cost);
        const int delta_cost = cost - pre_cost;
        debugPrint(
            logger_,
            utl::PPL,
            "annealing",
            1,
            "iteration: {}; temperature: {}; assignment cost: {}um; delta "
            "cost: {}um",
            iter,
            temperature,
            dbuToMicrons(cost),
            dbuToMicrons(delta_cost));

        const float rand_float = distribution(generator_);
        const float accept_prob = std::exp((-1) * delta_cost / temperature);
        if (delta_cost <= 0 || accept_prob > rand_float) {
          // accept new solution, update cost and slots
          pre_cost = cost;
          if (!prev_slots_.empty() && !new_slots_.empty()) {
            for (int i = 0; i < prev_slots_.size(); i++) {
              int prev_slot = prev_slots_[i];
              int new_slot = new_slots_[i];
              slots_[prev_slot].used = false;
              slots_[new_slot].used = true;
            }
          }
        } else {
          restorePreviousAssignment();
        }
        prev_slots_.clear();
        new_slots_.clear();
        pins_.clear();
      }

<<<<<<< HEAD
    temperature *= alpha_;

    if (debug_->isOn()) {
      bool isNoPauseMode = false;

      if (debug_->isNoPauseMode_) {
        isNoPauseMode = true;
      }

      if (iter == 0 || (iter + 1) % debug_->painting_interval_ == 0) {
        std::vector<ppl::IOPin> pins;
        getAssignment(pins);

        std::vector<std::vector<ppl::InstancePin>> all_sinks;

        for (int pin_idx = 0; pin_idx < pins.size(); pin_idx++) {
          std::vector<ppl::InstancePin> pin_sinks;
          netlist_->getSinksOfIO(pin_idx, pin_sinks);
          all_sinks.push_back(pin_sinks);
        }

        annealingStateVisualization(pins, all_sinks, isNoPauseMode);
      }
=======
      temperature *= alpha_;
>>>>>>> 9f95869e
    }
  }
}

void SimulatedAnnealing::getAssignment(std::vector<IOPin>& assignment)
{
  for (int i = 0; i < pin_assignment_.size(); i++) {
    IOPin& io_pin = netlist_->getIoPin(i);
    Slot& slot = slots_[pin_assignment_[i]];

    io_pin.setPos(slot.pos);
    io_pin.setLayer(slot.layer);
    io_pin.setPlaced();
    assignment.push_back(io_pin);
    slot.used = true;
  }
}

void SimulatedAnnealing::setDebugOn(
    std::unique_ptr<AbstractIOPlacerRenderer> renderer)
{
  debug_->renderer_ = std::move(renderer);
}

void SimulatedAnnealing::setDebugPaintingInterval(
    const int iters_between_paintings)
{
  debug_->painting_interval_ = iters_between_paintings;
}

void SimulatedAnnealing::setDebugNoPauseMode(const bool no_pause_mode)
{
  debug_->isNoPauseMode_ = no_pause_mode;
}

AbstractIOPlacerRenderer* SimulatedAnnealing::getDebugRenderer()
{
  return debug_->renderer_.get();
}

void SimulatedAnnealing::annealingStateVisualization(
    const std::vector<IOPin>& assignment,
    const std::vector<std::vector<InstancePin>>& sinks,
    const bool& isNoPauseMode)
{
  if (!debug_->isOn()) {
    return;
  }
  getDebugRenderer()->setIsNoPauseMode(isNoPauseMode);
  getDebugRenderer()->setSinks(sinks);
  getDebugRenderer()->setPinAssignment(assignment);
  getDebugRenderer()->redrawAndPause();
}

void SimulatedAnnealing::init(float init_temperature,
                              int max_iterations,
                              int perturb_per_iter,
                              float alpha)
{
  init_temperature_
      = init_temperature != 0 ? init_temperature : init_temperature_;
  max_iterations_ = max_iterations != 0 ? max_iterations : max_iterations_;
  perturb_per_iter_
      = perturb_per_iter != 0 ? perturb_per_iter : perturb_per_iter_;
  alpha_ = alpha != 0 ? alpha : alpha_;

  pin_assignment_.resize(num_pins_);
  slot_indices_.resize(num_slots_);
  std::iota(slot_indices_.begin(), slot_indices_.end(), 0);

  generator_.seed(seed_);
}

void SimulatedAnnealing::randomAssignment()
{
  std::mt19937 g;
  g.seed(seed_);

  std::vector<int> slot_indices = slot_indices_;
  utl::shuffle(slot_indices.begin(), slot_indices.end(), g);

  std::set<int> placed_pins;
  int slot_idx = randomAssignmentForGroups(placed_pins, slot_indices);

  for (int i = 0; i < pin_assignment_.size(); i++) {
    if (placed_pins.find(i) != placed_pins.end()) {
      continue;
    }

    const IOPin& io_pin = netlist_->getIoPin(i);
    if (io_pin.getConstraintIdx() != -1) {
      int first_slot = 0;
      int last_slot = num_slots_ - 1;
      getSlotsRange(io_pin, first_slot, last_slot);
      boost::random::uniform_int_distribution<int> distribution(first_slot,
                                                                last_slot);

      int slot = distribution(generator_);
      int mirrored_slot;
      bool free = !slots_[slot].used;
      if (io_pin.isMirrored()) {
        free = free && isFreeForMirrored(slot, mirrored_slot);
      }
      while (!free) {
        slot = distribution(generator_);
        free = !slots_[slot].used;
        if (io_pin.isMirrored()) {
          free = free && isFreeForMirrored(slot, mirrored_slot);
        }
      }
      pin_assignment_[i] = slot;
      slots_[slot].used = true;
      if (io_pin.isMirrored()) {
        pin_assignment_[io_pin.getMirrorPinIdx()] = mirrored_slot;
        slots_[mirrored_slot].used = true;
      }
      placed_pins.insert(io_pin.getMirrorPinIdx());
    } else {
      int slot = slot_indices[slot_idx];
      int mirrored_slot;
      bool free = !slots_[slot].used;
      if (io_pin.isMirrored()) {
        free = free && isFreeForMirrored(slot, mirrored_slot);
      }
      while (!free) {
        slot_idx++;
        slot = slot_indices[slot_idx];
        free = !slots_[slot].used;
        if (io_pin.isMirrored()) {
          free = free && isFreeForMirrored(slot, mirrored_slot);
        }
      }
      pin_assignment_[i] = slot;
      slots_[slot].used = true;
      if (io_pin.isMirrored()) {
        pin_assignment_[io_pin.getMirrorPinIdx()] = mirrored_slot;
        slots_[mirrored_slot].used = true;
      }
      placed_pins.insert(io_pin.getMirrorPinIdx());

      slot_idx++;
    }
  }
}

int SimulatedAnnealing::randomAssignmentForGroups(
    std::set<int>& placed_pins,
    const std::vector<int>& slot_indices)
{
  int slot_idx = 0;
  for (const auto& group : pin_groups_) {
    int group_slot;
    const IOPin& io_pin = netlist_->getIoPin(group.pin_indices[0]);
    if (io_pin.getConstraintIdx() != -1) {
      int first_slot = 0;
      int last_slot = num_slots_ - 1;
      getSlotsRange(io_pin, first_slot, last_slot);
      boost::random::uniform_int_distribution<int> distribution(first_slot,
                                                                last_slot);

      int slot = distribution(generator_);
      while (!isFreeForGroup(slot, group.pin_indices.size(), last_slot)) {
        slot = distribution(generator_);
      }
      group_slot = slot;
    } else {
      while (!isFreeForGroup(
          slot_indices[slot_idx], group.pin_indices.size(), num_slots_ - 1)) {
        slot_idx++;
      }
      group_slot = slot_indices[slot_idx];
    }

    const auto pin_list = group.pin_indices;
    for (const auto& pin_idx : pin_list) {
      const IOPin& io_pin = netlist_->getIoPin(pin_idx);
      pin_assignment_[pin_idx] = group_slot;
      slots_[group_slot].used = true;
      if (io_pin.isMirrored()) {
        int mirrored_slot = getMirroredSlotIdx(group_slot);
        pin_assignment_[io_pin.getMirrorPinIdx()] = mirrored_slot;
        slots_[mirrored_slot].used = true;
        placed_pins.insert(io_pin.getMirrorPinIdx());
      }
      group_slot++;
      placed_pins.insert(pin_idx);
    }
    slot_idx++;
  }

  return slot_idx;
}

int64 SimulatedAnnealing::getAssignmentCost()
{
  int64 cost = 0;

  for (int i = 0; i < pin_assignment_.size(); i++) {
    cost += getPinCost(i);
  }

  return cost;
}

int SimulatedAnnealing::getDeltaCost(const int prev_cost)
{
  int new_cost = 0;
  for (int pin_idx : pins_) {
    new_cost += getPinCost(pin_idx);
  }

  return new_cost - prev_cost;
}

int SimulatedAnnealing::getPinCost(int pin_idx)
{
  int slot_idx = pin_assignment_[pin_idx];
  const odb::Point& position = slots_[slot_idx].pos;
  return netlist_->computeIONetHPWL(pin_idx, position);
}

int64 SimulatedAnnealing::getGroupCost(int group_idx)
{
  int64 cost = 0;
  for (int pin_idx : pin_groups_[group_idx].pin_indices) {
    int slot_idx = pin_assignment_[pin_idx];
    const odb::Point& position = slots_[slot_idx].pos;
    cost += netlist_->computeIONetHPWL(pin_idx, position);
  }

  return cost;
}

void SimulatedAnnealing::perturbAssignment(int& prev_cost)
{
  boost::random::uniform_real_distribution<float> distribution;
  const float move = distribution(generator_);

  // to perform pin swapping, at least two pins that are not inside a group are
  // necessary
  if (move < swap_pins_ && lone_pins_ > 1) {
    prev_cost = swapPins();
  }

  // move single pin when swapping a single constrained pin is not possible
  if (move >= swap_pins_ || lone_pins_ <= 1 || prev_cost == move_fail_) {
    prev_cost = movePinToFreeSlot();
    // move single pin when moving a group is not possible
    if (prev_cost == move_fail_) {
      prev_cost = movePinToFreeSlot(true);
    }
  }
}

int SimulatedAnnealing::swapPins()
{
  boost::random::uniform_int_distribution<int> distribution(0, num_pins_ - 1);
  int pin1 = distribution(generator_);
  int pin2;
  while (netlist_->getIoPin(pin1).isInGroup()
         || netlist_->getIoPin(pin1).isMirrored()) {
    pin1 = distribution(generator_);
  }

  int constraint_idx = netlist_->getIoPin(pin1).getConstraintIdx();
  if (constraint_idx != -1) {
    const std::vector<int>& pin_indices
        = constraints_[constraint_idx].pin_indices;
    // if there is only one pin in the constraint, do not swap and fallback to
    // move a pin to a free slot
    if (pin_indices.size() == 1) {
      return move_fail_;
    }
    distribution = boost::random::uniform_int_distribution<int>(
        0, pin_indices.size() - 1);

    int pin_idx = distribution(generator_);
    pin2 = pin_indices[pin_idx];
    while (pin1 == pin2 || netlist_->getIoPin(pin2).isInGroup()
           || netlist_->getIoPin(pin2).isMirrored()) {
      pin_idx = distribution(generator_);
      pin2 = pin_indices[pin_idx];
    }
  } else {
    pin2 = distribution(generator_);
    while (pin1 == pin2 || netlist_->getIoPin(pin2).isInGroup()
           || netlist_->getIoPin(pin2).isMirrored()
           || netlist_->getIoPin(pin2).getConstraintIdx() != -1) {
      pin2 = distribution(generator_);
    }
  }

  pins_.push_back(pin1);
  pins_.push_back(pin2);

  int prev_slot1 = pin_assignment_[pin1];
  prev_slots_.push_back(prev_slot1);

  int prev_slot2 = pin_assignment_[pin2];
  prev_slots_.push_back(prev_slot2);

  int prev_cost = getPinCost(pin1) + getPinCost(pin2);

  std::swap(pin_assignment_[pin1], pin_assignment_[pin2]);

  return prev_cost;
}

int SimulatedAnnealing::movePinToFreeSlot(bool lone_pin)
{
  boost::random::uniform_int_distribution<int> distribution(0, num_pins_ - 1);
  int pin = distribution(generator_);

  if (lone_pin) {
    while (netlist_->getIoPin(pin).isInGroup()
           || netlist_->getIoPin(pin).isMirrored()) {
      pin = distribution(generator_);
    }
  } else {
    const IOPin& io_pin = netlist_->getIoPin(pin);
    if (io_pin.isInGroup()) {
      int prev_cost = moveGroupToFreeSlots(io_pin.getGroupIdx());
      return prev_cost;
    }

    if (io_pin.isMirrored()) {
      const IOPin& mirrored_pin = netlist_->getIoPin(io_pin.getMirrorPinIdx());
      if (mirrored_pin.isInGroup()) {
        int prev_cost = moveGroupToFreeSlots(mirrored_pin.getGroupIdx());
        return prev_cost;
      }
    }
  }

  const IOPin& io_pin = netlist_->getIoPin(pin);
  pins_.push_back(pin);

  int prev_slot = pin_assignment_[pin];
  prev_slots_.push_back(prev_slot);

  int prev_cost = getPinCost(pin);
  if (io_pin.isMirrored()) {
    prev_cost += getPinCost(io_pin.getMirrorPinIdx());
  }

  bool free_slot = false;
  int new_slot;
  int mirrored_slot;

  int first_slot = 0;
  int last_slot = num_slots_ - 1;
  getSlotsRange(netlist_->getIoPin(pin), first_slot, last_slot);

  distribution
      = boost::random::uniform_int_distribution<int>(first_slot, last_slot);
  while (!free_slot) {
    new_slot = distribution(generator_);
    if (io_pin.isMirrored()) {
      free_slot = isFreeForMirrored(new_slot, mirrored_slot);
    } else {
      free_slot = slots_[new_slot].isAvailable() && new_slot != prev_slot;
    }
  }

  new_slots_.push_back(new_slot);
  pin_assignment_[pin] = new_slot;

  if (io_pin.isMirrored()) {
    pins_.push_back(io_pin.getMirrorPinIdx());
    int prev_mirrored_slot = pin_assignment_[io_pin.getMirrorPinIdx()];
    prev_slots_.push_back(prev_mirrored_slot);
    new_slots_.push_back(mirrored_slot);
    pin_assignment_[io_pin.getMirrorPinIdx()] = mirrored_slot;
  }

  return prev_cost;
}

int SimulatedAnnealing::moveGroupToFreeSlots(const int group_idx)
{
  const PinGroupByIndex& group = pin_groups_[group_idx];
  int prev_cost = getGroupCost(group_idx);
  for (int pin_idx : group.pin_indices) {
    prev_slots_.push_back(pin_assignment_[pin_idx]);
    pins_.push_back(pin_idx);
    if (netlist_->getIoPin(pin_idx).isMirrored()) {
      int mirrored_idx = netlist_->getIoPin(pin_idx).getMirrorPinIdx();
      prev_slots_.push_back(pin_assignment_[mirrored_idx]);
      pins_.push_back(mirrored_idx);
      prev_cost += getPinCost(mirrored_idx);
    }
  }
  const IOPin& io_pin = netlist_->getIoPin(pins_[0]);

  bool free_slot = false;
  bool same_edge_slot = false;
  int new_slot;

  int first_slot = 0;
  int last_slot = num_slots_ - 1;
  getSlotsRange(io_pin, first_slot, last_slot);
  boost::random::uniform_int_distribution<int> distribution(first_slot,
                                                            last_slot);

  // add max number of iterations to find available slots for group to avoid
  // infinite loop in cases where there are not available contiguous slots
  int iter = 0;
  int max_iters = num_slots_ * 10;
  while ((!free_slot || !same_edge_slot) && iter < max_iters) {
    new_slot = distribution(generator_);
    if ((new_slot + pins_.size() >= num_slots_ - 1)) {
      continue;
    }

    int slot = new_slot;
    int mirrored_slot;
    const Edge& edge = slots_[slot].edge;
    for (int i = 0; i < group.pin_indices.size(); i++) {
      free_slot = slots_[slot].isAvailable();
      if (io_pin.isMirrored()) {
        free_slot = free_slot && isFreeForMirrored(slot, mirrored_slot);
      }
      same_edge_slot = slots_[slot].edge == edge;
      if (!free_slot || !same_edge_slot) {
        break;
      }

      slot++;
    }
    iter++;
  }

  if (free_slot && same_edge_slot) {
    std::vector<int> pin_indices = group.pin_indices;
    if (group.order
        && (slots_[new_slot].edge == Edge::top
            || slots_[new_slot].edge == Edge::left)) {
      std::reverse(pin_indices.begin(), pin_indices.end());
    }
    for (int pin_idx : pin_indices) {
      const IOPin& io_pin = netlist_->getIoPin(pin_idx);
      pin_assignment_[pin_idx] = new_slot;
      new_slots_.push_back(new_slot);
      if (io_pin.isMirrored()) {
        int mirrored_slot = getMirroredSlotIdx(new_slot);
        pin_assignment_[io_pin.getMirrorPinIdx()] = mirrored_slot;
        new_slots_.push_back(mirrored_slot);
      }
      new_slot++;
    }
  } else {
    prev_slots_.clear();
    new_slots_.clear();
    pins_.clear();
    return move_fail_;
  }

  return prev_cost;
}

void SimulatedAnnealing::restorePreviousAssignment()
{
  if (!prev_slots_.empty()) {
    // restore single pin to previous slot
    int cnt = 0;
    for (int pin : pins_) {
      pin_assignment_[pin] = prev_slots_[cnt];
      cnt++;
    }
  }
}

double SimulatedAnnealing::dbuToMicrons(int64_t dbu)
{
  return (double) dbu / (db_->getChip()->getBlock()->getDbUnitsPerMicron());
}

bool SimulatedAnnealing::isFreeForGroup(int slot_idx,
                                        int group_size,
                                        int last_slot)
{
  bool free_slot = false;
  while (!free_slot) {
    if ((slot_idx + group_size >= last_slot)) {
      break;
    }

    int slot = slot_idx;
    int mirrored_slot = getMirroredSlotIdx(slot);
    for (int i = 0; i < group_size; i++) {
      free_slot
          = slots_[slot].isAvailable() && slots_[mirrored_slot].isAvailable();
      if (!free_slot) {
        break;
      }

      slot++;
    }
  }

  return free_slot;
}

void SimulatedAnnealing::getSlotsRange(const IOPin& io_pin,
                                       int& first_slot,
                                       int& last_slot)
{
  const int pin_constraint_idx = io_pin.getConstraintIdx();
  if (pin_constraint_idx != -1) {
    const Constraint& constraint = constraints_[pin_constraint_idx];
    first_slot = constraint.first_slot;
    last_slot = constraint.last_slot;
  }

  if (io_pin.isMirrored()) {
    const IOPin& mirrored_pin = netlist_->getIoPin(io_pin.getMirrorPinIdx());
    const int mirrored_constraint_idx = mirrored_pin.getConstraintIdx();
    if (mirrored_constraint_idx != -1) {
      const Constraint& constraint = constraints_[mirrored_constraint_idx];
      first_slot = getMirroredSlotIdx(constraint.first_slot);
      last_slot = getMirroredSlotIdx(constraint.last_slot);
      if (first_slot > last_slot) {
        std::swap(first_slot, last_slot);
      }
    }
  }
}

int SimulatedAnnealing::getSlotIdxByPosition(const odb::Point& position,
                                             int layer) const
{
  int slot_idx = -1;
  for (int i = 0; i < slots_.size(); i++) {
    if (slots_[i].pos == position && slots_[i].layer == layer) {
      slot_idx = i;
      break;
    }
  }

  return slot_idx;
}

bool SimulatedAnnealing::isFreeForMirrored(const int slot_idx,
                                           int& mirrored_idx) const
{
  mirrored_idx = getMirroredSlotIdx(slot_idx);
  const Slot& slot = slots_[slot_idx];
  const Slot& mirrored_slot = slots_[mirrored_idx];

  return slot.isAvailable() && mirrored_slot.isAvailable();
}

int SimulatedAnnealing::getMirroredSlotIdx(int slot_idx) const
{
  const Slot& slot = slots_[slot_idx];
  const int layer = slot.layer;
  const odb::Point& position = slot.pos;
  odb::Point mirrored_pos = core_->getMirroredPosition(position);

  return getSlotIdxByPosition(mirrored_pos, layer);
}

}  // namespace ppl<|MERGE_RESOLUTION|>--- conflicted
+++ resolved
@@ -122,33 +122,31 @@
         pins_.clear();
       }
 
-<<<<<<< HEAD
-    temperature *= alpha_;
-
-    if (debug_->isOn()) {
-      bool isNoPauseMode = false;
-
-      if (debug_->isNoPauseMode_) {
-        isNoPauseMode = true;
-      }
-
-      if (iter == 0 || (iter + 1) % debug_->painting_interval_ == 0) {
-        std::vector<ppl::IOPin> pins;
-        getAssignment(pins);
-
-        std::vector<std::vector<ppl::InstancePin>> all_sinks;
-
-        for (int pin_idx = 0; pin_idx < pins.size(); pin_idx++) {
-          std::vector<ppl::InstancePin> pin_sinks;
-          netlist_->getSinksOfIO(pin_idx, pin_sinks);
-          all_sinks.push_back(pin_sinks);
+
+      temperature *= alpha_;
+
+      if (debug_->isOn()) {
+        bool isNoPauseMode = false;
+
+        if (debug_->isNoPauseMode_) {
+          isNoPauseMode = true;
         }
 
-        annealingStateVisualization(pins, all_sinks, isNoPauseMode);
-      }
-=======
-      temperature *= alpha_;
->>>>>>> 9f95869e
+        if (iter == 0 || (iter + 1) % debug_->painting_interval_ == 0) {
+          std::vector<ppl::IOPin> pins;
+          getAssignment(pins);
+
+          std::vector<std::vector<ppl::InstancePin>> all_sinks;
+
+          for (int pin_idx = 0; pin_idx < pins.size(); pin_idx++) {
+            std::vector<ppl::InstancePin> pin_sinks;
+            netlist_->getSinksOfIO(pin_idx, pin_sinks);
+            all_sinks.push_back(pin_sinks);
+          }
+
+          annealingStateVisualization(pins, all_sinks, isNoPauseMode);
+        }
+      }
     }
   }
 }
