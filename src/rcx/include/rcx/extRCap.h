--- conflicted
+++ resolved
@@ -647,7 +647,6 @@
   int _len;
   int _simVersion;
   int _maxLevelDist;
-<<<<<<< HEAD
   FILE *_filesFP;
 
   bool measurePatternVar_3D(extMeasure* m,
@@ -672,74 +671,6 @@
      double writeWirePatterns(FILE* fp, extMeasure* measure, uint wireCnt, double height_offset, double &len, double &max_x);
 double writeWirePatterns_w3(FILE* fp, extMeasure* measure, uint wireCnt, double height_offset, double &len, double &max_x) ;
    // ------------------------------------------------------------------
-=======
-  FILE* _filesFP;
-  uint measureWithVar(extMeasure* measure);
-  uint measureDiagWithVar(extMeasure* measure);
-  uint linesOver(uint wireCnt,
-                 uint widthCnt,
-                 uint spaceCnt,
-                 uint dCnt,
-                 uint metLevel = 0);
-  uint linesOverUnder(uint wireCnt,
-                      uint widthCnt,
-                      uint spaceCnt,
-                      uint dCnt,
-                      uint metLevel = 0);
-  uint linesDiagUnder(uint wireCnt,
-                      uint widthCnt,
-                      uint spaceCnt,
-                      uint dCnt,
-                      uint metLevel = 0);
-  uint linesUnder(uint wireCnt,
-                  uint widthCnt,
-                  uint spaceCnt,
-                  uint dCnt,
-                  uint metLevel = 0);
-  void setOptions(const char* topDir,
-                  const char* pattern,
-                  bool writeFiles,
-                  bool readFiles,
-                  bool runSolver,
-                  bool keepFile,
-                  uint metLevel);
-  void writeRuleWires(FILE* fp, extMeasure* measure, uint wireCnt);
-  void writeRuleWires_3D(FILE* fp, extMeasure* measure, uint wireCnt);
-  void writeWires2_3D(FILE* fp, extMeasure* measure, uint wireCnt);
-  void writeRaphaelCaps(FILE* fp, extMeasure* measure, uint wireCnt);
-  void writeWires(FILE* fp, extMeasure* measure, uint wireCnt);
-  uint getCapMatrixValues3D(uint lastNode, extMeasure* m);
-  uint readCapacitanceBench3D(bool readCapLog,
-                              extMeasure* m,
-                              bool skipPrintWires);
-  uint getCapValues3D(uint lastNode,
-                      double& cc1,
-                      double& cc2,
-                      double& fr,
-                      double& tot,
-                      extMeasure* m);
-  void writeRaphaelCaps3D(FILE* fp, extMeasure* measure, uint wireCnt);
-  bool measurePatternVar_3D(extMeasure* m,
-                            double top_width,
-                            double bot_width,
-                            double thickness,
-                            uint wireCnt,
-                            char* wiresNameSuffix,
-                            double res);
-  double writeWirePatterns(FILE* fp,
-                           extMeasure* measure,
-                           uint wireCnt,
-                           double height_offset,
-                           double& len,
-                           double& max_x);
-  double writeWirePatterns_w3(FILE* fp,
-                              extMeasure* measure,
-                              uint wireCnt,
-                              double height_offset,
-                              double& len,
-                              double& max_x);
-  // ------------------------------------------------------------------
->>>>>>> 7766abf1
 
   extMetRCTable* getMetRCTable(uint ii) { return _modelTable[ii]; };
 
@@ -1902,44 +1833,10 @@
   void setCurrentSolverGen(extSolverGen* p) { _currentSolverGen = p; }
 
   // --------------------- dkf 092024 ------------------------
-  extRCModel* getCurrentModel() { return _currentModel; }
-  void setCurrentModel(extRCModel* m) { _currentModel = m; }
-  uint GenExtModel(std::list<std::string> spef_file_list,
-                   std::list<std::string> corner_list,
-                   const char* out_file,
-                   const char* comment,
-                   const char* version,
-                   int pattern);
-  // --------------------- dkf 092024 ------------------------
-<<<<<<< HEAD
    // DKF 07/25/24 -- 3d pattern generation
     uint rulesGen(const char* name, const char* topDir,
                        const char* rulesFile, int pattern, bool keepFile, int wLen,  int version, bool win);
     uint readProcess(const char* name, const char* filename);
-=======
-  // DKF 07/25/24 -- 3d pattern generation
-  uint metRulesGen(const char* name,
-                   const char* topDir,
-                   const char* rulesFile,
-                   int pattern,
-                   bool writeFiles,
-                   bool readFiles,
-                   bool runSolver,
-                   bool keepFile,
-                   uint met);
-  uint rulesGen(const char* name,
-                const char* topDir,
-                const char* rulesFile,
-                int pattern,
-                bool writeFiles,
-                bool readFiles,
-                bool runSolver,
-                bool keepFile,
-                int wLen,
-                int version,
-                bool win);
-  uint readProcess(const char* name, const char* filename);
->>>>>>> 7766abf1
 
   void init(odb::dbDatabase* db, Logger* logger);
   double getTotalCouplingCap(odb::dbNet* net,
