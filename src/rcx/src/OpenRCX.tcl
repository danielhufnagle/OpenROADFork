###############################################################################
##
## BSD 3-Clause License
##
# Copyright (c) 2020, The Regents of the University of California
## All rights reserved.
##
## Redistribution and use in source and binary forms, with or without
## modification, are permitted provided that the following conditions are met:
##
## * Redistributions of source code must retain the above copyright notice, this
##   list of conditions and the following disclaimer.
##
## * Redistributions in binary form must reproduce the above copyright notice,
##   this list of conditions and the following disclaimer in the documentation
##   and#or other materials provided with the distribution.
##
## * Neither the name of the copyright holder nor the names of its
##   contributors may be used to endorse or promote products derived from
##   this software without specific prior written permission.
##
## THIS SOFTWARE IS PROVIDED BY THE COPYRIGHT HOLDERS AND CONTRIBUTORS "AS IS"
## AND ANY EXPRESS OR IMPLIED WARRANTIES, INCLUDING, BUT NOT LIMITED TO, THE
## IMPLIED WARRANTIES OF MERCHANTABILITY AND FITNESS FOR A PARTICULAR PURPOSE
## ARE DISCLAIMED. IN NO EVENT SHALL THE COPYRIGHT HOLDER OR CONTRIBUTORS BE
## LIABLE FOR ANY DIRECT, INDIRECT, INCIDENTAL, SPECIAL, EXEMPLARY, OR
## CONSEQUENTIAL DAMAGES (INCLUDING, BUT NOT LIMITED TO, PROCUREMENT OF
## SUBSTITUTE GOODS OR SERVICES; LOSS OF USE, DATA, OR PROFITS; OR BUSINESS
## INTERRUPTION) HOWEVER CAUSED AND ON ANY THEORY OF LIABILITY, WHETHER IN
## CONTRACT, STRICT LIABILITY, OR TORT (INCLUDING NEGLIGENCE OR OTHERWISE)
## ARISING IN ANY WAY OUT OF THE USE OF THIS SOFTWARE, EVEN IF ADVISED OF THE
## POSSIBILITY OF SUCH DAMAGE.
##
###############################################################################

sta::define_cmd_args "define_process_corner" {
    [-ext_model_index index] filename
}

proc define_process_corner { args } {
  sta::parse_key_args "define_process_corner" args \
  keys {-ext_model_index} flags {}
  sta::check_argc_eq1 "define_process_corner" $args

  set ext_model_index 0
  if { [info exists keys(-ext_model_index)] } {
    set ext_model_index $keys(-ext_model_index)
  }

  set filename [file nativename [lindex $args 0]]

  rcx::define_process_corner $ext_model_index $filename
}

sta::define_cmd_args "extract_parasitics" {
    [-ext_model_file filename]
    [-corner_cnt count]
    [-max_res ohms]
    [-coupling_threshold fF]
    [-debug_net_id id]
    [-lef_res]
    [-cc_model track]
    [-context_depth depth]
    [-no_merge_via_res]
}

proc extract_parasitics { args } {
  sta::parse_key_args "extract_parasitics" args \
    keys { -ext_model_file
           -corner_cnt
           -max_res
           -coupling_threshold
           -debug_net_id
           -context_depth
           -cc_model } \
    flags { -lef_res
            -no_merge_via_res }

  set ext_model_file ""
  if { [info exists keys(-ext_model_file)] } {
    set ext_model_file $keys(-ext_model_file)
  }

  set corner_cnt 1
  if { [info exists keys(-corner_cnt)] } {
    set corner_cnt $keys(-corner_cnt)
    sta::check_positive_integer "-corner_cnt" $corner_cnt
  }

  set max_res 50.0
  if { [info exists keys(-max_res)] } {
    set max_res $keys(-max_res)
    sta::check_positive_float "-max_res" $max_res
  }

  set coupling_threshold 0.1
  if { [info exists keys(-coupling_threshold)] } {
    set coupling_threshold $keys(-coupling_threshold)
    sta::check_positive_float "-coupling_threshold" $coupling_threshold
  }

  set lef_res [info exists flags(-lef_res)]
  set no_merge_via_res [info exists flags(-no_merge_via_res)]

  set cc_model 10
  if { [info exists keys(-cc_model)] } {
    set cc_model $keys(-cc_model)
  }

  set depth 5
  if { [info exists keys(-context_depth)] } {
    set depth $keys(-context_depth)
    sta::check_positive_integer "-context_depth" $depth
  }

  set debug_net_id ""
  if { [info exists keys(-debug_net_id)] } {
    set debug_net_id $keys(-debug_net_id)
  }

  rcx::extract $ext_model_file $corner_cnt $max_res \
    $coupling_threshold $cc_model \
    $depth $debug_net_id $lef_res $no_merge_via_res
}

sta::define_cmd_args "write_spef" {
  [-net_id net_id]
  [-nets nets] 
  [-coordinates]
  filename }

proc write_spef { args } {
  sta::parse_key_args "write_spef" args \
    keys { -net_id -nets } \
    flags { -coordinates }
  sta::check_argc_eq1 "write_spef" $args

  set spef_file $args

  set nets ""
  if { [info exists keys(-nets)] } {
    set nets $keys(-nets)
  }

  set net_id 0
  if { [info exists keys(-net_id)] } {
    set net_id $keys(-net_id)
  }

  set coordinates [info exists flags(-coordinates)]

  rcx::write_spef $spef_file $nets $net_id $coordinates
}

sta::define_cmd_args "adjust_rc" {
    [-res_factor res]
    [-cc_factor cc]
    [-gndc_factor gndc]
}

proc adjust_rc { args } {
<<<<<<< HEAD
  sta::parse_key_args "adjust_rc" args keys \
      { -res_factor
        -cc_factor
        -gndc_factor } \
        flags {}
=======
  sta::parse_key_args "adjust_rc" args \
    keys { -res_factor
           -cc_factor
           -gndc_factor }
>>>>>>> 933ae804

  set res_factor 1.0
  if { [info exists keys(-res_factor)] } {
    set res_factor $keys(-res_factor)
    sta::check_positive_float "-res_factor" $res_factor
  }

  set cc_factor 1.0
  if { [info exists keys(-cc_factor)] } {
    set cc_factor $keys(-cc_factor)
    sta::check_positive_float "-cc_factor" $cc_factor
  }

  set gndc_factor 1.0
  if { [info exists keys(-gndc_factor)] } {
    set gndc_factor $keys(-gndc_factor)
    sta::check_positive_float "-gndc_factor" $gndc_factor
  }

  rcx::adjust_rc $res_factor $cc_factor $gndc_factor
}

sta::define_cmd_args "diff_spef" {
    [-file filename]
    [-r_res]
    [-r_cap]
    [-r_cc_cap]
    [-r_conn]
}

proc diff_spef { args } {
  sta::parse_key_args "diff_spef" args \
    keys { -file } \
    flags { -r_res -r_cap -r_cc_cap -r_conn }

  set filename ""
  if { [info exists keys(-file)] } {
    set filename [file nativename $keys(-file)]
  }
  set res [info exists flags(-over)]
  set cap [info exists flags(-over)]
  set cc_cap [info exists flags(-over)]
  set conn [info exists flags(-over)]

  rcx::diff_spef $filename $conn $res $cap $cc_cap
}

sta::define_cmd_args "bench_wires" {
    [-met_cnt mcnt]
    [-cnt count]
    [-len wire_len]
    [-over]
    [-diag]
    [-all]
    [-db_only]
    [-under_met layer]
    [-w_list width]
    [-s_list space]
    [-over_dist dist]
    [-under_dist dist]
}

proc bench_wires { args } {
  sta::parse_key_args "bench_wires" args \
    keys { -met_cnt -cnt -len -under_met
           -w_list -s_list -over_dist -under_dist } \
    flags { -diag -over -all -db_only }

  if { ![ord::db_has_tech] } {
    utl::error RCX 357 "No LEF technology has been read."
  }

  set over [info exists flags(-over)]
  set all [info exists flags(-all)]
  set diag [info exists flags(-diag)]
  set db_only [info exists flags(-db_only)]

  set met_cnt 1000
  if { [info exists keys(-met_cnt)] } {
    set met_cnt $keys(-met_cnt)
  }

  set cnt 5
  if { [info exists keys(-cnt)] } {
    set cnt $keys(-cnt)
  }

  set len 100
  if { [info exists keys(-len)] } {
    set len $keys(-len)
  }

  set under_met -1
  if { [info exists keys(-under_met)] } {
    set under_met $keys(-under_met)
  }

  set w_list "1"
  if { [info exists keys(-w_list)] } {
    set w_list $keys(-w_list)
  }

  set s_list "1 2 2.5 3 3.5 4 4.5 5 6 8 10 12"
  if { [info exists keys(-s_list)] } {
    set s_list $keys(-s_list)
  }

  set over_dist 100
  if { [info exists keys(-over_dist)] } {
    set over_dist $keys(-over_dist)
  }

  set under_dist 100
  if { [info exists keys(-under_dist)] } {
    set under_dist $keys(-under_dist)
  }

  rcx::bench_wires $db_only $over $diag $all $met_cnt $cnt $len \
    $under_met $w_list $s_list $over_dist $under_dist
}

sta::define_cmd_args "bench_verilog" { filename }

proc bench_verilog { args } {
  sta::parse_key_args "bench_verilog" args keys {} flags{}
  sta::check_argc_eq1 "bench_verilog" $args
  rcx::bench_verilog $args
}

sta::define_cmd_args "bench_read_spef" { filename }

proc bench_read_spef { args } {
  sta::parse_key_args "bench_read_spef" args keys {} flags{}
  sta::check_argc_eq1 "bench_read_spef" $args
  rcx::read_spef $args
}

sta::define_cmd_args "write_rules" {
    [-file filename]
    [-dir dir]
    [-name name]
    [-pattern pattern]
    [-db]
}

proc write_rules { args } {
  sta::parse_key_args "write_rules" args \
    keys { -file -dir -name -pattern } \
    flags { -db }

  set filename "extRules"
  if { [info exists keys(-file)] } {
    set filename $keys(-file)
  }

  set dir "./"
  if { [info exists keys(-dir)] } {
    set dir $keys(-dir)
  }

  set name "TYP"
  if { [info exists keys(-name)] } {
    set name $keys(-name)
  }

  set pattern 0
  if { [info exists keys(-pattern)] } {
    set pattern $keys(-pattern)
  }
  if { [info exists flags(-db)] } {
    utl::warn RCX 149 "-db is deprecated."
  }

  rcx::write_rules $filename $dir $name $pattern
}
<|MERGE_RESOLUTION|>--- conflicted
+++ resolved
@@ -159,18 +159,11 @@
 }
 
 proc adjust_rc { args } {
-<<<<<<< HEAD
-  sta::parse_key_args "adjust_rc" args keys \
-      { -res_factor
-        -cc_factor
-        -gndc_factor } \
-        flags {}
-=======
   sta::parse_key_args "adjust_rc" args \
     keys { -res_factor
            -cc_factor
-           -gndc_factor }
->>>>>>> 933ae804
+           -gndc_factor } \
+    flags {}
 
   set res_factor 1.0
   if { [info exists keys(-res_factor)] } {
