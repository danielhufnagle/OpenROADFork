///////////////////////////////////////////////////////////////////////////////
// BSD 3-Clause License
//
// Copyright (c) 2019, Nefelus Inc
// All rights reserved.
//
// Redistribution and use in source and binary forms, with or without
// modification, are permitted provided that the following conditions are met:
//
// * Redistributions of source code must retain the above copyright notice, this
//   list of conditions and the following disclaimer.
//
// * Redistributions in binary form must reproduce the above copyright notice,
//   this list of conditions and the following disclaimer in the documentation
//   and/or other materials provided with the distribution.
//
// * Neither the name of the copyright holder nor the names of its
//   contributors may be used to endorse or promote products derived from
//   this software without specific prior written permission.
//
// THIS SOFTWARE IS PROVIDED BY THE COPYRIGHT HOLDERS AND CONTRIBUTORS "AS IS"
// AND ANY EXPRESS OR IMPLIED WARRANTIES, INCLUDING, BUT NOT LIMITED TO, THE
// IMPLIED WARRANTIES OF MERCHANTABILITY AND FITNESS FOR A PARTICULAR PURPOSE
// ARE DISCLAIMED. IN NO EVENT SHALL THE COPYRIGHT HOLDER OR CONTRIBUTORS BE
// LIABLE FOR ANY DIRECT, INDIRECT, INCIDENTAL, SPECIAL, EXEMPLARY, OR
// CONSEQUENTIAL DAMAGES (INCLUDING, BUT NOT LIMITED TO, PROCUREMENT OF
// SUBSTITUTE GOODS OR SERVICES; LOSS OF USE, DATA, OR PROFITS; OR BUSINESS
// INTERRUPTION) HOWEVER CAUSED AND ON ANY THEORY OF LIABILITY, WHETHER IN
// CONTRACT, STRICT LIABILITY, OR TORT (INCLUDING NEGLIGENCE OR OTHERWISE)
// ARISING IN ANY WAY OUT OF THE USE OF THIS SOFTWARE, EVEN IF ADVISED OF THE
// POSSIBILITY OF SUCH DAMAGE.

#include <wire.h>

#include "rcx/extRCap.h"
#include "rcx/extprocess.h"

#ifdef _WIN32
#include "direct.h"
#endif

#include <map>
#include <vector>

#include "utl/Logger.h"

//#define SKIP_SOLVER
namespace rcx {

using utl::RCX;

bool OUREVERSEORDER = false;

static int getMetIndexOverUnder(uint met,
                                uint mUnder,
                                uint mOver,
                                uint layerCnt,
                                uint maxCnt,
                                Logger* logger)
{
  int n = layerCnt - met - 1;
  n *= mUnder - 1;
  n += mOver - met - 1;

  if ((n < 0) || (n >= (int) maxCnt)) {
    logger->info(RCX,
                 206,
                 "getOverUnderIndex: out of range n= {}   m={} u= {} o= {}",
                 n,
                 met,
                 mUnder,
                 mOver);
    return -1;
  }

  return n;
}
static uint getMaxMetIndexOverUnder(uint met, uint layerCnt, Logger* logger)
{
  uint n = 0;
  for (uint u = met - 1; u > 0; u--) {
    for (uint o = met + 1; o < layerCnt; o++) {
      uint metIndex = getMetIndexOverUnder(met, u, o, layerCnt, 10000, logger);
      if (n < metIndex)
        n = metIndex;
    }
  }
  return n;
}

static double lineSegment(double X, double x1, double x2, double y1, double y2)
{
  double slope = (y2 - y1) / (x2 - x1);
  double retVal = y2 - slope * (x2 - X);

  return retVal;
}
void extDistRC::interpolate(uint d, extDistRC* rc1, extDistRC* rc2)
{
  _sep = d;
  _coupling
      = lineSegment(d, rc1->_sep, rc2->_sep, rc1->_coupling, rc2->_coupling);
  _fringe = lineSegment(d, rc1->_sep, rc2->_sep, rc1->_fringe, rc2->_fringe);
  _res = lineSegment(d, rc1->_sep, rc2->_sep, rc1->_res, rc2->_res);
}
double extDistRC::interpolate_res(uint d, extDistRC* rc2)
{
  return lineSegment(d, _coupling, rc2->_coupling, _res, rc2->_res);
}
void extDistRC::set(uint d, double cc, double fr, double a, double r)
{
  _sep = d;
  _coupling = cc;
  _fringe = fr;
  //	_area= a;
  _diag = a;
  _res = r;
}
void extDistRC::readRC(Ath__parser* parser, double dbFactor)
{
  _sep = Ath__double2int(dbFactor * 1000 * parser->getDouble(0));
  _coupling = parser->getDouble(1) / dbFactor;
  _fringe = parser->getDouble(2) / dbFactor;
  //	_area= a;
  _res = parser->getDouble(3) / dbFactor;
}
void extDistRC::readRC_res2(Ath__parser* parser, double dbFactor)
{
  _sep = Ath__double2int(dbFactor * 1000 * parser->getDouble(1));
  _coupling = Ath__double2int(dbFactor * 1000 * parser->getDouble(0));
  _fringe = parser->getDouble(2) / dbFactor;
  //	_area= a;
  _res = parser->getDouble(3) / dbFactor;
}
double extDistRC::getCoupling()
{
  return _coupling;
}
double extDistRC::getFringe()
{
  return _fringe;
}
double extDistRC::getDiag()
{
  return _diag;
}
double extDistRC::getRes()
{
  return _res;
}
void extDistRC::writeRC()
{
  logger_->info(RCX,
                208,
                "{} {} {} {}  {}",
                0.001 * _sep,
                _coupling,
                _fringe,
                _res,
                _coupling + _fringe);
}
void extDistRC::writeRC(FILE* fp, bool bin)
{
  // fprintf(fp, "%g %g %g %g\n", _dist, _coupling, _fringe, _res);
  fprintf(fp, "%g %g %g %g\n", 0.001 * _sep, _coupling, _fringe, _res);
}
void extRCTable::makeCapTableOver()
{
  _over = true;

  for (uint jj = 1; jj < _maxCnt1; jj++) {
    _inTable[jj] = new Ath__array1D<extDistRC*>*[jj];
    _table[jj] = new Ath__array1D<extDistRC*>*[jj];

    for (uint kk = 0; kk < jj; kk++) {
      _inTable[jj][kk] = new Ath__array1D<extDistRC*>(32);
      _table[jj][kk] = new Ath__array1D<extDistRC*>(512);
    }
  }
}
void extRCTable::makeCapTableUnder()
{
  _over = false;
  for (uint jj = 1; jj < _maxCnt1; jj++) {
    _inTable[jj] = new Ath__array1D<extDistRC*>*[_maxCnt1];
    _table[jj] = new Ath__array1D<extDistRC*>*[_maxCnt1];

    for (uint ii = 0; ii < jj; ii++) {
      _inTable[jj][ii] = NULL;
      _table[jj][ii] = NULL;
    }
    for (uint kk = jj + 1; kk < _maxCnt1; kk++) {
      _inTable[jj][kk] = new Ath__array1D<extDistRC*>(32);
      _table[jj][kk] = new Ath__array1D<extDistRC*>(512);
    }
  }
}

extDistRCTable::extDistRCTable(uint distCnt)
{
  uint n = 16 * (distCnt / 16 + 1);
  _measureTable = new Ath__array1D<extDistRC*>(n);

  _computeTable = NULL;
}

extDistRCTable::~extDistRCTable()
{
  if (_measureTable != NULL)
    delete _measureTable;
  if (_computeTable != NULL)
    delete _computeTable;
}
uint extDistRCTable::mapExtrapolate(uint loDist,
                                    extDistRC* rc2,
                                    uint distUnit,
                                    AthPool<extDistRC>* rcPool)
{
  uint cnt = 0;
  uint d1 = loDist;
  uint d2 = rc2->_sep;

  for (uint d = d1; d <= d2; d += distUnit) {
    extDistRC* rc = rcPool->alloc();

    rc->_sep = d;
    rc->_coupling = rc2->_coupling;
    rc->_fringe = rc2->_fringe;
    rc->_res = rc2->_res;

    // rc->_coupling= lineSegment(d, rc1->_dist, rc2->_dist, rc1->_coupling,
    // rc1->_coupling); rc->_fringe= lineSegment(d,   rc1->_dist, rc2->_dist,
    // rc1->_coupling, rc1->_coupling); rc->_res= lineSegment(d, rc1->_dist,
    // rc2->_dist, rc1->_res, rc1->_res);

    uint n = d / distUnit;

    _computeTable->set(n, rc);

    cnt++;
  }
  return cnt;
}
uint extDistRCTable::mapInterpolate(extDistRC* rc1,
                                    extDistRC* rc2,
                                    uint distUnit,
                                    int maxDist,
                                    AthPool<extDistRC>* rcPool)
{
  uint cnt = 0;
  uint d1 = rc1->_sep;
  uint d2 = rc2->_sep;

  if ((int) d2 > maxDist)
    d2 = maxDist;

  for (uint d = d1; d <= d2; d += distUnit) {
    extDistRC* rc = rcPool->alloc();

    rc->_sep = d;
    rc->interpolate(rc->_sep, rc1, rc2);

    uint n = d / distUnit;

    _computeTable->set(n, rc);

    cnt++;
  }
  return cnt;
}
uint extDistRCTable::interpolate(uint distUnit,
                                 int maxDist,
                                 AthPool<extDistRC>* rcPool)
{
  uint cnt = _measureTable->getCnt();
  uint Cnt = cnt;
  if (cnt == 0)
    return 0;

  if (maxDist < 0) {
    extDistRC* lastRC = _measureTable->get(cnt - 1);
    maxDist = lastRC->_sep;
    if (maxDist == 100000) {
      maxDist = _measureTable->get(cnt - 2)->_sep;
      if (maxDist == 99000) {
        maxDist = _measureTable->get(cnt - 3)->_sep;
        Cnt = cnt - 2;
      } else
        Cnt = cnt - 1;
      extDistRC* rc31 = rcPool->alloc();
      rc31->set(0, 0.0, 0.0, 0.0, 0.0);
      _measureTable->set(31, rc31);
    }
  }

  makeComputeTable(maxDist, distUnit);

  mapExtrapolate(0, _measureTable->get(0), distUnit, rcPool);

  for (uint ii = 0; ii < Cnt - 1; ii++) {
    extDistRC* rc1 = _measureTable->get(ii);
    extDistRC* rc2 = _measureTable->get(ii + 1);

    mapInterpolate(rc1, rc2, distUnit, maxDist, rcPool);
  }
  if (Cnt != cnt) {
    extDistRC* rc1 = _measureTable->get(Cnt);
    extDistRC* rc = rcPool->alloc();
    rc->set(rc1->_sep, rc1->_coupling, rc1->_fringe, 0.0, rc1->_res);
    _computeTable->set(_computeTable->getSize() - 1, rc);
  }

  return _computeTable->getCnt();
}
uint extDistRCTable::writeRules(FILE* fp,
                                Ath__array1D<extDistRC*>* table,
                                double w,
                                bool bin)
{
  uint cnt = table->getCnt();
  if (cnt > 0) {
    extDistRC* rc1 = table->get(cnt - 1);
    if (rc1 != NULL)
      rc1->set(rc1->_sep, 0, rc1->_coupling + rc1->_fringe, 0.0, rc1->_res);
  }

  fprintf(fp, "DIST count %d width %g\n", cnt, w);

  for (uint ii = 0; ii < cnt; ii++)
    table->get(ii)->writeRC(fp, bin);

  fprintf(fp, "END DIST\n");
  return cnt;
}
uint extDistRCTable::writeDiagRules(FILE* fp,
                                    Ath__array1D<extDistRC*>* table,
                                    double w1,
                                    double w2,
                                    double s,
                                    bool bin)
{
  uint cnt = table->getCnt();

  fprintf(fp,
          "DIST count %d width %g diag_width %g diag_dist %g\n",
          cnt,
          w1,
          w2,
          s);
  for (uint ii = 0; ii < cnt; ii++)
    table->get(ii)->writeRC(fp, bin);

  fprintf(fp, "END DIST\n");
  return cnt;
}
uint extDistRCTable::writeRules(FILE* fp, double w, bool compute, bool bin)
{
  if (compute)
    return writeRules(fp, _computeTable, w, bin);
  else
    return writeRules(fp, _measureTable, w, bin);
}
uint extDistRCTable::writeDiagRules(FILE* fp,
                                    double w1,
                                    double w2,
                                    double s,
                                    bool compute,
                                    bool bin)
{
  if (compute)
    return writeDiagRules(fp, _computeTable, w1, w2, s, bin);
  else
    return writeDiagRules(fp, _measureTable, w1, w2, s, bin);
}
uint extMetRCTable::readRCstats(Ath__parser* parser)
{
  uint cnt = 0;

  extMeasure m;

  while (parser->parseNextLine() > 0) {
    cnt++;

    m._overUnder = false;
    m._over = false;

    if ((parser->isKeyword(2, "OVER")) && (parser->isKeyword(4, "UNDER"))) {
      m._met = parser->getInt(1);
      m._overMet = parser->getInt(5);
      m._underMet = parser->getInt(3);
      m._overUnder = true;

      m._w_m = parser->getDouble(7);
      m._w_nm = Ath__double2int(m._w_m * 1000);

      m._s_m = parser->getDouble(9);
      m._s_nm = Ath__double2int(m._s_m * 1000);

      extDistRC* rc = _rcPoolPtr->alloc();

      rc->set(m._s_nm,
              parser->getDouble(10),
              parser->getDouble(11),
              0.0,
              parser->getDouble(12));

      m._tmpRC = rc;
    } else if (parser->isKeyword(2, "UNDER")
               || parser->isKeyword(2, "DIAGUNDER")) {
      m._met = parser->getInt(1);
      m._overMet = parser->getInt(4);
      m._underMet = -1;

      m._w_m = parser->getDouble(6);
      m._w_nm = Ath__double2int(m._w_m * 1000);

      m._s_m = parser->getDouble(8);
      m._s_nm = Ath__double2int(m._s_m * 1000);

      extDistRC* rc = _rcPoolPtr->alloc();

      rc->set(m._s_nm,
              parser->getDouble(9),
              parser->getDouble(10),
              0.0,
              parser->getDouble(11));

      m._tmpRC = rc;
    } else if (parser->isKeyword(2, "OVER")) {
      m._met = parser->getInt(1);
      m._underMet = parser->getInt(4);
      m._overMet = -1;
      m._over = true;

      m._w_m = parser->getDouble(6);
      m._w_nm = Ath__double2int(m._w_m * 1000);

      m._s_m = parser->getDouble(8);
      m._s_nm = Ath__double2int(m._s_m * 1000);

      extDistRC* rc = _rcPoolPtr->alloc();

      rc->set(m._s_nm,
              parser->getDouble(9),
              parser->getDouble(10),
              0.0,
              parser->getDouble(11));

      m._tmpRC = rc;
    }
    addRCw(&m);
  }
  mkWidthAndSpaceMappings();
  return cnt;
}
uint extDistRCTable::readRules_res2(Ath__parser* parser,
                                    AthPool<extDistRC>* rcPool,
                                    bool compute,
                                    bool bin,
                                    bool ignore,
                                    double dbFactor)
{
  parser->parseNextLine();
  uint cnt = parser->getInt(2);
  if (cnt < 32)
    cnt = 32;
  // _measureTable= NULL;

  Ath__array1D<extDistRC*>* table = NULL;
  if (!ignore)
    table = new Ath__array1D<extDistRC*>(cnt);

  Ath__array1D<extDistRC*>* table0 = new Ath__array1D<extDistRC*>(8);
  //_computeTableR = new Ath__array1D<extDistRC*>[8];
  int cnt1 = 0;
  int kk = 0;
  extDistRC* rc0 = NULL;
  while (parser->parseNextLine() > 0) {
    if (parser->isKeyword(0, "END"))
      break;

    if (ignore)
      continue;

    extDistRC* rc = rcPool->alloc();
    rc->readRC_res2(parser, dbFactor);
    // if (rc0!=NULL && rc0->_res==rc->_res && rc0->_coupling==rc->_coupling) {
    //   continue;
    // }
    table->add(rc);
    if (rc0 != NULL && rc0->_coupling != rc->_coupling) {
      _measureTable = table0;
      if (table0->getCnt() > 1) {
        interpolate(4, -1, rcPool);
        _computeTableR[kk] = _computeTable;
      }
      _measureTableR[kk] = table0;
      kk++;

      table0 = new Ath__array1D<extDistRC*>(cnt1);
      cnt1 = 0;

      _maxDist = rc0->_sep;
    }
    if (rc0 == NULL) {
      table0->add(rc);
    } else if (cnt1 == 0) {
      table0->add(rc);
    } else if (rc0->_res != rc->_res) {
      table0->add(rc);
    }
    cnt1++;
    rc0 = rc;
  }
  _distCnt = kk + 1;
  _measureTableR[kk] = table0;
  _measureTable = table;

  return cnt;
}
uint extDistRCTable::readRules(Ath__parser* parser,
                               AthPool<extDistRC>* rcPool,
                               bool compute,
                               bool bin,
                               bool ignore,
                               double dbFactor)
{
  parser->parseNextLine();
  uint cnt = parser->getInt(2);
  if (cnt < 32)
    cnt = 32;
  // _measureTable= NULL;

  Ath__array1D<extDistRC*>* table = NULL;
  if (!ignore)
    table = new Ath__array1D<extDistRC*>(cnt);

  while (parser->parseNextLine() > 0) {
    if (parser->isKeyword(0, "END"))
      break;

    if (ignore)
      continue;

    extDistRC* rc = rcPool->alloc();
    rc->readRC(parser, dbFactor);
    table->add(rc);
  }
  bool SCALE_RES_ON_MAX_DIST = true;
  if (SCALE_RES_ON_MAX_DIST) {
    double SUB_MULT_RES = 0.5;
    // ScaleRes(SUB_MULT_RES, table);
  }
  if (ignore)
    return cnt;

  _measureTable = table;

  if (compute)
#ifdef HI_ACC_1
    // interpolate(12, -1, rcPool);
    interpolate(4, -1, rcPool);
#else
    interpolate(4, -1, rcPool);
#endif

  return cnt;
}
void extDistRCTable::ScaleRes(double SUB_MULT_RES,
                              Ath__array1D<extDistRC*>* table)
{
  uint cnt = table->getCnt();
  if (cnt == 0)
    return;

  extDistRC* rc_last = table->get(cnt - 1);

  for (uint jj = 0; jj < cnt; jj++) {
    extDistRC* rc = table->get(jj);
    double delta = rc->_res - rc_last->_res;
    if (delta < 0)
      delta = -delta;
    if (delta > 0.000001)
      continue;

    rc->_res *= SUB_MULT_RES;
  }
}
void extDistRCTable::makeComputeTable(uint maxDist, uint distUnit)
{
  _unit = distUnit;  // in nm
  uint n = maxDist / distUnit;
  n = distUnit * (n / distUnit + 1);

  _computeTable = new Ath__array1D<extDistRC*>(n + 1);
  // TODO
}
uint extDistRCTable::addMeasureRC(extDistRC* rc)
{
  return _measureTable->add(rc);
}
extDistRC* extDistRCTable::getRC_99()
{
  if (_measureTable == NULL)
    return NULL;

  uint cnt = _measureTable->getCnt();
  if (cnt < 2)
    return NULL;

  extDistRC* before_lastRC = _measureTable->get(cnt - 2);
  if (before_lastRC->_sep == 99000)
    return before_lastRC;

  extDistRC* lastRC
      = _measureTable->getLast();  // assuming last is 100 equivalent to inf
  if (lastRC->_sep == 99000)
    return lastRC;

  return NULL;
}
extDistRC* extDistRCTable::getComputeRC(uint dist)
{
  if (_measureTable == NULL)
    return NULL;

  if (_measureTable->getCnt() <= 0)
    return NULL;

  extDistRC* firstRC = _measureTable->get(0);
  uint firstDist = firstRC->_sep;
  if (dist <= firstDist) {
    return firstRC;
  }

  /*
  extDistRC* secondRC= _measureTable->get(1);
        if (dist<=secondRC->_sep)
                return secondRC;
  */
  if (_measureTable->getLast()->_sep == 100000) {
    extDistRC* before_lastRC = _measureTable->getLast()
                               - 1;  // assuming last is 100 equivalent to inf
    uint lastDist = before_lastRC->_sep;

    if (lastDist == 99000)
      before_lastRC = before_lastRC - 1;

    lastDist = before_lastRC->_sep;
    if (dist >= lastDist) {  // send Inf dist
      if (dist == lastDist)  // send Inf dist
        return before_lastRC;
      if (dist <= 2 * lastDist) {  // send Inf dist

        uint cnt = _measureTable->getCnt();
        extDistRC* rc31 = _measureTable->geti(31);
        extDistRC* rc2 = _measureTable->get(cnt - 2);
        extDistRC* rc3 = _measureTable->get(cnt - 3);

        rc31->_sep = dist;
        rc31->interpolate(dist, rc3, rc2);

        rc31->_coupling
            = (before_lastRC->_coupling / dist) * before_lastRC->_sep;
        rc31->_fringe = before_lastRC->_fringe;
        // rc31->_fringe= (before_lastRC->_fringe / dist) * before_lastRC->_sep;
        return rc31;
        // return before_lastRC;
      }
      if (dist > lastDist) {  // send Inf dist
        return _measureTable->getLast();
      }
    }
  } else {
    extDistRC* before_lastRC
        = _measureTable->getLast();  // assuming last is 100 equivalent to inf
    uint lastDist = before_lastRC->_sep;
    if (dist >= lastDist - _unit && lastDist > 0)  // send Inf dist
      return _measureTable->getLast();
  }

  uint n = dist / _unit;
  return _computeTable->geti(n);
}
/*
extDistRC* extDistRCTable::getComputeRC(double dist)
{
        uint n= dist/_unit);
        return _computeTable->get(n);
}
*/
uint extDistWidthRCTable::getWidthIndex(uint w)
{
  if ((int) w >= _lastWidth)
    return _widthTable->getCnt() - 1;

  int v = w - _firstWidth;
  if (v < 0)
    return 0;

  return _widthMapTable->geti(v / _modulo);
}
uint extDistWidthRCTable::getDiagWidthIndex(uint m, uint w)
{
  if (_lastDiagWidth == NULL)  // TO_DEBUG 620
    return -1;

  if ((int) w >= _lastDiagWidth->geti(m))
    return _diagWidthTable[m]->getCnt() - 1;

  int v = w - _firstDiagWidth->geti(m);
  if (v < 0)
    return 0;

  return _diagWidthMapTable[m]->geti(v / _modulo);
}
uint extDistWidthRCTable::getDiagDistIndex(uint m, uint s)
{
  if ((int) s >= _lastDiagDist->geti(m))
    return _diagDistTable[m]->getCnt() - 1;

  int v = s - _firstDiagDist->geti(m);
  if (v < 0)
    return 0;

  return _diagDistMapTable[m]->geti(v / _modulo);
}
/*
void extDistWidthRCTable::setOUReverseOrder()
{
        _ouReadReverse = true;
}
*/
extDistWidthRCTable::extDistWidthRCTable(bool over,
                                         uint met,
                                         uint layerCnt,
                                         uint metCnt,
                                         uint maxWidthCnt,
                                         AthPool<extDistRC>* rcPool,
                                         Logger* logger)
{
  logger_ = logger;
  _ouReadReverse = OUREVERSEORDER;
  _over = over;
  _layerCnt = layerCnt;
  _met = met;

  _widthTable = new Ath__array1D<int>(maxWidthCnt);

  _firstWidth = 0;
  _lastWidth = 0;
  _modulo = 4;

  _widthTableAllocFlag = false;
  _widthMapTable = NULL;

  _metCnt = metCnt;

  _rcDistTable = new extDistRCTable**[_metCnt];
  uint jj;
  for (jj = 0; jj < _metCnt; jj++) {
    _rcDistTable[jj] = new extDistRCTable*[maxWidthCnt];
    for (uint ii = 0; ii < maxWidthCnt; ii++)
      _rcDistTable[jj][ii] = new extDistRCTable(10);
  }
  _rcPoolPtr = rcPool;

  _firstDiagWidth = NULL;
  _lastDiagWidth = NULL;
  _firstDiagDist = NULL;
  _lastDiagDist = NULL;

  for (jj = 0; jj < 16; jj++) {
    _diagWidthMapTable[jj] = NULL;
    _diagDistMapTable[jj] = NULL;
    _diagWidthTable[jj] = NULL;
    _diagDistTable[jj] = NULL;
  }
  _rcDiagDistTable = NULL;
  _rc31 = rcPool->alloc();
}
void extDistWidthRCTable::createWidthMap()
{
  uint widthCnt = _widthTable->getCnt();
  if (widthCnt == 0)
    return;

  _firstWidth = _widthTable->get(0);
  _lastWidth = _widthTable->getLast();
  _modulo = 4;

  _widthTableAllocFlag = true;
  _widthMapTable = new Ath__array1D<uint>(10 * widthCnt);

  uint jj;
  for (jj = 0; jj < widthCnt - 1; jj++) {
    double v1 = _widthTable->get(jj);
    double v2 = _widthTable->get(jj + 1);

    int w1 = Ath__double2int(v1);
    int w2 = Ath__double2int(v2);

    for (int w = w1; w <= w2; w += _modulo) {
      if (w >= _lastWidth)
        continue;

      uint n = 0;
      int v = w - _firstWidth;
      if (v > 0)
        n = v / _modulo;

      _widthMapTable->set(n, jj);
    }
  }
}
void extDistWidthRCTable::makeWSmapping()
{
  createWidthMap();

  for (uint jj = 0; jj < _metCnt; jj++)
    for (uint ii = 0; ii < _widthTable->getCnt(); ii++)
      _rcDistTable[jj][ii]->interpolate(4, -1, _rcPoolPtr);
}
extDistWidthRCTable::extDistWidthRCTable(bool dummy,
                                         uint met,
                                         uint layerCnt,
                                         uint widthCnt,
                                         Logger* logger)
{
  logger_ = logger;
  _ouReadReverse = OUREVERSEORDER;
  _met = met;
  _layerCnt = layerCnt;

  _widthTable = new Ath__array1D<int>(widthCnt);
  for (uint ii = 0; ii < widthCnt; ii++) {
    _widthTable->add(0);
  }

  _widthMapTable = NULL;
  _widthTableAllocFlag = true;

  // _metCnt= 1;
  _metCnt = layerCnt;

  _rcDistTable = new extDistRCTable**[_metCnt];
  uint jj;
  for (jj = 0; jj < _metCnt; jj++) {
    _rcDistTable[jj] = new extDistRCTable*[widthCnt];
    for (uint ii = 0; ii < widthCnt; ii++)
      _rcDistTable[jj][ii] = new extDistRCTable(1);
  }
  _firstDiagWidth = NULL;
  _lastDiagWidth = NULL;
  _firstDiagDist = NULL;
  _rcDiagDistTable = NULL;
  _lastDiagDist = NULL;
  for (jj = 0; jj < 32; jj++) {
    _diagWidthMapTable[jj] = NULL;
    _diagDistMapTable[jj] = NULL;
    _diagWidthTable[jj] = NULL;
    _diagDistTable[jj] = NULL;
  }
  _rc31 = NULL;
}
extDistWidthRCTable::extDistWidthRCTable(bool over,
                                         uint met,
                                         uint layerCnt,
                                         uint metCnt,
                                         Ath__array1D<double>* widthTable,
                                         AthPool<extDistRC>* rcPool,
                                         double dbFactor,
                                         Logger* logger)
{
  logger_ = logger;
  _ouReadReverse = OUREVERSEORDER;
  _over = over;
  _layerCnt = layerCnt;
  _met = met;

  if (widthTable->getCnt() == 0)
    return;

  int widthCnt = widthTable->getCnt();
  _widthTable = new Ath__array1D<int>(widthCnt);
  for (uint ii = 0; ii < widthCnt; ii++) {
    int w = Ath__double2int(dbFactor * 1000 * widthTable->get(ii));
    _widthTable->add(w);
  }
  if (widthCnt > 0) {
    _firstWidth = _widthTable->get(0);
    _lastWidth = _widthTable->get(widthCnt - 1);
  }

  _modulo = 4;

  _widthTableAllocFlag = true;
  _widthMapTable = new Ath__array1D<uint>(10 * widthCnt);

  uint jj;
  for (jj = 0; jj < widthCnt - 1; jj++) {
    double v1 = _widthTable->get(jj);
    double v2 = _widthTable->get(jj + 1);

    int w1 = Ath__double2int(v1);
    int w2 = Ath__double2int(v2);

    for (int w = w1; w <= w2; w += _modulo) {
      if (w >= _lastWidth)
        continue;

      uint n = 0;
      int v = w - _firstWidth;
      if (v > 0)
        n = v / _modulo;

      _widthMapTable->set(n, jj);
    }
  }

  _metCnt = metCnt;

  _rcDistTable = new extDistRCTable**[_metCnt];
  for (jj = 0; jj < _metCnt; jj++) {
    _rcDistTable[jj] = new extDistRCTable*[widthCnt];
    for (uint ii = 0; ii < widthCnt; ii++)
      _rcDistTable[jj][ii] = new extDistRCTable(10);
  }
  _rcPoolPtr = rcPool;

  _firstDiagWidth = NULL;
  _lastDiagWidth = NULL;
  _firstDiagDist = NULL;
  _lastDiagDist = NULL;
  for (jj = 0; jj < 12; jj++) {
    _diagWidthMapTable[jj] = NULL;
    _diagDistMapTable[jj] = NULL;
    _diagWidthTable[jj] = NULL;
    _diagDistTable[jj] = NULL;
  }
  _rcDiagDistTable = NULL;
  _rc31 = rcPool->alloc();
}
extDistWidthRCTable::extDistWidthRCTable(bool over,
                                         uint met,
                                         uint layerCnt,
                                         uint metCnt,
                                         Ath__array1D<double>* widthTable,
                                         int diagWidthCnt,
                                         int diagDistCnt,
                                         AthPool<extDistRC>* rcPool,
                                         double dbFactor,
                                         Logger* logger)
{
  logger_ = logger;
  _ouReadReverse = OUREVERSEORDER;
  _over = over;
  _layerCnt = layerCnt;
  _met = met;

  uint widthCnt = widthTable->getCnt();
  _widthTable = new Ath__array1D<int>(widthCnt);
  for (uint ii = 0; ii < widthCnt; ii++) {
    int w = Ath__double2int(dbFactor * 1000 * widthTable->get(ii));
    _widthTable->add(w);
  }
  for (uint i = 0; i < layerCnt; i++) {
    _diagWidthTable[i] = new Ath__array1D<int>(diagWidthCnt);
    _diagDistTable[i] = new Ath__array1D<int>(diagDistCnt);
    _diagWidthMapTable[i] = new Ath__array1D<uint>(10 * diagWidthCnt);
    _diagDistMapTable[i] = new Ath__array1D<uint>(10 * diagDistCnt);
  }

  _firstWidth = _widthTable->get(0);
  _lastWidth = _widthTable->get(widthCnt - 1);
  _firstDiagWidth = new Ath__array1D<int>(layerCnt);
  _lastDiagWidth = new Ath__array1D<int>(layerCnt);
  _firstDiagDist = new Ath__array1D<int>(layerCnt);
  _lastDiagDist = new Ath__array1D<int>(layerCnt);

  _modulo = 4;

  _widthTableAllocFlag = true;
  _widthMapTable = new Ath__array1D<uint>(10 * widthCnt);
  uint jj;
  for (jj = 0; jj < widthCnt - 1; jj++) {
    double v1 = _widthTable->get(jj);
    double v2 = _widthTable->get(jj + 1);

    int w1 = Ath__double2int(v1);
    int w2 = Ath__double2int(v2);

    for (int w = w1; w <= w2; w += _modulo) {
      if (w >= _lastWidth)
        continue;

      uint n = 0;
      int v = w - _firstWidth;
      if (v > 0)
        n = v / _modulo;

      _widthMapTable->set(n, jj);
    }
  }

  _metCnt = metCnt;
  _rcDiagDistTable = new extDistRCTable****[_metCnt];
  for (jj = 0; jj < _metCnt; jj++) {
    _rcDiagDistTable[jj] = new extDistRCTable***[widthCnt];
    for (uint ii = 0; ii < widthCnt; ii++) {
      _rcDiagDistTable[jj][ii] = new extDistRCTable**[diagWidthCnt];
      for (int kk = 0; kk < diagWidthCnt; kk++) {
        _rcDiagDistTable[jj][ii][kk] = new extDistRCTable*[diagDistCnt];
        for (int ll = 0; ll < diagDistCnt; ll++)
          _rcDiagDistTable[jj][ii][kk][ll] = new extDistRCTable(10);
      }
    }
  }
  _rcPoolPtr = rcPool;
  _rcDistTable = NULL;

  _rc31 = rcPool->alloc();
}
void extDistWidthRCTable::setDiagUnderTables(
    uint met,
    Ath__array1D<double>* diagWidthTable,
    Ath__array1D<double>* diagDistTable,
    double dbFactor)
{
  uint diagWidthCnt = diagWidthTable->getCnt();
  _diagWidthTable[met]->resetCnt();
  uint ii;
  for (ii = 0; ii < diagWidthCnt; ii++) {
    int w = Ath__double2int(dbFactor * 1000 * diagWidthTable->get(ii));
    _diagWidthTable[met]->add(w);
  }
  _firstDiagWidth->set(met, _diagWidthTable[met]->get(0));
  _lastDiagWidth->set(met, _diagWidthTable[met]->get(diagWidthCnt - 1));
  uint diagDistCnt = diagDistTable->getCnt();
  _diagDistTable[met]->resetCnt();
  for (ii = 0; ii < diagDistCnt; ii++) {
    int s = Ath__double2int(dbFactor * 1000 * diagDistTable->get(ii));
    _diagDistTable[met]->add(s);
  }
  _firstDiagDist->set(met, _diagDistTable[met]->get(0));
  _lastDiagDist->set(met, _diagDistTable[met]->get(diagDistCnt - 1));
  uint jj;
  for (jj = 0; jj < diagWidthCnt - 1; jj++) {
    double v1 = _diagWidthTable[met]->get(jj);
    double v2 = _diagWidthTable[met]->get(jj + 1);

    int w1 = Ath__double2int(v1);
    int w2 = Ath__double2int(v2);

    for (int w = w1; w <= w2; w += _modulo) {
      if (w >= _lastDiagWidth->geti(met))
        continue;

      uint n = 0;
      int v = w - _firstDiagWidth->geti(met);
      if (v > 0)
        n = v / _modulo;

      _diagWidthMapTable[met]->set(n, jj);
    }
  }
  for (jj = 0; jj < diagDistCnt - 1; jj++) {
    double v1 = _diagDistTable[met]->get(jj);
    double v2 = _diagDistTable[met]->get(jj + 1);

    int s1 = Ath__double2int(v1);
    int s2 = Ath__double2int(v2);

    for (int s = s1; s <= s2; s += _modulo) {
      if (s >= _lastDiagDist->geti(met))
        continue;

      int d = (s2 - s1) / 2;

      uint n = 0;
      int v = s - _firstDiagDist->geti(met);
      if (v > 0)
        n = v / _modulo;

      if (v < s1 + d)
        _diagDistMapTable[met]->set(n, jj);
      else
        _diagDistMapTable[met]->set(n, jj + 1);
    }
  }
}
extDistWidthRCTable::~extDistWidthRCTable()
{
  logger_ = nullptr;
  uint ii, jj, kk, ll;
  if (_rcDistTable) {
    for (jj = 0; jj < _metCnt; jj++) {
      for (ii = 0; ii < _widthTable->getCnt(); ii++)
        if (_rcDistTable[jj][ii])
          delete _rcDistTable[jj][ii];

      if (_rcDistTable[jj])
        delete[] _rcDistTable[jj];
    }
    delete[] _rcDistTable;
  }

  if (_rcDiagDistTable) {
    for (jj = 0; jj < _metCnt; jj++) {
      for (ii = 0; ii < _widthTable->getCnt(); ii++) {
        for (kk = 0; kk < _diagWidthTable[jj]->getCnt(); kk++) {
          for (ll = 0; ll < _diagDistTable[jj]->getCnt(); ll++)
            delete _rcDiagDistTable[jj][ii][kk][ll];
          delete[] _rcDiagDistTable[jj][ii][kk];
        }
        delete[] _rcDiagDistTable[jj][ii];
      }
      delete[] _rcDiagDistTable[jj];
    }
    delete[] _rcDiagDistTable;
  }

  //	if (_widthTableAllocFlag)
  if (_widthTable)
    delete _widthTable;
  if (_widthMapTable)
    delete _widthMapTable;
  if (_firstDiagWidth)
    delete _firstDiagWidth;
  if (_lastDiagWidth)
    delete _lastDiagWidth;
  if (_firstDiagDist)
    delete _firstDiagDist;
  if (_lastDiagDist)
    delete _lastDiagDist;
  for (uint i = 0; i < _layerCnt; i++) {
    if (_diagWidthTable[i] != NULL)
      delete _diagWidthTable[i];
    if (_diagDistTable[i] != NULL)
      delete _diagDistTable[i];
    if (_diagWidthMapTable[i] != NULL)
      delete _diagWidthMapTable[i];
    if (_diagDistMapTable[i] != NULL)
      delete _diagDistMapTable[i];
  }
}
uint extDistWidthRCTable::writeWidthTable(FILE* fp, bool bin)
{
  uint widthCnt = _widthTable->getCnt();
  fprintf(fp, "WIDTH Table %d entries: ", widthCnt);
  for (uint ii = 0; ii < widthCnt; ii++)
    fprintf(fp, " %g", 0.001 * _widthTable->get(ii));
  fprintf(fp, "\n");
  return widthCnt;
}
uint extDistWidthRCTable::writeDiagWidthTable(FILE* fp, uint met, bool bin)
{
  uint diagWidthCnt = _diagWidthTable[met]->getCnt();
  fprintf(fp, "DIAG_WIDTH Table %d entries: ", diagWidthCnt);
  for (uint ii = 0; ii < diagWidthCnt; ii++)
    fprintf(fp, " %g", 0.001 * _diagWidthTable[met]->get(ii));
  fprintf(fp, "\n");
  return diagWidthCnt;
}
void extDistWidthRCTable::writeDiagTablesCnt(FILE* fp, uint met, bool bin)
{
  uint diagWidthCnt = _diagWidthTable[met]->getCnt();
  uint diagDistCnt = _diagDistTable[met]->getCnt();
  fprintf(fp, "DIAG_WIDTH Table Count: %d\n", diagWidthCnt);
  fprintf(fp, "DIAG_DIST Table Count: %d\n", diagDistCnt);
}
uint extDistWidthRCTable::writeDiagDistTable(FILE* fp, uint met, bool bin)
{
  uint diagDistCnt = _diagDistTable[met]->getCnt();
  fprintf(fp, "DIAG_DIST Table %d entries: ", diagDistCnt);
  for (uint ii = 0; ii < diagDistCnt; ii++)
    fprintf(fp, " %g", 0.001 * _diagDistTable[met]->get(ii));
  fprintf(fp, "\n");
  return diagDistCnt;
}
uint extDistWidthRCTable::writeRulesOver(FILE* fp, bool bin)
{
  uint cnt = 0;
  fprintf(fp, "\nMetal %d OVER\n", _met);

  writeWidthTable(fp, bin);
  uint widthCnt = _widthTable->getCnt();

  for (uint ii = 0; ii < _met; ii++) {
    fprintf(fp, "\nMetal %d OVER %d\n", _met, ii);

    for (uint jj = 0; jj < widthCnt; jj++) {
      cnt += _rcDistTable[ii][jj]->writeRules(
          fp, 0.001 * _widthTable->get(jj), false, bin);
    }
  }
  return cnt;
}
uint extDistWidthRCTable::writeRulesOver_res(FILE* fp, bool bin)
{
  uint cnt = 0;
  fprintf(fp, "\nMetal %d RESOVER\n", _met);

  writeWidthTable(fp, bin);
  uint widthCnt = _widthTable->getCnt();

  for (uint ii = 0; ii < _met; ii++) {
    fprintf(fp, "\nMetal %d RESOVER %d\n", _met, ii);

    for (uint jj = 0; jj < widthCnt; jj++) {
      cnt += _rcDistTable[ii][jj]->writeRules(
          fp, 0.001 * _widthTable->get(jj), false, bin);
    }
  }
  return cnt;
}
uint extDistWidthRCTable::readMetalHeader(Ath__parser* parser,
                                          uint& met,
                                          const char* keyword,
                                          bool bin,
                                          bool ignore)
{
  if (!(parser->parseNextLine() > 0))
    return 0;

  //	uint cnt= 0;
  if (parser->isKeyword(0, "Metal") && (strcmp(parser->get(2), keyword) == 0)) {
    met = parser->getInt(1);
    return 1;
  }

  return 0;
}
uint extDistWidthRCTable::readRulesOver(Ath__parser* parser,
                                        uint widthCnt,
                                        bool bin,
                                        bool ignore,
                                        const char* OVER,
                                        double dbFactor)
{
  bool res = strcmp(OVER, "RESOVER") == 0;
  uint cnt = 0;
  for (uint ii = 0; ii < _met; ii++) {
    uint met = 0;
    if (readMetalHeader(parser, met, OVER, bin, ignore) <= 0)
      return 0;

    parser->getInt(3);

    for (uint jj = 0; jj < widthCnt; jj++) {
      if (res) {
        if (!ignore)
          cnt += _rcDistTable[ii][jj]->readRules_res2(
              parser, _rcPoolPtr, true, bin, ignore, dbFactor);
        else
          cnt += _rcDistTable[0][0]->readRules_res2(
              parser, _rcPoolPtr, true, bin, ignore, dbFactor);
      } else {
        if (!ignore)
          cnt += _rcDistTable[ii][jj]->readRules(
              parser, _rcPoolPtr, true, bin, ignore, dbFactor);
        else
          cnt += _rcDistTable[0][0]->readRules(
              parser, _rcPoolPtr, true, bin, ignore, dbFactor);
      }
    }
  }
  return cnt;
}
uint extDistWidthRCTable::readRulesUnder(Ath__parser* parser,
                                         uint widthCnt,
                                         bool bin,
                                         bool ignore,
                                         double dbFactor)
{
  uint cnt = 0;
  for (uint ii = _met + 1; ii < _layerCnt; ii++) {
    uint met = 0;
    if (readMetalHeader(parser, met, "UNDER", bin, ignore) <= 0)
      return 0;

    uint metIndex = getMetIndexUnder(ii);
    if (ignore)
      metIndex = 0;

    parser->getInt(3);

    for (uint jj = 0; jj < widthCnt; jj++) {
      cnt += _rcDistTable[metIndex][jj]->readRules(
          parser, _rcPoolPtr, true, bin, ignore, dbFactor);
    }
  }
  return cnt;
}
uint extDistWidthRCTable::readRulesDiagUnder(Ath__parser* parser,
                                             uint widthCnt,
                                             uint diagWidthCnt,
                                             uint diagDistCnt,
                                             bool bin,
                                             bool ignore,
                                             double dbFactor)
{
  uint cnt = 0;
  for (uint ii = _met + 1; ii < _met + 5 && ii < _layerCnt; ii++) {
    uint met = 0;
    if (readMetalHeader(parser, met, "DIAGUNDER", bin, ignore) <= 0)
      return 0;
    Ath__array1D<double>* dwTable = NULL;
    Ath__array1D<double>* ddTable = NULL;
    parser->parseNextLine();
    dwTable = parser->readDoubleArray("DIAG_WIDTH", 4);
    parser->parseNextLine();
    ddTable = parser->readDoubleArray("DIAG_DIST", 4);
    uint diagWidthCnt = dwTable->getCnt();
    uint diagDistCnt = ddTable->getCnt();
    //		setDiagUnderTables(ii, dwTable, ddTable);

    uint metIndex = getMetIndexUnder(ii);

    if (!ignore)
      setDiagUnderTables(metIndex, dwTable, ddTable);

    parser->getInt(3);

    for (uint jj = 0; jj < widthCnt; jj++) {
      for (uint kk = 0; kk < diagWidthCnt; kk++) {
        for (uint ll = 0; ll < diagDistCnt; ll++) {
          if (!ignore)
            cnt += _rcDiagDistTable[metIndex][jj][kk][ll]->readRules(
                parser, _rcPoolPtr, true, bin, ignore, dbFactor);
          else
            cnt += _rcDistTable[0][0]->readRules(
                parser, _rcPoolPtr, true, bin, ignore, dbFactor);
        }
      }
    }
    delete dwTable;
    delete ddTable;
  }
  return cnt;
}
uint extDistWidthRCTable::readRulesDiagUnder(Ath__parser* parser,
                                             uint widthCnt,
                                             bool bin,
                                             bool ignore,
                                             double dbFactor)
{
  uint cnt = 0;
  for (uint ii = _met + 1; ii < _layerCnt; ii++) {
    uint met = 0;
    if (readMetalHeader(parser, met, "DIAGUNDER", bin, ignore) <= 0)
      return 0;

    uint metIndex = getMetIndexUnder(ii);
    parser->getInt(3);

    for (uint jj = 0; jj < widthCnt; jj++) {
      cnt += _rcDistTable[metIndex][jj]->readRules(
          parser, _rcPoolPtr, true, bin, ignore, dbFactor);
    }
  }
  return cnt;
}
uint extDistWidthRCTable::readRulesOverUnder(Ath__parser* parser,
                                             uint widthCnt,
                                             bool bin,
                                             bool ignore,
                                             double dbFactor)
{
  uint cnt = 0;
  for (uint u = 1; u < _met; u++) {
    for (uint o = _met + 1; o < _layerCnt; o++) {
      uint mUnder = u;
      uint mOver = o;

      uint met = 0;
      if (readMetalHeader(parser, met, "OVER", bin, ignore) <= 0)
        return 0;

      if (_ouReadReverse)
        mOver = parser->getInt(5);

      mUnder = parser->getInt(3);

      // Commented out this code per Dimitris...
      // The variable mOver is already defined above...
      // uint mOver= parser->getInt(5);

      int metIndex = 0;
      if (!ignore)
        metIndex = getMetIndexOverUnder(
            _met, mUnder, mOver, _layerCnt, _metCnt, logger_);
      int mcnt = 0;
      for (uint jj = 0; jj < widthCnt; jj++) {
        if (!ignore)
          mcnt += _rcDistTable[metIndex][jj]->readRules(
              parser, _rcPoolPtr, true, bin, ignore, dbFactor);
        else
          mcnt += _rcDistTable[0][0]->readRules(
              parser, _rcPoolPtr, true, bin, ignore, dbFactor);
      }
      cnt += mcnt;
      // logger_->info(RCX, 0,"OU metIndex={} met={}  mUnder={}  mOver={}
      // layerCnt={} _metCnt={} widthCnt={} cnt={} ", metIndex, _met, mUnder,
      // mOver, _layerCnt, _metCnt, widthCnt, mcnt);
    }
  }
  return cnt;
}
uint extDistWidthRCTable::getMetIndexUnder(uint mOver)
{
  return mOver - _met - 1;
}
uint extDistWidthRCTable::writeRulesUnder(FILE* fp, bool bin)
{
  uint cnt = 0;
  fprintf(fp, "\nMetal %d UNDER\n", _met);

  writeWidthTable(fp, bin);
  uint widthCnt = _widthTable->getCnt();

  for (uint ii = _met + 1; ii < _layerCnt; ii++) {
    fprintf(fp, "\nMetal %d UNDER %d\n", _met, ii);

    uint metIndex = getMetIndexUnder(ii);

    for (uint jj = 0; jj < widthCnt; jj++) {
      cnt += _rcDistTable[metIndex][jj]->writeRules(
          fp, 0.001 * _widthTable->get(jj), false, bin);
    }
  }
  return cnt;
}
uint extDistWidthRCTable::writeRulesDiagUnder2(FILE* fp, bool bin)
{
  uint cnt = 0;
  fprintf(fp, "\nMetal %d DIAGUNDER\n", _met);

  writeWidthTable(fp, bin);
  uint widthCnt = _widthTable->getCnt();
  writeDiagTablesCnt(fp, _met + 1, bin);

  for (uint ii = _met + 1; ii < _met + 5 && ii < _layerCnt; ii++) {
    fprintf(fp, "\nMetal %d DIAGUNDER %d\n", _met, ii);
    writeDiagWidthTable(fp, ii, bin);
    uint diagWidthCnt = _diagWidthTable[ii]->getCnt();
    writeDiagDistTable(fp, ii, bin);
    uint diagDistCnt = _diagDistTable[ii]->getCnt();

    uint metIndex = getMetIndexUnder(ii);

    for (uint jj = 0; jj < widthCnt; jj++) {
      for (uint kk = 0; kk < diagWidthCnt; kk++) {
        for (uint ll = 0; ll < diagDistCnt; ll++) {
          cnt += _rcDiagDistTable[metIndex][jj][kk][ll]->writeDiagRules(
              fp,
              0.001 * _widthTable->get(jj),
              0.001 * _diagWidthTable[ii]->get(kk),
              0.001 * _diagDistTable[ii]->get(ll),
              false,
              bin);
        }
      }
    }
  }
  return cnt;
}
uint extDistWidthRCTable::writeRulesDiagUnder(FILE* fp, bool bin)
{
  uint cnt = 0;
  fprintf(fp, "\nMetal %d DIAGUNDER\n", _met);

  writeWidthTable(fp, bin);
  uint widthCnt = _widthTable->getCnt();

  for (uint ii = _met + 1; ii < _layerCnt; ii++) {
    fprintf(fp, "\nMetal %d DIAGUNDER %d\n", _met, ii);

    uint metIndex = getMetIndexUnder(ii);

    for (uint jj = 0; jj < widthCnt; jj++) {
      cnt += _rcDistTable[metIndex][jj]->writeRules(
          fp, 0.001 * _widthTable->get(jj), false, bin);
    }
  }
  return cnt;
}
uint extDistWidthRCTable::writeRulesOverUnder(FILE* fp, bool bin)
{
  uint cnt = 0;
  fprintf(fp, "\nMetal %d OVERUNDER\n", _met);

  writeWidthTable(fp, bin);
  uint widthCnt = _widthTable->getCnt();

  for (uint mUnder = 1; mUnder < _met; mUnder++) {
    for (uint mOver = _met + 1; mOver < _layerCnt; mOver++) {
      fprintf(fp, "\nMetal %d OVER %d UNDER %d\n", _met, mUnder, mOver);

      int metIndex = getMetIndexOverUnder(
          _met, mUnder, mOver, _layerCnt, _metCnt, logger_);
      assert(metIndex >= 0);

      for (uint jj = 0; jj < widthCnt; jj++) {
        cnt += _rcDistTable[metIndex][jj]->writeRules(
            fp, 0.001 * _widthTable->get(jj), false, bin);
      }
    }
  }
  return cnt;
}
extMetRCTable::extMetRCTable(uint layerCnt,
                             AthPool<extDistRC>* rcPool,
                             Logger* logger)
{
  logger_ = logger;
  _layerCnt = layerCnt;

  _resOver = new extDistWidthRCTable*[layerCnt];
  _capOver = new extDistWidthRCTable*[layerCnt];
  _capDiagUnder = new extDistWidthRCTable*[layerCnt];
  _capUnder = new extDistWidthRCTable*[layerCnt];
  _capOverUnder = new extDistWidthRCTable*[layerCnt];
  for (uint ii = 0; ii < layerCnt; ii++) {
    _resOver[ii] = NULL;
    _capOver[ii] = NULL;
    _capDiagUnder[ii] = NULL;
    _capUnder[ii] = NULL;
    _capOverUnder[ii] = NULL;
  }
  _rcPoolPtr = rcPool;
  _rate = -1000.0;
}
extMetRCTable::~extMetRCTable()
{
  for (uint ii = 0; ii < _layerCnt; ii++) {
    if (_capUnder[ii] != NULL)
      delete _capUnder[ii];
    if (_capDiagUnder[ii] != NULL)
      delete _capDiagUnder[ii];
    if (_resOver[ii] != NULL)
      delete _resOver[ii];
    if (_capOver[ii] != NULL)
      delete _capOver[ii];
    if (_capOverUnder[ii] != NULL)
      delete _capOverUnder[ii];
  }
  delete[] _resOver;
  delete[] _capOver;
  delete[] _capDiagUnder;
  delete[] _capUnder;
  delete[] _capOverUnder;
}
void extMetRCTable::allocOverTable(uint met,
                                   Ath__array1D<double>* wTable,
                                   double dbFactor)
{
  _capOver[met] = new extDistWidthRCTable(
      true, met, _layerCnt, met, wTable, _rcPoolPtr, dbFactor, logger_);
  _resOver[met] = new extDistWidthRCTable(
      true, met, _layerCnt, met, wTable, _rcPoolPtr, dbFactor, logger_);
}
void extMetRCTable::allocDiagUnderTable(uint met,
                                        Ath__array1D<double>* wTable,
                                        int diagWidthCnt,
                                        int diagDistCnt,
                                        double dbFactor)
{
  _capDiagUnder[met] = new extDistWidthRCTable(false,
                                               met,
                                               _layerCnt,
                                               _layerCnt - met - 1,
                                               wTable,
                                               diagWidthCnt,
                                               diagDistCnt,
                                               _rcPoolPtr,
                                               dbFactor,
                                               logger_);
}
void extMetRCTable::setDiagUnderTables(uint met,
                                       uint overMet,
                                       Ath__array1D<double>* diagWTable,
                                       Ath__array1D<double>* diagSTable,
                                       double dbFactor)
{
  _capDiagUnder[met]->setDiagUnderTables(
      overMet, diagWTable, diagSTable, dbFactor);
}
void extMetRCTable::allocDiagUnderTable(uint met,
                                        Ath__array1D<double>* wTable,
                                        double dbFactor)
{
  _capDiagUnder[met] = new extDistWidthRCTable(false,
                                               met,
                                               _layerCnt,
                                               _layerCnt - met - 1,
                                               wTable,
                                               _rcPoolPtr,
                                               dbFactor,
                                               logger_);
}
void extMetRCTable::allocUnderTable(uint met,
                                    Ath__array1D<double>* wTable,
                                    double dbFactor)
{
  _capUnder[met] = new extDistWidthRCTable(false,
                                           met,
                                           _layerCnt,
                                           _layerCnt - met - 1,
                                           wTable,
                                           _rcPoolPtr,
                                           dbFactor,
                                           logger_);
}
void extMetRCTable::allocOverUnderTable(uint met,
                                        Ath__array1D<double>* wTable,
                                        double dbFactor)
{
  if (met < 2)
    return;

  // uint n= getMetIndexOverUnder(met, met-1, _layerCnt-1, _layerCnt, logger_);
  uint n = getMaxMetIndexOverUnder(met, _layerCnt, logger_);
  _capOverUnder[met] = new extDistWidthRCTable(
      false, met, _layerCnt, n + 1, wTable, _rcPoolPtr, dbFactor, logger_);
}
extRCTable::extRCTable(bool over, uint layerCnt)
{
  _maxCnt1 = layerCnt + 1;
  _inTable = new Ath__array1D<extDistRC*>**[_maxCnt1];
  _table = new Ath__array1D<extDistRC*>**[_maxCnt1];

  if (over)
    makeCapTableOver();
  else
    makeCapTableUnder();
}
extDistRC* extRCTable::getCapOver(uint met, uint metUnder)
{
  return _inTable[met][metUnder]->get(0);
}
double extRCModel::getTotCapOverSub(uint met)
{
  extDistRC* rc = _capOver->getCapOver(met, 0);
  return rc->getFringe();
}
/*
double extRCModel::getFringeOver(uint met, uint mUnder, uint w, uint s)
{

        if ((_tmpDataRate<=0)||(_modelTable!=NULL))
                return 0.0;
*/

extDistRC* extDistRCTable::getRC_index(int n)
{
  int cnt = _measureTable->getCnt();
  if (n >= cnt)
    return NULL;
  return _measureTable->get(n);
}

extDistRC* extDistRCTable::getLastRC()
{
  int cnt = _measureTable->getCnt();
  return _measureTable->get(cnt - 1);
}

extDistRC* extDistRCTable::getRC(uint s, bool compute)
{
  if (compute)
    return getComputeRC(s);
  else
    return NULL;
  // return interpolate _measureTable->findNextBiggestIndex((double) s);
}
void extDistRCTable::getFringeTable(Ath__array1D<int>* sTable,
                                    Ath__array1D<double>* rcTable,
                                    bool compute)
{
  Ath__array1D<extDistRC*>* table = _computeTable;
  if (!compute)
    table = _measureTable;

  for (uint ii = 0; ii < table->getCnt(); ii++) {
    extDistRC* rc = table->get(ii);
    sTable->add(rc->_sep);
    rcTable->add(rc->_fringe);
  }
}
void extDistWidthRCTable::getFringeTable(uint mou,
                                         uint w,
                                         Ath__array1D<int>* sTable,
                                         Ath__array1D<double>* rcTable,
                                         bool map)
{
  uint wIndex = 0;
  if (map) {
    wIndex = getWidthIndex(w);
  } else
    wIndex = _widthTable->findNextBiggestIndex(w);

  _rcDistTable[mou][wIndex]->getFringeTable(sTable, rcTable, true);
}
/*
extDistRC* extDistWidthRCTable::getRC(uint mou, uint w, uint s)
{
        int wIndex= _widthTable->findNextBiggestIndex(w);
        if ((wIndex<0) || (wIndex>=_widthTable->getCnt()))
                return NULL;

        if (mou>=_metCnt || wIndex>=_widthTable->getCnt() ||
_rcDistTable[mou][wIndex] == NULL) return NULL; return
_rcDistTable[mou][wIndex]->getRC( s, true);
}
*/
extDistRC* extDistWidthRCTable::getFringeRC(uint mou, uint w, int index_dist)
{
  int wIndex = getWidthIndex(w);
  if ((wIndex < 0) || (wIndex >= (int) _widthTable->getCnt()))
    return NULL;

  if (mou >= _metCnt || wIndex >= (int) _widthTable->getCnt()
      || _rcDistTable[mou][wIndex] == NULL)
    return NULL;

  extDistRC* rc;
  if (index_dist < 0)
    rc = _rcDistTable[mou][wIndex]->getLastRC();
  else
    rc = _rcDistTable[mou][wIndex]->getRC_index(index_dist);
  /*
  if (rc!=NULL) {
          rc->writeRC();
  }
  */
  return rc;
}
extDistRC* extDistWidthRCTable::getLastWidthFringeRC(uint mou)
{
  if (mou >= _metCnt)
    return NULL;

  int wIndex = _widthTable->getCnt() - 1;

  if (wIndex >= (int) _widthTable->getCnt()
      || _rcDistTable[mou][wIndex] == NULL)
    return NULL;

  return _rcDistTable[mou][wIndex]->getLastRC();
}
extDistRC* extDistWidthRCTable::getRC(uint mou, uint w, uint s)
{
  int wIndex = getWidthIndex(w);
  if (wIndex < 0)
    return NULL;

  return _rcDistTable[mou][wIndex]->getRC(s, true);
}
extDistRC* extDistWidthRCTable::getRC(uint mou,
                                      uint w,
                                      uint dw,
                                      uint ds,
                                      uint s)
{
  int wIndex = getWidthIndex(w);
  if (wIndex < 0)
    return NULL;
  int dwIndex = getDiagWidthIndex(mou, dw);
  if (dwIndex < 0)
    return NULL;
  int dsIndex = getDiagDistIndex(mou, ds);
  if (dsIndex < 0)
    return NULL;
  return _rcDiagDistTable[mou][wIndex][dwIndex][dsIndex]->getRC(s, true);
}
extDistRC* extDistWidthRCTable::getRC_99(uint mou, uint w, uint dw, uint ds)
{
  int wIndex = getWidthIndex(w);
  if (wIndex < 0)
    return NULL;

  int dwIndex = getDiagWidthIndex(mou, dw);
  if (dwIndex < 0)
    return NULL;

  int dsIndex = getDiagDistIndex(mou, ds);
  if (dsIndex < 0)
    return NULL;

  uint s2 = _diagDistTable[mou]->get(dsIndex);
  extDistRC* rc2 = _rcDiagDistTable[mou][wIndex][dwIndex][dsIndex]->getRC_99();
  if (dsIndex == 0)
    return rc2;

  if ((int) ds == _diagDistTable[mou]->get(dsIndex))
    return rc2;

  _rc31->_sep = ds;

  uint lastDist = _lastDiagDist->geti(mou);
  if (ds > lastDist) {  // extrapolate
    _rc31->_fringe = (rc2->_fringe / ds) * lastDist;

    return _rc31;
  }
  // interpolate;
  uint s1 = _diagDistTable[mou]->get(dsIndex - 1);

  if (ds <= (s1 - s2) / 4)  // too close!
    return rc2;

  extDistRC* rc1
      = _rcDiagDistTable[mou][wIndex][dwIndex][dsIndex - 1]->getRC_99();

  _rc31->_fringe = lineSegment(ds, s1, s2, rc1->_fringe, rc2->_fringe);

  return _rc31;
}
double extRCModel::getFringeOver(uint met, uint mUnder, uint w, uint s)
{
  extDistRC* rc = _modelTable[_tmpDataRate]->_capOver[met]->getRC(mUnder, w, s);

  return rc->getFringe();
}
double extRCModel::getCouplingOver(uint met, uint mUnder, uint w, uint s)
{
  extDistRC* rc = _modelTable[_tmpDataRate]->_capOver[met]->getRC(mUnder, w, s);

  return rc->getCoupling();
}
extDistRC* extRCModel::getOverRC(extMeasure* m)
{
  if (_modelTable[_tmpDataRate] == NULL
      || _modelTable[_tmpDataRate]->_capOver[m->_met] == NULL)
    return NULL;
  extDistRC* rc = _modelTable[_tmpDataRate]->_capOver[m->_met]->getRC(
      m->_underMet, m->_width, m->_dist);

  return rc;
}
extDistRC* extRCModel::getUnderRC(extMeasure* m)
{
  uint n = getUnderIndex(m);
  if (_modelTable[_tmpDataRate] == NULL
      || _modelTable[_tmpDataRate]->_capUnder[m->_met] == NULL)
    return NULL;
  extDistRC* rc = _modelTable[_tmpDataRate]->_capUnder[m->_met]->getRC(
      n, m->_width, m->_dist);

  return rc;
}
extDistRC* extRCModel::getOverUnderRC(extMeasure* m)
{
  uint maxOverUnderIndex
      = _modelTable[_tmpDataRate]->_capOverUnder[m->_met]->_metCnt;
  uint n = getOverUnderIndex(m, maxOverUnderIndex);
  extDistRC* rc = _modelTable[_tmpDataRate]->_capOverUnder[m->_met]->getRC(
      n, m->_width, m->_dist);

  return rc;
}
extDistRC* extRCModel::getOverFringeRC(uint met, uint underMet, uint width)
{
  if (met >= _layerCnt)
    return NULL;

  extDistRC* rc
      = _modelTable[_tmpDataRate]->_capOver[met]->getFringeRC(underMet, width);

  return rc;
}
extDistRC* extMetRCTable::getOverFringeRC(extMeasure* m, int index_dist)
{
  if (m->_met >= (int) _layerCnt)
    return NULL;

  extDistRC* rc
      = _capOver[m->_met]->getFringeRC(m->_underMet, m->_width, index_dist);

  return rc;
}
extDistRC* extMetRCTable::getOverFringeRC_last(int met, int width)
{
  if (met >= (int) _layerCnt)
    return NULL;

  extDistRC* rc = _capOver[met]->getFringeRC(0, width, -1);

  return rc;
}
extDistRC* extRCModel::getOverFringeRC(extMeasure* m)
{
  if (m->_met >= (int) _layerCnt)
    return NULL;

  extDistRC* rc = _modelTable[_tmpDataRate]->_capOver[m->_met]->getFringeRC(
      m->_underMet, m->_width);

  return rc;
}
extDistRC* extRCModel::getUnderFringeRC(extMeasure* m)
{
  uint n = getUnderIndex(m);
  if (_modelTable[_tmpDataRate] == NULL
      || _modelTable[_tmpDataRate]->_capUnder[m->_met] == NULL)
    return NULL;
  extDistRC* rc = _modelTable[_tmpDataRate]->_capUnder[m->_met]->getFringeRC(
      n, m->_width);

  return rc;
}
extDistRC* extRCModel::getOverUnderFringeRC(extMeasure* m)
{
  uint maxCnt = _modelTable[_tmpDataRate]->_capOverUnder[m->_met]->_metCnt;
  uint n = getOverUnderIndex(m, maxCnt);
  if (_modelTable[_tmpDataRate] == NULL
      || _modelTable[_tmpDataRate]->_capOverUnder[m->_met] == NULL)
    return NULL;
  extDistRC* rc
      = _modelTable[_tmpDataRate]->_capOverUnder[m->_met]->getFringeRC(
          n, m->_width);

  return rc;
}
extDistRC* extMeasure::getOverUnderFringeRC(extMetRCTable* rcModel)
{
  //	uint n= getOverUnderIndex();
  uint maxCnt = _currentModel->getMaxCnt(_met);
  uint n = getMetIndexOverUnder(
      _met, _underMet, _overMet, _layerCnt, maxCnt, logger_);

  if (rcModel == NULL || rcModel->_capOverUnder[_met] == NULL)
    return NULL;

  extDistRC* rc = rcModel->_capOverUnder[_met]->getFringeRC(n, _width);

  return rc;
}
extDistRC* extMeasure::getOverUnderRC(extMetRCTable* rcModel)
{
  //	uint n= getOverUnderIndex();
  uint maxCnt = _currentModel->getMaxCnt(_met);
  uint n = getMetIndexOverUnder(
      _met, _underMet, _overMet, _layerCnt, maxCnt, logger_);

  extDistRC* rc = NULL;
  if (_dist < 0)
    rc = rcModel->_capOverUnder[_met]->getFringeRC(n, _width);
  else
    rc = rcModel->_capOverUnder[_met]->getRC(n, _width, _dist);

  return rc;
}
extDistRC* extMeasure::getOverRC(extMetRCTable* rcModel)
{
  if (_met >= (int) _layerCnt)
    return NULL;

  extDistRC* rc = NULL;
  if (_dist < 0)
    rc = rcModel->_capOver[_met]->getFringeRC(_underMet, _width);
  else
    rc = rcModel->_capOver[_met]->getRC(_underMet, _width, _dist);

  return rc;
}
uint extMeasure::getUnderIndex(uint overMet)
{
  return overMet - _met - 1;
}
uint extMeasure::getUnderIndex()
{
  return _overMet - _met - 1;
}
extDistRC* extMeasure::getUnderLastWidthDistRC(extMetRCTable* rcModel,
                                               uint overMet)
{
  if (rcModel->_capUnder[_met] == NULL)
    return NULL;

  uint n = getUnderIndex(overMet);

  return rcModel->_capUnder[_met]->getLastWidthFringeRC(n);
}

extDistRC* extMeasure::getUnderRC(extMetRCTable* rcModel)
{
  if (rcModel->_capUnder[_met] == NULL)
    return NULL;

  uint n = getUnderIndex();

  extDistRC* rc = NULL;
  if (_dist < 0)
    rc = rcModel->_capUnder[_met]->getFringeRC(n, _width);
  else
    rc = rcModel->_capUnder[_met]->getRC(n, _width, _dist);

  return rc;
}
extDistRC* extMeasure::getVerticalUnderRC(extMetRCTable* rcModel,
                                          uint diagDist,
                                          uint tgtWidth,
                                          uint overMet)
{
  if (rcModel->_capDiagUnder[_met] == NULL) {
    return getUnderRC(rcModel);  // DELETE
    return NULL;
  }

  uint n = getUnderIndex(overMet);

  //	uint couplingDist= 99000;
  extDistRC* rc
      = rcModel->_capDiagUnder[_met]->getRC_99(n, _width, tgtWidth, diagDist);

  return rc;
}
double extMeasure::getDiagUnderCC(extMetRCTable* rcModel,
                                  uint dist,
                                  uint overMet)
{
  if (rcModel->_capDiagUnder[_met] == NULL)
    return 0.0;

  uint n = getUnderIndex(overMet);

  extDistRC* rc = rcModel->_capDiagUnder[_met]->getRC(n, _width, dist);

  if (rc != NULL) {
    if (IsDebugNet()) {
      int dbUnit = _extMain->_block->getDbUnitsPerMicron();
      rc->printDebugRC_diag(_met, overMet, 0, _width, dist, dbUnit, logger_);
    }
    return rc->_fringe;  // TODO 620
  } else
    return 0.0;
}
double extMeasure::getDiagUnderCC(extMetRCTable* rcModel,
                                  uint diagWidth,
                                  uint diagDist,
                                  uint overMet)
{
  if (rcModel->_capDiagUnder[_met] == NULL)
    return 0.0;

  uint n = getUnderIndex(overMet);

  extDistRC* rc = rcModel->_capDiagUnder[_met]->getRC(
      n, _width, diagWidth, diagDist, _dist);

  if (rc != NULL)
    return rc->_fringe;
  else
    return 0.0;
}
extDistRC* extMeasure::getDiagUnderCC2(extMetRCTable* rcModel,
                                       uint diagWidth,
                                       uint diagDist,
                                       uint overMet)
{
  if (rcModel->_capDiagUnder[_met] == NULL)
    return NULL;

  uint n = getUnderIndex(overMet);

  extDistRC* rc = rcModel->_capDiagUnder[_met]->getRC(
      n, _width, diagWidth, diagDist, _dist);

  if (rc == NULL)
    return NULL;
  return rc;
}
double extRCModel::getRes(uint met)
{
  if (met > 13)
    return 0;

  extDistRC* rc = _capOver->getCapOver(met, 0);
  if (rc == NULL)
    return 0;

  return rc->getRes();
}
uint extRCTable::addCapOver(uint met, uint metUnder, extDistRC* rc)
{
  return _inTable[met][metUnder]->add(rc);
}
extRCModel::extRCModel(uint layerCnt, const char* name, Logger* logger)
{
  logger_ = logger;
  _layerCnt = layerCnt;
  strcpy(_name, name);
  _resOver = new extRCTable(true, layerCnt);
  _capOver = new extRCTable(true, layerCnt);
  _capUnder = new extRCTable(false, layerCnt);
  _capDiagUnder = new extRCTable(false, layerCnt);
  _rcPoolPtr = new AthPool<extDistRC>(false, 1024);
  _process = NULL;
  _maxMinFlag = false;

  _wireDirName = new char[2048];
  _topDir = new char[1024];
  _patternName = new char[1024];
  _parser = new Ath__parser();
  _solverFileName = new char[1024];
  _wireFileName = new char[1024];
  _capLogFP = NULL;
  _logFP = NULL;

  _readCapLog = false;
  _commentFlag = false;

  _modelCnt = 0;
  _dataRateTable = NULL;
  _modelTable = NULL;
  _tmpDataRate = 0;
  _extMain = NULL;
  _ruleFileName = NULL;
  _diagModel = 0;
  _verticalDiag = false;
  _keepFile = false;
  _metLevel = 0;
}
extRCModel::extRCModel(const char* name, Logger* logger)
{
  logger = logger;
  _layerCnt = 0;
  strcpy(_name, name);
  _resOver = NULL;
  _capOver = NULL;
  _capUnder = NULL;
  _capDiagUnder = NULL;
  _rcPoolPtr = new AthPool<extDistRC>(false, 1024);
  _process = NULL;
  _maxMinFlag = false;

  _wireDirName = new char[2048];
  _topDir = new char[1024];
  _patternName = new char[1024];
  _parser = new Ath__parser();
  _solverFileName = new char[1024];
  _wireFileName = new char[1024];
  _capLogFP = NULL;
  _logFP = NULL;

  _readCapLog = false;
  _commentFlag = false;

  _modelCnt = 0;
  _modelTable = NULL;
  _tmpDataRate = 0;

  _noVariationIndex = -1;

  _extMain = NULL;
  _ruleFileName = NULL;
  _diagModel = 0;
  _verticalDiag = false;
  _keepFile = false;
  _metLevel = 0;
}

extRCModel::~extRCModel()
{
  delete _resOver;
  delete _capOver;
  delete _capUnder;
  delete _capDiagUnder;
  delete _rcPoolPtr;

  delete[] _wireDirName;
  delete[] _topDir;
  delete[] _patternName;
  delete _parser;
  delete[] _solverFileName;
  delete[] _wireFileName;

  if (_modelCnt > 0) {
    for (uint ii = 0; ii < _modelCnt; ii++)
      delete _modelTable[ii];

    delete[] _modelTable;
    delete _dataRateTable;
  }
}
void extRCModel::setExtMain(extMain* x)
{
  _extMain = x;
}
extProcess* extRCModel::getProcess()
{
  return _process;
}
void extRCModel::setProcess(extProcess* p)
{
  _process = p;
}
void extRCModel::createModelTable(uint n, uint layerCnt)
{
  _layerCnt = layerCnt;
  _modelCnt = n;

  _dataRateTable = new Ath__array1D<double>(_modelCnt);
  _modelTable = new extMetRCTable*[_modelCnt];
  for (uint jj = 0; jj < _modelCnt; jj++)
    _modelTable[jj] = new extMetRCTable(_layerCnt, _rcPoolPtr, logger_);
}
void extRCModel::setDataRateTable(uint met)
{
  if (_process == NULL)
    return;
  /*
          FILE *fp= openFile("./", "ou", NULL, "w");
          for (uint m= 1; m<_layerCnt; m++) {
                  for (uint mUnder= 1; mUnder<m; mUnder++) {
                          for (uint mOver= m+1; mOver<_layerCnt; mOver++) {
                                  fprintf(fp, "met= %d   over %d   under %d
     index= %d\n", m, mUnder, mOver, getMetIndexOverUnder(m, mUnder, mOver,
     _layerCnt));

                          }
                  }
                  fprintf(fp, "\n");
          }
          fclose(fp);
  */
  _maxMinFlag = _process->getMaxMinFlag();
  bool thickVarFlag = _process->getThickVarFlag();
  extVariation* xvar = _process->getVariation(met);

  if (xvar != NULL) {
    Ath__array1D<double>* dTable = xvar->getDataRateTable();

    createModelTable(dTable->getCnt() + 1, _layerCnt);

    _dataRateTable->add(0.0);
    for (uint ii = 0; ii < dTable->getCnt(); ii++)
      _dataRateTable->add(dTable->get(ii));

  } else if (_maxMinFlag) {
    createModelTable(3, _layerCnt);
    for (uint i = 0; i < 3; i++)
      _dataRateTable->add(i);
  } else if (thickVarFlag) {
    Ath__array1D<double>* dTable = _process->getDataRateTable(1);
    createModelTable(dTable->getCnt(), _layerCnt);
    for (uint ii = 0; ii < dTable->getCnt(); ii++)
      _dataRateTable->add(dTable->get(ii));
  } else {
    createModelTable(1, _layerCnt);
    //		_dataRateTable->set(0, 0.0);
    _dataRateTable->add(0.0);
  }
  _tmpDataRate = 0;
}
uint extRCModel::addLefTotRC(uint met, uint underMet, double fr, double r)
{
  extDistRC* rc = _rcPoolPtr->alloc();
  rc->set(0, 0.0, fr, 0.0, r);

  uint n = _capOver->addCapOver(met, underMet, rc);
  return n;
}

uint extRCModel::addCapOver(uint met,
                            uint underMet,
                            uint d,
                            double cc,
                            double fr,
                            double a,
                            double r)
{
  extDistRC* rc = _rcPoolPtr->alloc();
  rc->set(d, cc, fr, a, r);

  uint n = _capOver->addCapOver(met, underMet, rc);
  return n;
}
/*
uint extRCModel::addCapUnder(uint met, uint overMet, uint d, double cc, double
fr, double a, double r)
{
        extDistRC *rc= _rcPoolPtr->alloc();
        rc->set(d, cc, fr, a, r);

        uint n= _capOver->addCapUnder(met, overMet, rc);
        return n;
}
*/
extMeasure::extMeasure()
{
  _met = -1;
  _underMet = -1;
  _overMet = -1;

  _w_m = 0.0;
  _s_m = 0.0;
  _w_nm = 0;
  _s_nm = 0;
  _r = 0.0;
  _t = 0.0;
  _h = 0.0;
  _w2_m = 0.0;
  _s2_m = 0.0;
  _w2_nm = 0;
  _s2_nm = 0;

  _topWidth = 0.0;
  _botWidth = 0.0;
  _teff = 0.0;
  _heff = 0.0;
  _seff = 0.0;

  _topWidthR = 0.0;
  _botWidthR = 0.0;
  _teffR = 0.0;

  _varFlag = false;
  _3dFlag = false;
  _rcValid = false;
  _benchFlag = false;
  _diag = false;
  _verticalDiag = false;
  _plate = false;
  _metExtFlag = false;

  for (uint ii = 0; ii < 20; ii++) {
    _rc[ii] = new extDistRC();
    _rc[ii]->setLogger(logger_);
  }

  _tmpRC = _rc[0];

  _capTable = NULL;
  _ll[0] = 0;
  _ll[1] = 0;
  _ur[0] = 0;
  _ur[1] = 0;

  _maxCapNodeCnt = 100;
  for (int n = 0; n < (int) _maxCapNodeCnt; n++) {
    for (int k = 0; k < (int) _maxCapNodeCnt; k++) {
      _capMatrix[n][k] = 0.0;
    }
  }
  _extMain = NULL;

  _2dBoxPool = new AthPool<ext2dBox>(false, 1024);

  _lenOUPool = NULL;
  _lenOUtable = NULL;

  _totCCcnt = 0;
  _totSmallCCcnt = 0;
  _totBigCCcnt = 0;
  _totSignalSegCnt = 0;
  _totSegCnt = 0;

  _tmpDstTable = new Ath__array1D<SEQ*>(32);
  _tmpSrcTable = new Ath__array1D<SEQ*>(32);
  _diagTable = new Ath__array1D<SEQ*>(32);
  _tmpTable = new Ath__array1D<SEQ*>(32);
  _ouTable = new Ath__array1D<SEQ*>(32);
  _overTable = new Ath__array1D<SEQ*>(32);
  _underTable = new Ath__array1D<SEQ*>(32);

  _seqPool = new AthPool<SEQ>(false, 1024);

  _dgContextFile = NULL;
  _diagFlow = false;
  _btermThreshold = false;
  _rotatedGs = false;
  _sameNetFlag = false;
}
void extMeasure::allocOUpool()
{
  _lenOUPool = new AthPool<extLenOU>(false, 128);
  _lenOUtable = new Ath__array1D<extLenOU*>(128);
}
extMeasure::~extMeasure()
{
  for (uint ii = 0; ii < 20; ii++)
    delete _rc[ii];

  delete _tmpDstTable;
  delete _tmpSrcTable;
  delete _diagTable;
  delete _tmpTable;
  delete _ouTable;
  delete _overTable;
  delete _underTable;

  delete _seqPool;

  delete _2dBoxPool;
  if (_lenOUPool != NULL) {
    delete _lenOUPool;
    delete _lenOUtable;
  }
}

void extMeasure::setMets(int m, int u, int o)
{
  _met = m;
  _underMet = u;
  _overMet = o;
  _over = false;
  _overUnder = false;
  if ((u > 0) && (o > 0))
    _overUnder = true;
  else if ((u >= 0) && (o < 0))
    _over = true;
}
void extMeasure::setTargetParams(double w,
                                 double s,
                                 double r,
                                 double t,
                                 double h,
                                 double w2,
                                 double s2)
{
  _w_m = w;
  _s_m = s;
  _w_nm = Ath__double2int(1000 * w);
  _s_nm = Ath__double2int(1000 * s);
  _r = r;
  _t = t;
  _h = h;
  if (w2 > 0.0) {
    _w2_m = w2;
    _w2_nm = Ath__double2int(1000 * w2);
  } else {
    _w2_m = _w_m;
    _w2_nm = _w_nm;
  }
  //	if (s2>0.0 || (s2==0.0 && _diag && _benchFlag)) {
  if (s2 > 0.0 || (s2 == 0.0 && _diag)) {
    _s2_m = s2;
    _s2_nm = Ath__double2int(1000 * s2);
  } else {
    _s2_m = _s_m;
    _s2_nm = _s_nm;
  }
}
void extMeasure::setEffParams(double wTop, double wBot, double teff)
{
  _topWidth = wTop;
  _botWidth = wBot;
  _teff = teff;
  //_heff= _h+_t-teff;
  _heff = _h;
  /*
          if (_diag)
                  _seff= _s_m;
          else
  */
  if (!_metExtFlag && _s_m != 99)
    _seff = _w_m + _s_m - wTop;
  else
    _seff = _s_m;
}
extDistRC* extMeasure::addRC(extDistRC* rcUnit, uint len, uint jj)
{
  if (rcUnit == NULL)
    return NULL;
  int dbUnit = _extMain->_block->getDbUnitsPerMicron();
  if (IsDebugNet())
    rcUnit->printDebugRC(
        _met, _overMet, _underMet, _width, _dist, dbUnit, logger_);

  if (_sameNetFlag) {  // TO OPTIMIZE
    _rc[jj]->_fringe += 0.5 * rcUnit->_fringe * len;
  } else {
    _rc[jj]->_fringe += rcUnit->_fringe * len;

    if (_dist > 0)  // dist based
      _rc[jj]->_coupling += rcUnit->_coupling * len;
  }

  _rc[jj]->_res += rcUnit->_res * len;
  if (IsDebugNet()) {
    _rc[jj]->printDebugRC_sum(len, dbUnit, logger_);
  }
  return rcUnit;
}
extDistRC* extMeasure::computeOverUnderRC(uint len)
{
  extDistRC* rcUnit = NULL;

  for (uint ii = 0; ii < _metRCTable.getCnt(); ii++) {
    extMetRCTable* rcModel = _metRCTable.get(ii);

    rcUnit = getOverUnderRC(rcModel);

    addRC(rcUnit, len, ii);
  }
  return rcUnit;
}
extDistRC* extMeasure::computeOverRC(uint len)
{
  extDistRC* rcUnit = NULL;

  for (uint ii = 0; ii < _metRCTable.getCnt(); ii++) {
    extMetRCTable* rcModel = _metRCTable.get(ii);

    rcUnit = getOverRC(rcModel);

    addRC(rcUnit, len, ii);
  }
  return rcUnit;
}
extDistRC* extMeasure::computeR(uint len, double* valTable)
{
  extDistRC* rcUnit = NULL;

  for (uint ii = 0; ii < _metRCTable.getCnt(); ii++) {
    extMetRCTable* rcModel = _metRCTable.get(ii);

    rcUnit = getOverRC(rcModel);
    if (rcUnit != NULL)
      _rc[ii]->_res += rcUnit->_res * len;
  }
  return rcUnit;
}
extDistRC* extMeasure::computeUnderRC(uint len)
{
  extDistRC* rcUnit = NULL;

  for (uint ii = 0; ii < _metRCTable.getCnt(); ii++) {
    extMetRCTable* rcModel = _metRCTable.get(ii);

    rcUnit = getUnderRC(rcModel);

    addRC(rcUnit, len, ii);
  }
  return rcUnit;
}
/*
void extMeasure::addCap()
{
        return;
        if (! _rcValid)
                return;

        if (_underMet>0)
                _capTable->addCapOver(_met, _underMet, _rc);

        else if (_overMet>0)
                _capTable->addCapOver(_met, _overMet, _rc);
}
*/
void extMeasure::printMets(FILE* fp)
{
  if (_overUnder)
    fprintf(fp, "M%d over M%d under M%d ", _met, _underMet, _overMet);
  else if (_over) {
    if (_diag)
      fprintf(fp, "M%d over diag M%d ", _met, _underMet);
    else
      fprintf(fp, "M%d over M%d ", _met, _underMet);
  } else {
    if (_diag)
      fprintf(fp, "M%d under diag M%d ", _met, _overMet);
    else
      fprintf(fp, "M%d under M%d ", _met, _overMet);
  }
}
void extMeasure::printStats(FILE* fp)
{
  fprintf(fp,
          "<==> w= %g[%g %g]  s= %g[%g]  th= %g[%g]  h= %g[%g]  r= %g",
          _w_m,
          _topWidth,
          _botWidth,
          _s_m,
          _seff,
          _t,
          _teff,
          _h,
          _heff,
          _r);
}

FILE* extRCModel::openFile(const char* topDir,
                           const char* name,
                           const char* suffix,
                           const char* permissions)
{
  char filename[2048];

  if (topDir != NULL)
    sprintf(filename, "%s", topDir);

  if (suffix == NULL)
    sprintf(filename, "%s/%s", filename, name);
  else
    sprintf(filename, "%s/%s%s", filename, name, suffix);

  FILE* fp = fopen(filename, permissions);
  if (fp == NULL) {
    logger_->info(RCX,
                  159,
                  "Cannot open file {} with permissions {}",
                  filename,
                  permissions);
    return NULL;
  }
  return fp;
}

uint extRCModel::getCapValues(uint lastNode,
                              double& cc1,
                              double& cc2,
                              double& fr,
                              double& tot,
                              extMeasure* m)
{
  double totCap = 0.0;
  uint wireNum = m->_wireCnt / 2 + 1;  // assume odd numebr
  if (m->_diag && _diagModel == 2) {
    fr = m->_capMatrix[1][0];   // diag
    cc1 = m->_capMatrix[1][1];  // left cc in diag side
    cc2 = m->_capMatrix[1][2];  // right cc
    fprintf(_capLogFP, "\n");
    m->printMets(_capLogFP);
    fprintf(_capLogFP, " diag= %g, cc1=%g, cc2=%g  ", fr, cc1, cc2);
    m->printStats(_capLogFP);
    fprintf(_capLogFP, "\n\nEND\n\n");
    return lastNode;
  }
  if (m->_diag && _diagModel == 1) {
    cc1 = m->_capMatrix[1][0];
    fprintf(_capLogFP, "\n");
    m->printMets(_capLogFP);
    fprintf(_capLogFP, " diag= %g  ", cc1);
    m->printStats(_capLogFP);
    fprintf(_capLogFP, "\n\nEND\n\n");
    return lastNode;
  }

  if (lastNode == 1) {
    totCap = m->_capMatrix[1][0];
    fr = totCap;
    if (m->_plate)
      fr /= 100000;
    fprintf(_capLogFP, "\n");
    m->printMets(_capLogFP);
    tot = cc1 + cc2 + fr;

    fprintf(
        _capLogFP, " cc1= %g  cc2= %g  fr= %g  tot= %g  ", cc1, cc2, fr, tot);

    m->printStats(_capLogFP);
    fprintf(_capLogFP, "\n\nEND\n\n");

    return lastNode;
  } else if (lastNode > 1) {
    totCap = m->_capMatrix[1][0];
    cc1 = m->_capMatrix[1][1];  // left cc
    cc2 = m->_capMatrix[1][2];
  }

  if (lastNode != m->_wireCnt) {
    //		return 0;
    logger_->warn(
        RCX, 209, "Reads only {} nodes from {}", lastNode, _wireDirName);
  }

  fprintf(_capLogFP, "\n");
  m->printMets(_capLogFP);
  fr = totCap - cc1 - cc2;

  fprintf(
      _capLogFP, " cc1= %g  cc2= %g  fr= %g  tot= %g  ", cc1, cc2, fr, totCap);

  m->printStats(_capLogFP);
  fprintf(_capLogFP, "\n\nEND\n\n");

  return lastNode;
}

uint extRCModel::getCapValues3D(uint lastNode,
                                double& cc1,
                                double& cc2,
                                double& fr,
                                double& tot,
                                extMeasure* m)
{
  double totCap = 0.0;
  uint wireNum = m->_wireCnt / 2 + 1;  // assume odd numebr
  if (m->_diag) {
    cc1 = m->_capMatrix[1][0];
    fprintf(_capLogFP, "\n");
    m->printMets(_capLogFP);
    fprintf(_capLogFP, " diag= %g  ", cc1);
    m->printStats(_capLogFP);
    fprintf(_capLogFP, "\n\nEND\n\n");
    return lastNode;
  }

  uint n = 1;
  for (; n <= lastNode; n++) {
    if (n != wireNum)
      continue;
    totCap = m->_capMatrix[1][0];

    cc1 = m->_capMatrix[1][n - 1];
    cc2 = m->_capMatrix[1][n + 1];
    break;
  }
  totCap += m->getCCfringe3D(lastNode, n, 2, 3);

  fr = totCap;

  if (lastNode != m->_wireCnt) {
    //                return 0;
    logger_->info(
        RCX, 209, "Reads only {} nodes from {}", lastNode, _wireDirName);
  }

  fprintf(_capLogFP, "\n");
  m->printMets(_capLogFP);
  tot = cc1 + cc2 + fr;

  fprintf(_capLogFP, " cc1= %g  cc2= %g  fr= %g  tot= %g  ", cc1, cc2, fr, tot);

  m->printStats(_capLogFP);
  fprintf(_capLogFP, "\n\nEND\n\n");

  return lastNode;
}

uint extRCModel::getCapMatrixValues(uint lastNode, extMeasure* m)
{
  uint ccCnt = 0;
  for (uint n = 1; n <= lastNode; n++) {
    double frCap = m->_capMatrix[n][0] * m->_len;
    m->_capMatrix[n][0] = 0.0;

    logger_->info(RCX,
                  210,
                  "FrCap for netId {} (nodeId= {})  {}",
                  m->_idTable[n],
                  n,
                  frCap);

    //		uint w= 0;
    double res = _extMain->getLefResistance(
        m->_met, m->_w_nm, m->_len, m->_rIndex);  // TO_TEST

    dbRSeg* rseg1 = m->getFirstDbRseg(m->_idTable[n]);
    rseg1->setResistance(res);

    uint k = n + 1;
    if (k <= lastNode) {
      double cc1 = m->_capMatrix[n][k] * m->_len;
      m->_capMatrix[n][k] = 0.0;

      logger_->info(RCX,
                    211,
                    "\tccCap for netIds {}({}), {}({}) {}",
                    m->_idTable[n],
                    n,
                    m->_idTable[k],
                    k,
                    cc1);
      ccCnt++;

      dbRSeg* rseg2 = m->getFirstDbRseg(m->_idTable[k]);
      m->_extMain->updateCCCap(rseg1, rseg2, cc1);
    }
    double ccFr = m->getCCfringe(lastNode, n, 2, 3) * m->_len;

    frCap += ccFr;
    rseg1->setCapacitance(frCap);

    logger_->info(RCX,
                  212,
                  "\tfrCap from CC for netId {}({}) {}",
                  m->_idTable[n],
                  n,
                  ccFr);
    logger_->info(
        RCX, 213, "\ttotFrCap for netId {}({}) {}", m->_idTable[n], n, frCap);
  }
  m->printStats(_capLogFP);
  fprintf(_capLogFP, "\n\nEND\n\n");

  for (uint ii = 1; ii <= lastNode; ii++) {
    for (uint jj = ii + 1; jj <= lastNode; jj++) {
      m->_capMatrix[ii][jj] = 0.0;
    }
  }
  return ccCnt;
}
uint extRCModel::getCapMatrixValues3D(uint lastNode, extMeasure* m)
{
  uint wireNum = m->_wireCnt / 2 + 1;  // assume odd numebr
  uint n;
  if (lastNode == 1) {
    n = 1;
    double frCap = m->_capMatrix[1][0];
    m->_capMatrix[1][0] = 0.0;

    logger_->info(RCX,
                  210,
                  "FrCap for netId {} (nodeId= {})  {}",
                  m->_idTable[n],
                  n,
                  frCap);

    //                uint w= 0;
    dbRSeg* rseg1 = m->getFirstDbRseg(m->_idTable[n]);
    rseg1->setCapacitance(frCap);
    logger_->info(RCX,
                  213,
                  "\ttotFrCap for netId {}({}) {}",
                  m->_idTable[n],
                  n,
                  m->_capMatrix[1][n]);
    m->printStats(_capLogFP);
    fprintf(_capLogFP, "\n\nEND\n\n");
    return 0;
  }

  for (n = 1; n <= lastNode; n++) {
    if (n != wireNum)
      continue;
    double frCap = m->_capMatrix[1][0];
    m->_capMatrix[1][0] = 0.0;

    logger_->info(RCX,
                  213,
                  "FrCap for netId {} (nodeId= {})  {}",
                  m->_idTable[n],
                  n,
                  frCap);

    //                uint w= 0;
    //                double res= _extMain->getLefResistance(m->_met,
    //                1000*m->_w, m->_len);

    dbRSeg* rseg1 = m->getFirstDbRseg(m->_idTable[n]);
    //                rseg1->setResistance(res);

    double cc1 = m->_capMatrix[1][n - 1];
    m->_capMatrix[1][n - 1] = 0.0;
    logger_->info(RCX,
                  211,
                  "\tccCap for netIds {}({}), {}({}) {}",
                  m->_idTable[n],
                  n,
                  m->_idTable[n - 1],
                  n - 1,
                  cc1);
    dbRSeg* rseg2 = m->getFirstDbRseg(m->_idTable[n - 1]);
    m->_extMain->updateCCCap(rseg1, rseg2, cc1);
    double cc2 = m->_capMatrix[1][n + 1];
    m->_capMatrix[1][n + 1] = 0.0;
    logger_->info(RCX,
                  211,
                  "\tccCap for netIds {}({}), {}({}) {}",
                  m->_idTable[n],
                  n,
                  m->_idTable[n + 1],
                  n + 1,
                  cc2);
    uint netId3 = m->_idTable[n + 1];
    dbRSeg* rseg3 = m->getFirstDbRseg(netId3);
    m->_extMain->updateCCCap(rseg1, rseg3, cc2);

    double ccFr = m->getCCfringe3D(lastNode, n, 2, 3);
    frCap += ccFr;
    rseg1->setCapacitance(frCap);

    logger_->info(RCX,
                  212,
                  "\tfrCap from CC for netId {}({}) {}",
                  m->_idTable[n],
                  n,
                  ccFr);
    //                logger_->info(RCX, 0, "\ttotFrCap for netId {}({}) {}",
    //                m->_idTable[n], n, frCap);
    logger_->info(RCX,
                  213,
                  "\ttotFrCap for netId {}({}) {}",
                  m->_idTable[n],
                  n,
                  m->_capMatrix[1][n]);
  }
  m->printStats(_capLogFP);
  fprintf(_capLogFP, "\n\nEND\n\n");

  for (uint ii = 1; ii <= lastNode; ii++) {
    m->_idTable[ii] = 0;
    for (uint jj = ii + 1; jj <= lastNode; jj++) {
      m->_capMatrix[ii][jj] = 0.0;
    }
  }
  return 0;
}

uint extRCModel::readCapacitanceBench(bool readCapLog, extMeasure* m)
{
  double units = 1.0e+12;

  FILE* solverFP = NULL;
  if (!readCapLog) {
    solverFP = openSolverFile();
    if (solverFP == NULL) {
      return 0;
    }
    _parser->setInputFP(solverFP);
  }

  Ath__parser wParser;

  bool matrixFlag = false;
  /*
   C_1_2 M1_w1 M1_w2 6.367907e-17
   C_1_3 M1_w1 M1_w3 4.394765e-18
   C_1_0 M1_w1 GROUND_RC2 4.842417e-17
   C_2_3 M1_w2 M1_w3 6.367920e-17
   C_2_0 M1_w2 GROUND_RC2 2.877861e-17
   C_3_0 M1_w3 GROUND_RC2 4.842436e-17
  */

  uint n = m->_wireCnt / 2 + 1;
  uint cnt = 0;
  m->_capMatrix[1][0] = 0.0;
  m->_capMatrix[1][1] = 0.0;
  m->_capMatrix[1][2] = 0.0;
  //	while (_parser->parseNextLine()>0) {
  while (1) {
    if (!_parser->isKeyword(0, "BEGIN") || matrixFlag)
      if (!(_parser->parseNextLine() > 0))
        break;
    if (matrixFlag) {
      if (_parser->isKeyword(0, "END"))
        break;

      if (!_parser->isKeyword(0, "Charge"))
        continue;

      //_parser->printWords(stdout);
      _parser->printWords(_capLogFP);

      double cap = _parser->getDouble(4);
      if (cap < 0.0)
        cap = -cap;
      cap *= units;

      wParser.mkWords(_parser->get(2), "M");
      if (!m->_benchFlag && wParser.getInt(0) != 0) {
        if (wParser.mkWords(_parser->get(2), "w") < 2)
          continue;
        uint n1 = wParser.getInt(1);
        if (n1 == n - 1) {
          m->_capMatrix[1][1] = cap;  // left cc
          cnt++;
        } else if (n1 == n) {
          m->_capMatrix[1][0] = cap;
          m->_idTable[cnt] = n1;
          cnt++;
        } else if (n1 == n + 1) {
          m->_capMatrix[1][2] = cap;  // right cc
          cnt++;
        }
      }
      continue;
    }

    if (_parser->isKeyword(0, "***") && _parser->isKeyword(1, "POTENTIAL")) {
      matrixFlag = true;

      //			if (_parser->isKeyword(4, "Total")) {

      fprintf(_capLogFP, "BEGIN %s\n", _wireDirName);
      fprintf(_capLogFP, "%s\n", _commentLine);
      if (_keepFile && m != NULL) {
        if (m->_benchFlag)
          writeWires2(_capLogFP, m, m->_wireCnt);
        else
          writeRuleWires(_capLogFP, m, m->_wireCnt);
      }
      //			}
      continue;
    } else if (_parser->isKeyword(0, "BEGIN")
               && (strcmp(_parser->get(1), _wireDirName) == 0)) {
      matrixFlag = true;

      fprintf(_capLogFP, "BEGIN %s\n", _wireDirName);

      continue;
    } else if (_parser->isKeyword(0, "BEGIN")
               && (strcmp(_parser->get(1), _wireDirName) != 0)) {
      matrixFlag = false;
      break;
    }
  }
  if (solverFP != NULL)
    fclose(solverFP);

  return cnt;
}
uint extRCModel::readCapacitanceBenchDiag(bool readCapLog, extMeasure* m)
{
  int met;
  if (m->_overMet > 0)
    met = m->_overMet;
  else if (m->_underMet > 0)
    met = m->_underMet;
  uint n = m->_wireCnt / 2 + 1;

  double units = 1.0e+12;

  FILE* solverFP = NULL;
  if (!readCapLog) {
    solverFP = openSolverFile();
    if (solverFP == NULL) {
      return 0;
    }
    _parser->setInputFP(solverFP);
  }

  Ath__parser wParser;

  bool matrixFlag = false;
  uint cnt = 0;
  m->_capMatrix[1][0] = 0.0;
  m->_capMatrix[1][1] = 0.0;
  m->_capMatrix[1][2] = 0.0;
  //        while (_parser->parseNextLine()>0) {
  while (1) {
    if (!_parser->isKeyword(0, "BEGIN") || matrixFlag)
      if (!(_parser->parseNextLine() > 0))
        break;
    if (matrixFlag) {
      if (_parser->isKeyword(0, "END"))
        break;

      if (!_parser->isKeyword(0, "Charge"))
        continue;

      //_parser->printWords(stdout);
      _parser->printWords(_capLogFP);
      double cap = _parser->getDouble(4);
      if (cap < 0.0)
        cap = -cap;
      cap *= units;

      wParser.mkWords(_parser->get(2), "M");
      if (_diagModel == 1) {
        if (wParser.getInt(0) != met)
          continue;
        wParser.mkWords(_parser->get(2), "w");
        uint n1 = wParser.getInt(1);
        if (n1 != n)
          continue;
        m->_capMatrix[1][0] = cap;
        m->_idTable[cnt] = n1;
        cnt++;
      }
      if (_diagModel == 2) {
        if (wParser.getInt(0) == met) {
          wParser.mkWords(_parser->get(2), "w");
          uint n1 = wParser.getInt(1);
          if (n1 != n)
            continue;
          m->_capMatrix[1][0] = cap;  // diag
          m->_idTable[cnt] = n1;
          cnt++;
        } else if (!m->_benchFlag && wParser.getInt(0) != 0) {
          wParser.mkWords(_parser->get(2), "w");
          uint n1 = wParser.getInt(1);
          if (n1 == n - 1) {
            m->_capMatrix[1][1] = cap;  // left cc in diag side
            cnt++;
          }
          if (n1 == n + 1) {
            m->_capMatrix[1][2] = cap;  // right cc
            cnt++;
          }
        }
      }
      continue;
    }

    if (_parser->isKeyword(0, "***") && _parser->isKeyword(1, "POTENTIAL")) {
      matrixFlag = true;

      fprintf(_capLogFP, "BEGIN %s\n", _wireDirName);
      fprintf(_capLogFP, "%s\n", _commentLine);
      if (_keepFile && m != NULL) {
        if (m->_benchFlag)
          writeWires2(_capLogFP, m, m->_wireCnt);
        else
          writeRuleWires(_capLogFP, m, m->_wireCnt);
      }
      continue;
    } else if (_parser->isKeyword(0, "BEGIN")
               && (strcmp(_parser->get(1), _wireDirName) == 0)) {
      matrixFlag = true;

      fprintf(_capLogFP, "BEGIN %s\n", _wireDirName);
      continue;
    } else if (_parser->isKeyword(0, "BEGIN")
               && (strcmp(_parser->get(1), _wireDirName) != 0)) {
      matrixFlag = false;
      break;
    }
  }

  if (solverFP != NULL)
    fclose(solverFP);

  return cnt;
}
// void extRCModel::mkFileNames(uint met, const char* ou, uint ouMet, double w,
// double s, double r)
void extRCModel::mkFileNames(extMeasure* m, char* wiresNameSuffix)
{
  char overUnder[128];

  if ((m->_overMet > 0) && (m->_underMet > 0))
    sprintf(overUnder, "M%doM%duM%d", m->_met, m->_underMet, m->_overMet);

  else if (m->_overMet > 0)
    if (m->_diag)
      sprintf(overUnder, "M%dduM%d", m->_met, m->_overMet);
    else
      sprintf(overUnder, "M%duM%d", m->_met, m->_overMet);

  else if (m->_underMet >= 0)
    sprintf(overUnder, "M%doM%d", m->_met, m->_underMet);

  else
    sprintf(overUnder, "Uknown");

  double w = m->_w_m;
  double s = m->_s_m;
  double r = m->_r;
  double w2 = m->_w2_m;
  double s2 = m->_s2_m;

  /*
          if ((r!=0)&&(s>0))
                  sprintf(_wireDirName, "%s/%s/%s/W%g/S%g__D%g", _topDir,
     _patternName, overUnder, w, s, r); else if (s>0) sprintf(_wireDirName,
     "%s/%s/%s/W%g/S%g", _topDir, _patternName, overUnder, w, s); else
                  sprintf(_wireDirName, "%s/%s/%s/W%g", _topDir, _patternName,
     overUnder, w);
  */
  if (!m->_benchFlag) {
    if (m->_diag) {
      if (_diagModel == 2)
        sprintf(_wireDirName,
                "%s/%s/%s/D%g/W%g/DW%g/DS%g/S%g",
                _topDir,
                _patternName,
                overUnder,
                r,
                w,
                w2,
                s2,
                s);
      if (_diagModel == 1)
        sprintf(_wireDirName,
                "%s/%s/%s/D%g/W%g/S%g",
                _topDir,
                _patternName,
                overUnder,
                r,
                w,
                s);
    } else
      sprintf(_wireDirName,
              "%s/%s/%s/D%g/W%g/S%g",
              _topDir,
              _patternName,
              overUnder,
              r,
              w,
              s);
  } else {
    sprintf(_wireDirName,
            "%s/%s/%s/W%g_W%g/S%g_S%g",
            _topDir,
            _patternName,
            overUnder,
            w,
            w2,
            s,
            s2);
  }

  if (wiresNameSuffix != NULL)
    sprintf(_wireFileName, "%s.%s", "wires", wiresNameSuffix);
  else
    sprintf(_wireFileName, "%s", "wires");

  fprintf(_logFP, "pattern Dir %s\n\n", _wireDirName);
  fflush(_logFP);
}
double get_nm(extMeasure* m, double n)
{
  if (n == 0)
    return 0;
  double a = 1000 * 1000.0 * n / m->_dbunit;
  return a;
}
int get_nm(int n, int units)
{
  if (n == 0)
    return 0;
  int a = (1000 * n) / units;
  return a;
}
void extRCModel::mkNet_prefix(extMeasure* m, const char* wiresNameSuffix)
{
  char overUnder[128];

  if ((m->_overMet > 0) && (m->_underMet > 0))
    sprintf(overUnder, "M%doM%duM%d", m->_met, m->_underMet, m->_overMet);

  else if (m->_overMet > 0)
    if (m->_diag)
      sprintf(overUnder, "M%duuM%d", m->_met, m->_overMet);
    else
      sprintf(overUnder, "M%duM%d", m->_met, m->_overMet);

  else if (m->_underMet >= 0) {
    if (m->_diag)
      sprintf(overUnder, "M%duuM%d", m->_underMet, m->_met);
    else
      sprintf(overUnder, "M%doM%d", m->_met, m->_underMet);
  } else
    sprintf(overUnder, "Unknown");

  double w = m->_w_m;
  double s = m->_s_m;
  double r = m->_r;
  double w2 = m->_w2_m;
  double s2 = m->_s2_m;

  int n = get_nm(m, m->_s_m);
  sprintf(_wireDirName,
          "%s_%s_W%gW%g_S%gS%g",
          _patternName,
          overUnder,
          get_nm(m, m->_w_m),
          get_nm(m, m->_w2_m),
          get_nm(m, m->_s_m),
          get_nm(m, m->_s2_m));
  sprintf(_wireDirName,
          "%s_%s_W%gW%g_S%05dS%05d",
          _patternName,
          overUnder,
          get_nm(m, m->_w_m),
          get_nm(m, m->_w2_m),
          get_nm(m->_s_nm, m->_dbunit),
          get_nm(m->_s2_nm, m->_dbunit));

  if (wiresNameSuffix != NULL)
    sprintf(_wireFileName, "%s.%s", "wires", wiresNameSuffix);
  else
    sprintf(_wireFileName, "%s", "wires");

  fprintf(_logFP, "pattern Dir %s\n\n", _wireDirName);
  fflush(_logFP);
}

FILE* extRCModel::mkPatternFile()
{
  _parser->mkDirTree(_wireDirName, "/");

  FILE* fp = openFile(_wireDirName, _wireFileName, NULL, "w");
  if (fp == NULL)
    return NULL;

  fprintf(fp, "$pattern %s\n\n", _wireDirName);

  return fp;
}
FILE* extRCModel::openSolverFile()
{
  FILE* fp = openFile(_wireDirName, _wireFileName, ".out", "r");
  if (fp != NULL)
    _parser->setInputFP(fp);

  return fp;
}
bool extRCModel::openCapLogFile()
{
  _readCapLog = false;
  if (_readSolver && !_runSolver)
    _readCapLog = true;

  const char* capLog = "caps.log";

  char buff[1024];
  sprintf(buff, "%s/%s", _topDir, _patternName);
  _parser->mkDirTree(buff, "/");

  FILE* fp = openFile(buff, capLog, NULL, "r");

  if (fp == NULL) {  // no previous run
    _capLogFP = openFile(buff, capLog, NULL, "w");
    _parser->setInputFP(_capLogFP);
    return false;
  }
  fclose(fp);

  char cmd[4000];

  FILE* fp1 = NULL;
  if (_readCapLog) {
    fp1 = openFile(buff, capLog, NULL, "r");
    _capLogFP = openFile(buff, capLog, "out", "a");
  } else if (_metLevel > 0) {
    _capLogFP = openFile(buff, capLog, NULL, "a");
  } else {
    sprintf(cmd,
            "mv %s/%s/%s %s/%s/%s.in",
            _topDir,
            _patternName,
            capLog,
            _topDir,
            _patternName,
            capLog);
    system(cmd);

    _capLogFP = openFile(buff, capLog, NULL, "w");

    fp1 = openFile(buff, capLog, ".in", "r");
  }
  if (fp1 == NULL)
    return false;

  _parser->setInputFP(fp1);

  _readCapLog = true;
  return true;
}
void extRCModel::closeCapLogFile()
{
  fclose(_capLogFP);
}
void extRCModel::writeRuleWires(FILE* fp, extMeasure* measure, uint wireCnt)
{
  extMasterConductor* m = _process->getMasterConductor(measure->_met);
  double minWidth = _process->getConductor(measure->_met)->_min_width;
  double minSpace = _process->getConductor(measure->_met)->_min_spacing;
  double top_ext = _process->getConductor(measure->_met)->_top_ext;
  double pitch;
  if (measure->_diag && _diagModel == 1) {
    //		pitch= measure->_topWidth + 2*minSpace;
    if (measure->_metExtFlag)
      pitch = measure->_topWidth - 2 * top_ext + minSpace;
    else
      pitch = measure->_topWidth + minSpace;
  } else {
    if (measure->_metExtFlag)
      pitch = measure->_topWidth - 2 * top_ext + measure->_seff;
    else
      pitch = measure->_topWidth + measure->_seff;
  }
  double min_pitch = minWidth + minSpace;

  uint n = wireCnt / 2;  // ASSUME odd number of wires, 2 will also work
  double orig = 0.0;
  double x;
  uint ii;

  if (!measure->_plate) {
    // assume origin = (0,0)
    x = -min_pitch * (n - 1) - pitch - 0.5 * measure->_topWidth - top_ext
        + orig;
    for (ii = 0; ii < n - 1; ii++) {
      m->writeRaphaelConformalPoly(fp, minWidth, x, _process);
      m->writeRaphaelPoly(fp, ii + 1, minWidth, x, 0.0, _process);
      x += min_pitch;
    }
    x += 0.5 * measure->_topWidth;
    m->writeRaphaelConformalPoly(fp, 0.0, x, _process);
    m->writeRaphaelPoly(fp, n, x, 0.0);

    m->writeRaphaelConformalPoly(fp, 0.0, orig, _process);
    m->writeRaphaelPoly(fp, n + 1, orig, 1.0);
    x = orig + pitch;
    m->writeRaphaelConformalPoly(fp, 0.0, x, _process);
    m->writeRaphaelPoly(fp, n + 2, x, 0.0);

    x += 0.5 * measure->_topWidth - top_ext + minSpace;
    for (uint jj = n + 2; jj < wireCnt; jj++) {
      m->writeRaphaelConformalPoly(fp, minWidth, x, _process);
      m->writeRaphaelPoly(fp, jj + 1, minWidth, x, 0.0, _process);
      x += min_pitch;
    }
  } else {
    m->writeRaphaelConformalPoly(fp, 100, -50, _process);
    m->writeRaphaelPoly(fp, n + 1, 100, -50, 1.0, _process);
  }

  if (!measure->_diag)
    return;
  int met;
  if (measure->_overMet > 0)
    met = measure->_overMet;
  else if (measure->_underMet > 0)
    met = measure->_underMet;
  else
    return;

  m = _process->getMasterConductor(met);
  minWidth = _process->getConductor(met)->_min_width;
  minSpace = _process->getConductor(met)->_min_spacing;
  min_pitch = minWidth + minSpace;
  pitch = measure->_w2_m + measure->_s2_m;

  if (_diagModel == 2) {
    if (measure->_seff != 99) {
      x = orig - measure->_s2_m - min_pitch * n - 0.5 * measure->_w2_m;
      for (ii = 0; ii < n; ii++) {
        m->writeRaphaelConformalPoly(fp, minWidth, x, _process);
        m->writeRaphaelPoly(fp, ii + 1, minWidth, x, 0.0, _process);

        x += min_pitch;
      }
      m->writeRaphaelConformalPoly(fp, measure->_w2_m, x, _process);
      m->writeRaphaelPoly(fp, ii + 1, measure->_w2_m, x, 0.0, _process);
    } else {
      x = orig - measure->_s2_m - 0.5 * measure->_w2_m;
      m->writeRaphaelConformalPoly(fp, measure->_w2_m, x, _process);
      m->writeRaphaelPoly(fp, n + 1, measure->_w2_m, x, 0.0, _process);
    }
  }
  if (_diagModel == 1) {
    x = orig - measure->_seff - min_pitch * n - 0.5 * minWidth;
    for (ii = 0; ii < n + 1; ii++) {
      m->writeRaphaelConformalPoly(fp, minWidth, x, _process);
      m->writeRaphaelPoly(fp, ii + 1, minWidth, x, 0.0, _process);
      x += min_pitch;
    }
  }
}
void extRCModel::writeWires2(FILE* fp, extMeasure* measure, uint wireCnt)
{
  extMasterConductor* m = _process->getMasterConductor(measure->_met);
  double pitch = measure->_topWidth + measure->_seff;
  double min_pitch = 0.001 * (measure->_minWidth + measure->_minSpace);

  uint n = wireCnt / 2;  // ASSUME odd number of wires, 2 will also work
  double orig = 0.0;

  // assume origin = (0,0)
  double x = -min_pitch * (n - 1) - pitch - 0.5 * measure->_topWidth + orig;
  for (uint ii = 0; ii < n - 1; ii++) {
    m->writeRaphaelPoly(fp, ii + 1, 0.001 * measure->_minWidth, x, 0.0);
    x += min_pitch;
  }
  x += 0.5 * measure->_topWidth;
  m->writeRaphaelPoly(fp, n, x, 0.0);

  m->writeRaphaelPoly(fp, n + 1, orig, 1.0);
  x = 0.5 * measure->_w_m + measure->_s2_m;
  m->writeRaphaelPoly(fp, n + 2, measure->_w2_m, x, 0.0);

  //	x= orig+pitch;
  x = orig + 0.5 * measure->_topWidth + measure->_w2_m + measure->_s2_m
      + 0.001 * measure->_minSpace;
  for (uint jj = n + 2; jj < wireCnt; jj++) {
    m->writeRaphaelPoly(fp, jj + 1, 0.001 * measure->_minWidth, x, 0.0);
    x += min_pitch;
  }
}
void extRCModel::writeRuleWires_3D(FILE* fp, extMeasure* measure, uint wireCnt)
{
  extMasterConductor* m = _process->getMasterConductor(measure->_met);
  double pitch = measure->_topWidth + measure->_seff;
  double minWidth = _process->getConductor(measure->_met)->_min_width;
  double minSpace = _process->getConductor(measure->_met)->_min_spacing;
  double min_pitch = minWidth + minSpace;

  uint n = wireCnt / 2;  // ASSUME odd number of wires, 2 will also work
  double orig = 0.0;

  // assume origin = (0,0)
  double x = -min_pitch * (n - 1) - pitch - 0.5 * measure->_topWidth + orig;
  for (uint ii = 0; ii < n - 1; ii++) {
    m->writeRaphaelPoly3D(fp, ii + 1, minWidth, measure->_len * 0.001, 0.0);
    x += min_pitch;
  }
  x += 0.5 * measure->_topWidth;
  m->writeRaphaelPoly(fp, n, x, measure->_len * 0.001, 0.0);

  m->writeRaphaelPoly3D(fp, n + 1, orig, measure->_len * 0.001, 1.0);
  x = orig + pitch;
  m->writeRaphaelPoly3D(fp, n + 2, measure->_len * 0.001, x, 0.0);

  x += 0.5 * measure->_topWidth + minSpace;
  for (uint jj = n + 2; jj < wireCnt; jj++) {
    m->writeRaphaelPoly3D(fp, jj + 1, minWidth, measure->_len * 0.001, x, 0.0);
    x += min_pitch;
  }
}

void extRCModel::writeWires2_3D(FILE* fp, extMeasure* measure, uint wireCnt)
{
  extMasterConductor* m = _process->getMasterConductor(measure->_met);
  double pitch = measure->_topWidth + measure->_seff;
  double min_pitch = 0.001 * (measure->_minWidth + measure->_minSpace);

  uint n = wireCnt / 2;  // ASSUME odd number of wires, 2 will also work
  double orig = 0.0;

  // assume origin = (0,0)
  double x = -min_pitch * (n - 1) - pitch - 0.5 * measure->_topWidth + orig;
  for (uint ii = 0; ii < n - 1; ii++) {
    m->writeRaphaelPoly3D(
        fp, ii + 1, 0.001 * measure->_minWidth, measure->_len * 0.001, 0.0);
    x += min_pitch;
  }
  x += 0.5 * measure->_topWidth;
  m->writeRaphaelPoly(fp, n, x, measure->_len * 0.001, 0.0);

  m->writeRaphaelPoly3D(fp, n + 1, orig, measure->_len * 0.001, 1.0);
  x = 0.5 * measure->_w_m + measure->_s2_m;
  m->writeRaphaelPoly3D(
      fp, n + 2, measure->_w2_m, measure->_len * 0.001, x, 0.0);

  x = orig + 0.5 * measure->_topWidth + measure->_w2_m + measure->_s2_m
      + 0.001 * measure->_minSpace;
  for (uint jj = n + 2; jj < wireCnt; jj++) {
    m->writeRaphaelPoly3D(
        fp, jj + 1, 0.001 * measure->_minWidth, measure->_len * 0.001, x, 0.0);
    x += min_pitch;
  }
}
int extRCModel::writeBenchWires(FILE* fp, extMeasure* measure)
{
  uint grid_gap_cnt = 20;

  int bboxLL[2];
  bboxLL[measure->_dir] = measure->_ur[measure->_dir];
  bboxLL[!measure->_dir] = measure->_ll[!measure->_dir];

  extMasterConductor* m = _process->getMasterConductor(measure->_met);

  int n
      = measure->_wireCnt / 2;  // ASSUME odd number of wires, 2 will also work

  double pitchUp_print;
  /*
          if (measure->_diag)
                  pitchUp_print= measure->_topWidth +
     0.001*2*measure->_minSpace; else
  */
  pitchUp_print = measure->_topWidth + measure->_seff;
  //	double pitchDown_print= measure->_topWidth + measure->_seff;
  double pitch_print = 0.001 * (measure->_minWidth + measure->_minSpace);

  uint w_layout = measure->_minWidth;
  uint s_layout = measure->_minSpace;

  double x = -(measure->_topWidth * 0.5 + pitchUp_print + pitch_print);

  measure->clean2dBoxTable(measure->_met, false);

  double x_tmp[50];
  uint netIdTable[50];
  uint idCnt = 1;
  int ii;
  for (ii = 0; ii < n - 1; ii++) {
    netIdTable[idCnt]
        = measure->createNetSingleWire(_wireDirName, idCnt, w_layout, s_layout);
    idCnt++;
    x_tmp[ii] = x;
    x -= pitch_print;
  }

  double X[50];
  ii--;
  int cnt = 0;
  for (; ii >= 0; ii--)
    X[cnt++] = x_tmp[ii];

  uint WW = measure->_w_nm;
  uint SS1;
  //	if (measure->_diag)
  //		SS1= 2*measure->_minSpace;
  //	else
  SS1 = measure->_s_nm;
  uint WW2 = measure->_w2_nm;
  uint SS2 = measure->_s2_nm;

  X[cnt++] = -pitchUp_print;
  int mid = cnt;
  netIdTable[idCnt]
      = measure->createNetSingleWire(_wireDirName, idCnt, WW, s_layout);
  idCnt++;

  X[cnt++] = 0.0;
  netIdTable[idCnt]
      = measure->createNetSingleWire(_wireDirName, idCnt, WW, SS1);
  idCnt++;
  uint base = measure->_ll[measure->_dir] + WW / 2;

  X[cnt++] = (SS2 + WW * 0.5) * 0.001;
  netIdTable[idCnt]
      = measure->createNetSingleWire(_wireDirName, idCnt, WW2, SS2);
  idCnt++;

  //	x= measure->_topWidth*0.5+pitchUp_print+0.001*measure->_minSpace;
  x = measure->_topWidth * 0.5 + 0.001 * (WW2 + SS2 + measure->_minSpace);
  for (int jj = 0; jj < n - 1; jj++) {
    X[cnt++] = x;
    x += pitch_print;
    netIdTable[idCnt]
        = measure->createNetSingleWire(_wireDirName, idCnt, w_layout, s_layout);
    idCnt++;
  }

  for (ii = 0; ii < cnt; ii++) {
    uint length = measure->getBoxLength(ii, measure->_met, false);
    // layout;
    if (ii == mid) {
      if (measure->_3dFlag)
        //				m->writeRaphaelPoly3D(fp,
        // netIdTable[ii+1], X[ii], measure->_len*0.001, 1.0);
        m->writeRaphaelPoly3D(
            fp, netIdTable[ii + 1], X[ii], length * 0.001, 1.0);
      else
        m->writeRaphaelPoly(fp, netIdTable[ii + 1], X[ii], 1.0);
    } else if (ii == mid - 1) {
      if (measure->_3dFlag)
        //				m->writeRaphaelPoly3D(fp,
        // netIdTable[ii+1], X[ii], measure->_len*0.001, 0.0);
        m->writeRaphaelPoly3D(
            fp, netIdTable[ii + 1], X[ii], length * 0.001, 0.0);
      else
        m->writeRaphaelPoly(fp, netIdTable[ii + 1], X[ii], 0.0);
    } else if (ii == mid + 1) {
      if (measure->_3dFlag)
        m->writeRaphaelPoly3D(
            fp, netIdTable[ii + 1], 0.001 * WW2, length * 0.001, X[ii], 0.0);
      else
        m->writeRaphaelPoly(fp, netIdTable[ii + 1], 0.001 * WW2, X[ii], 0.0);
    } else {
      if (measure->_3dFlag)
        //				m->writeRaphaelPoly3D(fp,
        // netIdTable[ii+1], 0.001*measure->_minWidth, measure->_len*0.001,
        // X[ii], 0.0);
        m->writeRaphaelPoly3D(fp,
                              netIdTable[ii + 1],
                              0.001 * measure->_minWidth,
                              length * 0.001,
                              X[ii],
                              0.0);
      else
        m->writeRaphaelPoly(
            fp, netIdTable[ii + 1], 0.001 * measure->_minWidth, X[ii], 0.0);
    }
  }

  if (measure->_diag) {
    int met;
    if (measure->_overMet > 0)
      met = measure->_overMet;
    else if (measure->_underMet > 0)
      met = measure->_underMet;

    m = _process->getMasterConductor(met);
    double minWidth = _process->getConductor(met)->_min_width;
    double minSpace = _process->getConductor(met)->_min_spacing;
    double min_pitch = minWidth + minSpace;
    measure->clean2dBoxTable(met, false);
    int i;
    uint begin = base - Ath__double2int(measure->_seff * 1000)
                 + Ath__double2int(minWidth * 1000) / 2;
    for (i = 0; i < n + 1; i++) {
      netIdTable[idCnt]
          = measure->createDiagNetSingleWire(_wireDirName,
                                             idCnt,
                                             begin,
                                             Ath__double2int(1000 * minWidth),
                                             Ath__double2int(1000 * minSpace),
                                             measure->_dir);
      begin -= Ath__double2int(min_pitch * 1000);
      idCnt++;
    }

    double h = _process->getConductor(met)->_height;
    double t = _process->getConductor(met)->_thickness;
    measure->writeDiagRaphael3D(fp, met, false, base, h, t);

    measure->_ur[measure->_dir] += grid_gap_cnt * (w_layout + s_layout);

    if (measure->_3dFlag) {
      fprintf(fp, "\nOPTIONS SET_GRID=1000000;\n\n");
      fprintf(fp, "POTENTIAL\n");
    } else {
      fprintf(fp, "\nOPTIONS SET_GRID=10000;\n\n");
      fprintf(fp, "POTENTIAL");
      /*
                              for (ii= 0; ii<cnt; ii++)
                                      m->writeBoxName(fp, netIdTable[ii+1]);
      */
      fprintf(fp, " \n");
    }

    return cnt;
  }

  int bboxUR[2] = {measure->_ur[0], measure->_ur[1]};

  double pitchMult = 1.0;

  measure->clean2dBoxTable(measure->_underMet, true);
  measure->createContextNets(
      _wireDirName, bboxLL, bboxUR, measure->_underMet, pitchMult);

  measure->clean2dBoxTable(measure->_overMet, true);
  measure->createContextNets(
      _wireDirName, bboxLL, bboxUR, measure->_overMet, pitchMult);

  //	double mainNetStart= X[0];
  int main_xlo, main_ylo, main_xhi, main_yhi, low;
  measure->getBox(measure->_met, false, main_xlo, main_ylo, main_xhi, main_yhi);
  if (!measure->_dir)
    low = main_ylo - measure->_minWidth / 2;
  else
    low = main_xlo - measure->_minWidth / 2;
  uint contextRaphaelCnt = 0;
  if (measure->_underMet > 0) {
    double h = _process->getConductor(measure->_underMet)->_height;
    double t = _process->getConductor(measure->_underMet)->_thickness;
    /*
                    dbTechLayer
       *layer=measure->_tech->findRoutingLayer(_underMet); uint minWidth=
       layer->getWidth(); uint minSpace= layer->getSpacing(); uint pitch=
       1000*((minWidth+minSpace)*pitchMult)/1000; uint offset=
       2*(minWidth+minSpace); int start= mainNetStart+offset; contextRaphaelCnt=
       measure->writeRaphael3D(fp, measure->_underMet, true, mainNetStart, h,
       t);
    */
    contextRaphaelCnt
        = measure->writeRaphael3D(fp, measure->_underMet, true, low, h, t);
  }

  if (measure->_overMet > 0) {
    double h = _process->getConductor(measure->_overMet)->_height;
    double t = _process->getConductor(measure->_overMet)->_thickness;
    /*
                    dbTechLayer
       *layer=measure->_tech->findRoutingLayer(_overMet); uint minWidth=
       layer->getWidth(); uint minSpace= layer->getSpacing(); uint pitch=
       1000*((minWidth+minSpace)*pitchMult)/1000; uint offset=
       2*(minWidth+minSpace); int start= mainNetStart+offset; contextRaphaelCnt
       += measure->writeRaphael3D(fp, measure->_overMet, true, mainNetStart, h,
       t);
    */
    contextRaphaelCnt
        += measure->writeRaphael3D(fp, measure->_overMet, true, low, h, t);
  }

  measure->_ur[measure->_dir] += grid_gap_cnt * (w_layout + s_layout);

  if (measure->_3dFlag) {
    fprintf(fp, "\nOPTIONS SET_GRID=1000000;\n\n");
    fprintf(fp, "POTENTIAL\n");
  } else {
    fprintf(fp, "\nOPTIONS SET_GRID=10000;\n\n");
    fprintf(fp, "POTENTIAL");
    /*
                    for (ii= 0; ii<cnt; ii++)
                            m->writeBoxName(fp, netIdTable[ii+1]);
    */
    fprintf(fp, " \n");
  }

  return cnt;
}
void extRCModel::writeRaphaelCaps(FILE* fp, extMeasure* measure, uint wireCnt)
{
  extMasterConductor* m = _process->getMasterConductor(measure->_met);

  fprintf(fp, "\nOPTIONS SET_GRID=10000;\n\n");
  fprintf(fp, "POTENTIAL\n");
  /*
          if (measure->_diag)
                  fprintf(fp, "POTENTIAL\n");
          else {
                  fprintf(fp, "POTENTIAL");
                  if (!measure->_plate) {
                          for (uint kk= 1; kk<=wireCnt; kk++)
                                  m->writeBoxName(fp, kk);
                  } else  {
                          m->writeBoxName(fp, wireCnt/2+1);
                          if (measure->_overMet>0)
                                  fprintf(fp, "M%d__%s;",
     measure->_overMet,"GND");
                  }
                  fprintf(fp, " \n");
          }
  */
}
void extRCModel::writeRaphaelCaps3D(FILE* fp, extMeasure* measure, uint wireCnt)
{
  //        extMasterConductor *m= _process->getMasterConductor(measure->_met);

  fprintf(fp, "\nOPTIONS SET_GRID=1000000;\n\n");
  fprintf(fp, "POTENTIAL\n");
}
void extRCModel::writeWires(FILE* fp, extMeasure* measure, uint wireCnt)
{
  extMasterConductor* m = _process->getMasterConductor(measure->_met);
  double pitch = measure->_topWidth + measure->_seff;

  uint n = wireCnt / 2;  // ASSUME odd number of wires, 2 will also work

  if (_commentFlag)
    fprintf(fp, "%s\n", _commentLine);

  // assume origin = (0,0)
  double x = -pitch * n;
  m->writeRaphaelPoly(fp, 1, x, 1.0);

  for (uint ii = 1; ii < wireCnt; ii++) {
    x += pitch;
    m->writeRaphaelPoly(fp, ii + 1, x, 0.0);
  }

  fprintf(fp, "\nOPTIONS SET_GRID=10000;\n\n");
  fprintf(fp, "POTENTIAL\n");
  /*
          fprintf(fp, "CAPACITANCE ");
          for (uint kk= 1; kk<=wireCnt; kk++)
                  m->writeBoxName(fp, kk);
          fprintf(fp, " \n");
  */
}
void extRCModel::writeWires(FILE* fp,
                            extMasterConductor* m,
                            uint wireCnt,
                            double X,
                            double width,
                            double space)
{
  uint n = wireCnt / 2;  // ASSUME odd number of wires, 2 will also work
  double x = X - (width + space) * n;

  x = m->writeRaphaelBox(fp, 1, width, x, 1.0);
  for (uint ii = 1; ii < wireCnt; ii++)
    x = m->writeRaphaelBox(fp, ii + 1, width, x + space, 0.0);

  fprintf(fp, "\nOPTIONS SET_GRID=10000;\n\n");
  fprintf(fp, "POTENTIAL\n");
  /*
          fprintf(fp, "CAPACITANCE ");
          for (uint kk= 1; kk<=wireCnt; kk++)
                  m->writeBoxName(fp, kk);
          fprintf(fp, " \n");
  */
}
void extRCModel::setOptions(const char* topDir,
                            const char* pattern,
                            bool writeFiles,
                            bool readFiles,
                            bool runSolver,
                            bool keepFile,
                            uint metLevel)
{
  _logFP = openFile("./", "rulesGen", ".log", "w");
  strcpy(_topDir, topDir);
  strcpy(_patternName, pattern);

  _writeFiles = true;
  _readSolver = true;
  _runSolver = true;

  if (writeFiles) {
    _writeFiles = true;
    _readSolver = false;
    _runSolver = false;
  } else if (readFiles) {
    _writeFiles = false;
    _readSolver = true;
    _runSolver = false;
  } else if (runSolver) {
    _writeFiles = false;
    _readSolver = false;
    _runSolver = true;
  }
  if (keepFile)
    _keepFile = true;
  if (metLevel)
    _metLevel = metLevel;
#ifdef _WIN32
  _runSolver = false;
#endif
}
void extRCModel::setOptions(const char* topDir,
                            const char* pattern,
                            bool writeFiles,
                            bool readFiles,
                            bool runSolver)
{
  _logFP = openFile("./", "rulesGen", ".log", "w");
  strcpy(_topDir, topDir);
  strcpy(_patternName, pattern);

  _writeFiles = true;
  _readSolver = true;
  _runSolver = true;
  _keepFile = true;

  if (writeFiles) {
    _writeFiles = true;
    _readSolver = false;
    _runSolver = false;
  } else if (readFiles) {
    _writeFiles = false;
    _readSolver = true;
    _runSolver = false;
  } else if (runSolver) {
    _writeFiles = false;
    _readSolver = false;
    _runSolver = true;
  }
#ifdef _WIN32
  _runSolver = false;
#endif
}
void extRCModel::closeFiles()
{
  fflush(_logFP);

  if (_logFP != NULL)
    fclose(_logFP);
}
void extRCModel::runSolver(const char* solverOption)
{
  char cmd[4000];
#ifndef _WIN32
  //	sprintf(cmd, "cd %s ; /opt/ads/bin/casyn raphael %s %s ; cd
  //../../../../../../ ", _wireDirName, solverOption, _wireFileName);
  // this is for check in
  if (_diagModel == 2)
    sprintf(cmd,
            "ca raphael %s %s/%s -o %s/%s.out",
            solverOption,
            _wireDirName,
            _wireFileName,
            _wireDirName,
            _wireFileName);
  else
    sprintf(cmd,
            "ca raphael %s %s/%s -o %s/%s.out",
            solverOption,
            _wireDirName,
            _wireFileName,
            _wireDirName,
            _wireFileName);

  // this is for local run
  /*	if (_diagModel==2)
                  sprintf(cmd, "/opt/ads/bin/casyn raphael %s %s/%s -o
     %s/%s.out", solverOption, _wireDirName, _wireFileName, _wireDirName,
     _wireFileName); else sprintf(cmd, "/opt/ads/bin/casyn raphael %s %s/%s -o
     %s/%s.out", solverOption, _wireDirName, _wireFileName, _wireDirName,
     _wireFileName);
  */

  //	sprintf(cmd, "cd %s ; ca raphael %s %s ; cd ../../../../../../ ",
  //_wireDirName, solverOption, _wireFileName);
  logger_->info(RCX, 214, "{}", cmd);
#endif
#ifdef _WIN32
  if (_diagModel == 2)
    sprintf(cmd, "cd %s ; dir ; cd ../../../../../../../../ ", _wireDirName);
  else
    sprintf(cmd, "cd %s ; dir ; cd ../../../../../../ ", _wireDirName);
  logger_->info(RCX, 214, "{}", cmd);
#endif
  system(cmd);
}
void extRCModel::cleanFiles()
{
  char cmd[4000];
  sprintf(cmd, "rm -rf %s ", _wireDirName);
  system(cmd);
}
uint extRCModel::getOverUnderIndex(extMeasure* m, uint maxCnt)
{
  return getMetIndexOverUnder(
      m->_met, m->_underMet, m->_overMet, _layerCnt, maxCnt, logger_);
}
uint extRCModel::getUnderIndex(extMeasure* m)
{
  return m->_overMet - m->_met - 1;
}
void extDistWidthRCTable::addRCw(uint n, uint w, extDistRC* rc)
{
  int wIndex = _widthTable->findIndex(w);
  if (wIndex < 0)
    wIndex = _widthTable->add(w);

  _rcDistTable[n][wIndex]->addMeasureRC(rc);
}

void extMetRCTable::addRCw(extMeasure* m)
{
  extDistWidthRCTable* table = NULL;
  int n;
  if (m->_overUnder) {
    n = getMetIndexOverUnder(m->_met,
                             m->_underMet,
                             m->_overMet,
                             _layerCnt,
                             _capOverUnder[m->_met]->_metCnt,
                             logger_);
    assert(n >= 0);
    table = _capOverUnder[m->_met];
  } else if (m->_over) {
    n = m->_underMet;
    if (m->_res) {
      table = _resOver[m->_met];
    } else {
      table = _capOver[m->_met];
    }
  } else if (m->_diag) {
    n = m->getUnderIndex();
    if (m->_diagModel == 1) {  // TODO 0620 : diagModel=2
      table = _capDiagUnder[m->_met];
    }
  } else {
    n = m->getUnderIndex();
    table = _capUnder[m->_met];
  }
  if (table != NULL)
    table->addRCw(n, m->_w_nm, m->_tmpRC);
}
void extRCModel::addRC(extMeasure* m)
{
  if (m->_overUnder) {
    uint maxCnt = _modelTable[m->_rIndex]->_capOverUnder[m->_met]->_metCnt;
    uint n = getOverUnderIndex(m, maxCnt);
    _modelTable[m->_rIndex]
        ->_capOverUnder[m->_met]
        ->_rcDistTable[n][m->_wIndex]
        ->addMeasureRC(m->_tmpRC);
  } else if (m->_over) {
    if (m->_res) {
      _modelTable[m->_rIndex]
          ->_resOver[m->_met]
          ->_rcDistTable[m->_underMet][m->_wIndex]
          ->addMeasureRC(m->_tmpRC);
    } else {
      _modelTable[m->_rIndex]
          ->_capOver[m->_met]
          ->_rcDistTable[m->_underMet][m->_wIndex]
          ->addMeasureRC(m->_tmpRC);
    }
  } else if (m->_diag) {
    uint n = getUnderIndex(m);
    if (_diagModel == 2)
      _modelTable[m->_rIndex]
          ->_capDiagUnder[m->_met]
          ->_rcDiagDistTable[n][m->_wIndex][m->_dwIndex][m->_dsIndex]
          ->addMeasureRC(m->_tmpRC);
    else
      _modelTable[m->_rIndex]
          ->_capDiagUnder[m->_met]
          ->_rcDistTable[n][m->_wIndex]
          ->addMeasureRC(m->_tmpRC);
  } else {
    uint n = getUnderIndex(m);
    _modelTable[m->_rIndex]
        ->_capUnder[m->_met]
        ->_rcDistTable[n][m->_wIndex]
        ->addMeasureRC(m->_tmpRC);
  }
}
void extMetRCTable::mkWidthAndSpaceMappings()
{
  for (uint ii = 1; ii < _layerCnt; ii++) {
    if (_capOver[ii] != NULL)
      _capOver[ii]->makeWSmapping();
    else
      logger_->info(RCX, 215, "Can't find <OVER> rules for {}", ii);

    if (_resOver[ii] != NULL)
      _resOver[ii]->makeWSmapping();
    else
      logger_->info(RCX, 215, "Can't find <RESOVER> Res rules for {}", ii);

    if (_capUnder[ii] != NULL)
      _capUnder[ii]->makeWSmapping();
    else
      logger_->info(RCX, 216, "Can't find <UNDER> rules for {}", ii);

    if (_capOverUnder[ii] != NULL)
      _capOverUnder[ii]->makeWSmapping();
    else if ((ii > 1) && (ii < _layerCnt - 1))
      logger_->info(RCX, 217, "Can't find <OVERUNDER> rules for {}", ii);
  }
}
void extRCModel::writeRules(char* name, bool binary)
{
  bool writeRes = true;
  //	FILE *fp= openFile("./", name, NULL, "w");
  FILE* fp = fopen(name, "w");

  uint cnt = 0;
  fprintf(fp, "Extraction Rules for OpenRCX\n\n");
  if (_diag || _diagModel > 0) {
    if (_diagModel == 1)
      fprintf(fp, "DIAGMODEL ON\n\n");
    else if (_diagModel == 2)
      fprintf(fp, "DIAGMODEL TRUE\n\n");
  }

  fprintf(fp, "LayerCount %d\n", _layerCnt - 1);
  fprintf(fp, "DensityRate %d ", _modelCnt);
  for (uint kk = 0; kk < _modelCnt; kk++)
    fprintf(fp, " %g", _dataRateTable->get(kk));
  fprintf(fp, "\n");

  for (uint m = 0; m < _modelCnt; m++) {
    fprintf(fp, "\nDensityModel %d\n", m);

    for (uint ii = 1; ii < _layerCnt; ii++) {
      if (writeRes) {
        if (_modelTable[m]->_resOver[ii] != NULL)
          cnt += _modelTable[m]->_resOver[ii]->writeRulesOver_res(fp, binary);
        else if ((m > 0) && (_modelTable[0]->_resOver[ii] != NULL))
          cnt += _modelTable[0]->_resOver[ii]->writeRulesOver_res(fp, binary);
        else if (m == 0) {
          logger_->info(RCX,
                        218,
                        "Cannot write <OVER> Res rules for <DensityModel> {} "
                        "and layer {}",
                        m,
                        ii);
        }
      }
      if (_modelTable[m]->_capOver[ii] != NULL)
        cnt += _modelTable[m]->_capOver[ii]->writeRulesOver(fp, binary);
      else if ((m > 0) && (_modelTable[0]->_capOver[ii] != NULL))
        cnt += _modelTable[0]->_capOver[ii]->writeRulesOver(fp, binary);
      else if (m == 0) {
        logger_->info(
            RCX,
            218,
            "Cannot write <OVER> rules for <DensityModel> {} and layer {}",
            m,
            ii);
      }

      if (_modelTable[m]->_capUnder[ii] != NULL)
        cnt += _modelTable[m]->_capUnder[ii]->writeRulesUnder(fp, binary);
      else if ((m > 0) && (_modelTable[0]->_capUnder[ii] != NULL))
        cnt += _modelTable[0]->_capUnder[ii]->writeRulesUnder(fp, binary);
      else if (m == 0) {
        logger_->info(
            RCX,
            219,
            "Cannot write <UNDER> rules for <DensityModel> {} and layer {}",
            m,
            ii);
      }

      if (_modelTable[m]->_capDiagUnder[ii] != NULL) {
        if (_diagModel == 1)
          cnt += _modelTable[m]->_capDiagUnder[ii]->writeRulesDiagUnder(fp,
                                                                        binary);
        if (_diagModel == 2)
          cnt += _modelTable[m]->_capDiagUnder[ii]->writeRulesDiagUnder2(
              fp, binary);
      } else if ((m > 0) && (_modelTable[0]->_capDiagUnder[ii] != NULL)) {
        if (_diagModel == 1)
          cnt += _modelTable[0]->_capDiagUnder[ii]->writeRulesDiagUnder(fp,
                                                                        binary);
        if (_diagModel == 2)
          cnt += _modelTable[0]->_capDiagUnder[ii]->writeRulesDiagUnder2(
              fp, binary);
      } else if (m == 0) {
        logger_->info(
            RCX,
            220,
            "Cannot write <DIAGUNDER> rules for <DensityModel> {} and layer {}",
            m,
            ii);
      }

      if (_modelTable[m]->_capOverUnder[ii] != NULL)
        cnt += _modelTable[m]->_capOverUnder[ii]->writeRulesOverUnder(fp,
                                                                      binary);
      else if ((m > 0) && (_modelTable[0]->_capOverUnder[ii] != NULL))
        cnt += _modelTable[0]->_capOverUnder[ii]->writeRulesOverUnder(fp,
                                                                      binary);
      else if ((m == 0) && (ii > 1) && (ii < _layerCnt - 1)) {
        logger_->info(
            RCX,
            221,
            "Cannot write <OVERUNDER> rules for <DensityModel> {} and layer {}",
            m,
            ii);
      }
    }
    fprintf(fp, "END DensityModel %d\n", m);
  }
  fclose(fp);
}
uint extRCModel::readMetalHeader(Ath__parser* parser,
                                 uint& met,
                                 const char* keyword,
                                 bool bin,
                                 bool ignore)
{
  if (parser->isKeyword(0, "END")
      && (strcmp(parser->get(1), "DensityModel") == 0))
    return 0;

  if (!(parser->parseNextLine() > 0)) {
    return 0;
  }

  //	uint cnt= 0;
  if (parser->isKeyword(0, "Metal") && (strcmp(parser->get(2), keyword) == 0)) {
    met = parser->getInt(1);
    return 1;
  }

  return 0;
}
void extMetRCTable::allocateInitialTables(uint layerCnt,
                                          uint widthCnt,
                                          bool over,
                                          bool under,
                                          bool diag)
{
  for (uint met = 1; met < _layerCnt; met++) {
    if (over && under && (met > 1) && (met < _layerCnt - 1)) {
      // uint n= getMetIndexOverUnder(met, met-1, _layerCnt-1, layerCnt,
      // logger_);
      uint n = getMaxMetIndexOverUnder(met, layerCnt, logger_);
      _capOverUnder[met] = new extDistWidthRCTable(
          false, met, layerCnt, n + 1, widthCnt, _rcPoolPtr, logger_);
    }
    if (over) {
      _capOver[met] = new extDistWidthRCTable(
          true, met, layerCnt, met, widthCnt, _rcPoolPtr, logger_);
      _resOver[met] = new extDistWidthRCTable(
          true, met, layerCnt, met, widthCnt, _rcPoolPtr, logger_);
    }
    if (under) {
      _capUnder[met] = new extDistWidthRCTable(false,
                                               met,
                                               layerCnt,
                                               _layerCnt - met - 1,
                                               widthCnt,
                                               _rcPoolPtr,
                                               logger_);
    }
    if (diag) {
      _capDiagUnder[met] = new extDistWidthRCTable(false,
                                                   met,
                                                   layerCnt,
                                                   _layerCnt - met - 1,
                                                   widthCnt,
                                                   _rcPoolPtr,
                                                   logger_);
    }
  }
}
Ath__array1D<double>* extRCModel::readHeaderAndWidth(Ath__parser* parser,
                                                     uint& met,
                                                     const char* ouKey,
                                                     const char* wKey,
                                                     bool bin,
                                                     bool ignore)
{
  if (readMetalHeader(parser, met, ouKey, bin, ignore) <= 0)
    return NULL;

  if (!(parser->parseNextLine() > 0))
    return NULL;

  return parser->readDoubleArray("WIDTH", 4);
}
uint extRCModel::readRules(Ath__parser* parser,
                           uint m,
                           uint ii,
                           const char* ouKey,
                           const char* wKey,
                           bool over,
                           bool under,
                           bool bin,
                           bool diag,
                           bool ignore,
                           double dbFactor)
{
  uint cnt = 0;
  uint met = 0;
  Ath__array1D<double>* wTable
      = readHeaderAndWidth(parser, met, ouKey, wKey, bin, false);

  if (wTable == NULL)
    return 0;

  uint widthCnt = wTable->getCnt();

  extDistWidthRCTable* dummy = NULL;
  if (ignore)
    dummy = new extDistWidthRCTable(true, met, _layerCnt, widthCnt, logger_);

  uint diagWidthCnt = 0;
  uint diagDistCnt = 0;

  if (diag && strcmp(ouKey, "DIAGUNDER") == 0 && _diagModel == 2) {
    parser->parseNextLine();
    if (parser->isKeyword(0, "DIAG_WIDTH"))
      diagWidthCnt = parser->getInt(3);
    parser->parseNextLine();
    if (parser->isKeyword(0, "DIAG_DIST"))
      diagDistCnt = parser->getInt(3);
  }

  if (over && under && (met > 1)) {
    if (!ignore) {
      _modelTable[m]->allocOverUnderTable(met, wTable, dbFactor);
      _modelTable[m]->_capOverUnder[met]->readRulesOverUnder(
          parser, widthCnt, bin, ignore, dbFactor);
    } else
      dummy->readRulesOverUnder(parser, widthCnt, bin, ignore, dbFactor);
  } else if (over) {
    if (strcmp(ouKey, "OVER") == 0) {
      if (!ignore) {
        // Read RESOVER fisrt _modelTable[m]->allocOverTable(met, wTable,
        // dbFactor);
        _modelTable[m]->_capOver[met]->readRulesOver(
            parser, widthCnt, bin, ignore, "OVER", dbFactor);
      } else
        dummy->readRulesOver(parser, widthCnt, bin, ignore, "OVER", dbFactor);
    } else {  // RESOVER
      if (!ignore) {
        _modelTable[m]->allocOverTable(met, wTable, dbFactor);
        _modelTable[m]->_resOver[met]->readRulesOver(
            parser, widthCnt, bin, ignore, "RESOVER", dbFactor);
      } else
        dummy->readRulesOver(
            parser, widthCnt, bin, ignore, "RESOVER", dbFactor);
    }
  } else if (under) {
    if (!ignore) {
      _modelTable[m]->allocUnderTable(met, wTable, dbFactor);
      _modelTable[m]->_capUnder[met]->readRulesUnder(
          parser, widthCnt, bin, ignore, dbFactor);
    } else
      dummy->readRulesUnder(parser, widthCnt, bin, ignore, dbFactor);
  } else if (diag) {
    if (!ignore && _diagModel == 2) {
      _modelTable[m]->allocDiagUnderTable(
          met, wTable, diagWidthCnt, diagDistCnt, dbFactor);
      _modelTable[m]->_capDiagUnder[met]->readRulesDiagUnder(
          parser, widthCnt, diagWidthCnt, diagDistCnt, bin, ignore, dbFactor);
    } else if (!ignore && _diagModel == 1) {
      _modelTable[m]->allocDiagUnderTable(met, wTable, dbFactor);
      _modelTable[m]->_capDiagUnder[met]->readRulesDiagUnder(
          parser, widthCnt, bin, ignore, dbFactor);
    } else if (ignore) {
      if (_diagModel == 2)
        dummy->readRulesDiagUnder(
            parser, widthCnt, diagWidthCnt, diagDistCnt, bin, ignore, dbFactor);
      else if (_diagModel == 1)
        dummy->readRulesDiagUnder(parser, widthCnt, bin, ignore, dbFactor);
    }
  }
  if (ignore)
    delete dummy;

  if (wTable != NULL)
    delete wTable;

  return cnt;
}

bool extRCModel::readRules(char* name,
                           bool bin,
                           bool over,
                           bool under,
                           bool overUnder,
                           bool diag,
                           uint cornerCnt,
                           uint* cornerTable,
                           double dbFactor)
{
  OUREVERSEORDER = false;
  diag = false;
  uint cnt = 0;
  _ruleFileName = strdup(name);
  Ath__parser parser;
  // parser.setDbg(1);
  parser.addSeparator("\r");
  parser.openFile(name);
  while (parser.parseNextLine() > 0) {
    if (parser.isKeyword(0, "OUREVERSEORDER")) {
      if (strcmp(parser.get(1), "ON") == 0) {
        OUREVERSEORDER = true;
      }
    }
    if (parser.isKeyword(0, "DIAGMODEL")) {
      if (strcmp(parser.get(1), "ON") == 0) {
        _diagModel = 1;
        diag = true;
      } else if (strcmp(parser.get(1), "TRUE") == 0) {
        _diagModel = 2;
        diag = true;
      }
      continue;
    }

    if (parser.isKeyword(0, "rcStats")) {  // TO_TEST
      _layerCnt = parser.getInt(2);
      createModelTable(1, _layerCnt);
      for (uint kk = 0; kk < _modelCnt; kk++)
        _dataRateTable->add(0.0);

      _modelTable[0]->allocateInitialTables(_layerCnt, 10, true, true, true);

      _modelTable[0]->readRCstats(&parser);

      continue;
    }
    if (parser.isKeyword(0, "Layer")) {
      _layerCnt = parser.getInt(2);
      continue;
    }
    if (parser.isKeyword(0, "LayerCount")) {
      _layerCnt = parser.getInt(1) + 1;
      _verticalDiag = true;
      continue;
    }
    if (parser.isKeyword(0, "DensityRate")) {
      uint rulesFileModelCnt = parser.getInt(1);
      if (cornerCnt > 0) {
        if ((rulesFileModelCnt > 0) && (rulesFileModelCnt < cornerCnt)) {
          logger_->warn(
              RCX,
              222,
              "There were {} extraction models defined but only {} exists "
              "in the extraction rules file {}",
              cornerCnt,
              rulesFileModelCnt,
              name);
          return false;
        }
        createModelTable(cornerCnt, _layerCnt);

        for (uint jj = 0; jj < cornerCnt; jj++) {
          uint modelIndex = cornerTable[jj];

          uint kk;
          for (kk = 0; kk < rulesFileModelCnt; kk++) {
            if (modelIndex != kk)
              continue;
            _dataRateTable->add(parser.getDouble(kk + 2));
            break;
          }
          if (kk == rulesFileModelCnt) {
            logger_->warn(RCX,
                          223,
                          "Cannot find model index {} in extRules file {}",
                          modelIndex,
                          name);
            return false;
          }
        }
      } else {  // old behavior;
                // david 7.20
                // createModelTable(rulesFileModelCnt,
        // _layerCnt);
        createModelTable(1, _layerCnt);

        for (uint kk = 0; kk < _modelCnt; kk++) {
          _dataRateTable->add(parser.getDouble(kk + 2));
        }
        for (uint ii = 0; ii < _modelCnt; ii++) {
          _modelTable[ii]->_rate = _dataRateTable->get(ii);
        }
      }
      continue;
    }
    // parser.setDbg(1);

    if (parser.isKeyword(0, "DensityModel")) {
      uint m = parser.getInt(1);
      uint modelIndex = m;
      bool skipModel = false;
      if (cornerCnt > 0) {
        uint jj = 0;
        for (; jj < cornerCnt; jj++) {
          if (m == cornerTable[jj])
            break;
        }
        if (jj == cornerCnt) {
          skipModel = true;
          modelIndex = 0;
        } else {
          skipModel = false;
          modelIndex = jj;
        }
      } else {  // david 7.20
        if (modelIndex)
          skipModel = true;
      }
      // skipModel= true;
      bool res_skipModel = false;

      for (uint ii = 1; ii < _layerCnt; ii++) {
        if (!res_skipModel) {
          cnt += readRules(&parser,
                           modelIndex,
                           ii,
                           "RESOVER",
                           "WIDTH",
                           over,
                           false,
                           bin,
                           false,
                           res_skipModel,
                           dbFactor);
        }
        cnt += readRules(&parser,
                         modelIndex,
                         ii,
                         "OVER",
                         "WIDTH",
                         over,
                         false,
                         bin,
                         false,
                         skipModel,
                         dbFactor);
        if (ii < _layerCnt - 1) {
          cnt += readRules(&parser,
                           modelIndex,
                           ii,
                           "UNDER",
                           "WIDTH",
                           false,
                           under,
                           bin,
                           false,
                           skipModel,
                           dbFactor);
          if (diag)
            cnt += readRules(&parser,
                             modelIndex,
                             ii,
                             "DIAGUNDER",
                             "WIDTH",
                             false,
                             false,
                             bin,
                             diag,
                             skipModel,
                             dbFactor);
        }

        if ((ii > 1) && (ii < _layerCnt - 1))
          cnt += readRules(&parser,
                           modelIndex,
                           ii,
                           "OVERUNDER",
                           "WIDTH",
                           overUnder,
                           overUnder,
                           bin,
                           false,
                           skipModel,
                           dbFactor);
      }
      // break;
      parser.parseNextLine();
    }
  }
  return true;
}
double extRCModel::measureResistance(extMeasure* m,
                                     double ro,
                                     double top_widthR,
                                     double bot_widthR,
                                     double thicknessR)
{
  double r = ro / ((top_widthR + bot_widthR) * thicknessR * 0.5);
  return r;
}
bool extRCModel::solverStep(extMeasure* m)
{
#ifndef SKIP_SOLVER
  if (_runSolver) {
    if (m->_3dFlag)
      runSolver("rc3 -n -x -z");
    else
      runSolver("rc2 -n -x -z");
    return true;
  }
#endif

  return false;
}
bool extRCModel::measurePatternVar(extMeasure* m,
                                   double top_width,
                                   double bot_width,
                                   double thickness,
                                   uint wireCnt,
                                   char* wiresNameSuffix,
                                   double res)
{
  m->setEffParams(top_width, bot_width, thickness);
  double thicknessChange
      = _process->adjustMasterLayersForHeight(m->_met, thickness);

  // _process->getMasterConductor(m->_met)->reset(m->_heff, top_width,
  // bot_width, thickness);
  _process->getMasterConductor(m->_met)->resetWidth(top_width, bot_width);

  mkFileNames(m, wiresNameSuffix);

  printCommentLine('$', m);
  fprintf(_logFP, "%s\n", _commentLine);
  fprintf(_logFP, "%c %g thicknessChange\n", '$', thicknessChange);
  fflush(_logFP);

  if (_writeFiles) {
    FILE* wfp = mkPatternFile();

    if (wfp == NULL)
      return false;  // should be an exception!! and return!

    double maxHeight
        = _process->adjustMasterDielectricsForHeight(m->_met, thicknessChange);
    maxHeight *= 1.2;

    if (m->_3dFlag) {
      //			double W = (m->_ur[m->_dir] -
      // m->_ll[m->_dir])*10;
      double W = 40;
      // DKF  _process->writeProcessAndGround3D(wfp, "GND", m->_underMet,
      // m->_overMet, -30.0, 60.0, m->_len*0.001, maxHeight, W);
      _process->writeProcessAndGround3D(wfp,
                                        "GND",
                                        -1,
                                        -1,
                                        -30.0,
                                        60.0,
                                        m->_len * 0.001,
                                        maxHeight,
                                        W,
                                        m->_diag);
    } else {
      if (m->_diag) {
        int met = -1;
        if (m->_overMet + 1 < (int) _layerCnt)
          met = m->_overMet + 1;
        _process->writeProcessAndGround(
            wfp, "GND", m->_met - 1, met, -50.0, 100.0, maxHeight, m->_diag);
      } else
        _process->writeProcessAndGround(wfp,
                                        "GND",
                                        m->_underMet,
                                        m->_overMet,
                                        -50.0,
                                        100.0,
                                        maxHeight,
                                        m->_diag);
    }

    if (_commentFlag)
      fprintf(wfp, "%s\n", _commentLine);

    if (m->_benchFlag) {
      writeBenchWires(wfp, m);
    } else {
      if (m->_3dFlag) {  // 3d based extraction rules
                         //				writeWires2_3D(wfp, m,
                         // wireCnt);
        writeRuleWires_3D(wfp, m, wireCnt);
        writeRaphaelCaps3D(wfp, m, wireCnt);
      } else {
        //				writeWires2(wfp, m, wireCnt);
        writeRuleWires(wfp, m, wireCnt);
        writeRaphaelCaps(wfp, m, wireCnt);
      }
    }

    fclose(wfp);
  }
  solverStep(m);

  // if (!m->_benchFlag && _readSolver) {
  if (_readSolver) {
    uint lineCnt = 0;

    if (m->_3dFlag)
      lineCnt = readCapacitanceBench3D(_readCapLog, m, true);
    else {
      if (m->_diag)
        lineCnt = readCapacitanceBenchDiag(_readCapLog, m);
      else
        lineCnt = readCapacitanceBench(_readCapLog, m);
    }
    if (lineCnt <= 0 && _keepFile) {
      _readCapLog = false;

      solverStep(m);

      if (m->_3dFlag)
        lineCnt = readCapacitanceBench3D(_readCapLog, m, true);
      else {
        if (m->_diag)
          lineCnt = readCapacitanceBenchDiag(_readCapLog, m);
        else
          lineCnt = readCapacitanceBench(_readCapLog, m);
      }
    }
    if (!m->_benchFlag && (lineCnt > 0)) {
      double cc1 = 0.0, cc2 = 0.0, fr = 0.0, tot = 0.0;
      if (m->_3dFlag)
        getCapValues3D(lineCnt, cc1, cc2, fr, tot, m);
      else
        getCapValues(lineCnt, cc1, cc2, fr, tot, m);

      m->_rcValid = false;

      if (wiresNameSuffix != NULL)
        return true;

      if (lineCnt <= 0) {
        logger_->info(
            RCX, 224, "Not valid cap values from solver dir {}", _wireDirName);
        return true;
      }

      extDistRC* rc = _rcPoolPtr->alloc();

      if (m->_diag && _diagModel == 2)
        rc->set(m->_s_nm, (cc1 + cc2) * 0.5, fr, 0.0, 0.001 * res);
      else
        rc->set(m->_s_nm, cc1, 0.5 * fr, 0.0, 0.001 * res);
      m->_tmpRC = rc;

      m->_rcValid = true;

      // m->addCap();
      addRC(m);
    }
    if (m->_benchFlag && (lineCnt > 0)) {
      if (m->_3dFlag)
        getCapMatrixValues3D(lineCnt, m);
      else
        getCapMatrixValues(lineCnt, m);
    }
  }
  if (!_keepFile)
    cleanFiles();
  return true;
}
uint extRCModel::readCapacitanceBench3D(bool readCapLog,
                                        extMeasure* m,
                                        bool skipPrintWires)
{
  double units = 1.0e+15;

  FILE* solverFP = NULL;
  if (!readCapLog) {
    solverFP = openSolverFile();
    if (solverFP == NULL) {
      return 0;
    }
    _parser->setInputFP(solverFP);
  }

  Ath__parser wParser;

  bool matrixFlag = false;
  uint cnt = 0;
  m->_capMatrix[1][0] = 0.0;
  while (_parser->parseNextLine() > 0) {
    if (matrixFlag) {
      if (_parser->isKeyword(0, "END"))
        break;

      if (!_parser->isKeyword(0, "Charge"))
        continue;

      //_parser->printWords(stdout);
      _parser->printWords(_capLogFP);

      double cap = _parser->getDouble(4);
      if (cap < 0.0)
        cap = -cap;
      cap *= units;

      wParser.mkWords(_parser->get(2), "w");
      uint n1 = wParser.getInt(1);
      if (!n1) {
        m->_capMatrix[1][0] += cap;
        continue;
      }
      m->_capMatrix[1][cnt + 1] = cap;
      m->_idTable[cnt + 1] = n1;
      cnt++;
      continue;
    }

    if (_parser->isKeyword(0, "***") && _parser->isKeyword(1, "POTENTIAL")) {
      matrixFlag = true;

      fprintf(_capLogFP, "BEGIN %s\n", _wireDirName);
      fprintf(_capLogFP, "%s\n", _commentLine);
      if (!skipPrintWires) {
        if (m != NULL) {
          if (m->_benchFlag)
            writeWires2_3D(_capLogFP, m, m->_wireCnt);
          else
            writeRuleWires_3D(_capLogFP, m, m->_wireCnt);
        }
      }
      continue;
    } else if (_parser->isKeyword(0, "BEGIN")
               && (strcmp(_parser->get(1), _wireDirName) == 0)) {
      matrixFlag = true;

      fprintf(_capLogFP, "BEGIN %s\n", _wireDirName);

      continue;
    }
  }

  for (uint i = 1; i < cnt; i++) {
    for (uint j = i + 1; j < cnt + 1; j++) {
      if (m->_idTable[j] < m->_idTable[i]) {
        uint t = m->_idTable[i];
        double tt = m->_capMatrix[1][i];
        m->_idTable[i] = m->_idTable[j];
        m->_capMatrix[1][i] = m->_capMatrix[1][j];
        m->_idTable[j] = t;
        m->_capMatrix[1][j] = tt;
      }
    }
  }

  if (solverFP != NULL)
    fclose(solverFP);

  return cnt;
}
void extRCModel::printCommentLine(char commentChar, extMeasure* m)
{
  sprintf(_commentLine,
          "%c %s w= %g s= %g r= %g\n\n%c %s %6.3f %6.3f top_width\n%c %s %6.3f "
          "%g bot_width\n%c %s %6.3f %6.3f spacing\n%c %s %6.3f %6.3f height "
          "\n%c %s %6.3f %6.3f thicknes\n",
          commentChar,
          "Layout params",
          m->_w_m,
          m->_s_m,
          m->_r,
          commentChar,
          "Layout/Eff",
          m->_w_m,
          m->_topWidth,
          commentChar,
          "Layout/Eff",
          m->_w_m,
          m->_botWidth,
          commentChar,
          "Layout/Eff",
          m->_s_m,
          m->_seff,
          commentChar,
          "Layout/Eff",
          m->_h,
          m->_heff,
          commentChar,
          "Layout/Eff",
          m->_t,
          m->_teff);
  _commentFlag = true;
}
void extRCModel::getDiagTables(extMeasure* m, uint widthCnt, uint spaceCnt)
{
  Ath__array1D<double>* diagSTable0 = NULL;
  Ath__array1D<double>* diagWTable0 = NULL;
  diagSTable0 = _process->getDiagSpaceTable(m->_overMet);
  diagWTable0 = _process->getWidthTable(m->_overMet);
  m->_diagWidthTable0.resetCnt();
  if (diagWTable0) {
    for (uint wIndex = 0;
         (wIndex < diagWTable0->getCnt()) && (wIndex < widthCnt);
         wIndex++) {
      double w = diagWTable0->get(wIndex);
      m->_diagWidthTable0.add(w);
    }
  }
  m->_diagSpaceTable0.resetCnt();
  if (diagSTable0) {
    for (uint dsIndex = 0;
         (dsIndex < diagSTable0->getCnt()) && (dsIndex < spaceCnt);
         dsIndex++) {
      double ds = diagSTable0->get(dsIndex);
      m->_diagSpaceTable0.add(ds);
    }
  }
}
void extRCModel::computeTables(extMeasure* m,
                               uint wireCnt,
                               uint widthCnt,
                               uint spaceCnt,
                               uint dCnt)
{
  //	extVariation *xvar= _process->getVariation(m->_met);
  extVariation* xvar = NULL;
  if (!_maxMinFlag)
    xvar = _process->getVariation(m->_met);

  m->_thickVarFlag = _process->getThickVarFlag();

  Ath__array1D<double>* wTable = NULL;
  Ath__array1D<double>* sTable = NULL;
  Ath__array1D<double>* dTable = NULL;
  Ath__array1D<double>* pTable = NULL;
  Ath__array1D<double>* wTable0 = NULL;
  Ath__array1D<double>* sTable0 = NULL;
  Ath__array1D<double>* diagSTable0 = NULL;
  Ath__array1D<double>* diagWTable0 = NULL;
  if (xvar != NULL) {
    wTable = xvar->getWidthTable();
    sTable = xvar->getSpaceTable();
    dTable = xvar->getDataRateTable();
    pTable = xvar->getPTable();
    wTable0 = _process->getWidthTable(m->_met);
    sTable0 = _process->getSpaceTable(m->_met);
    if (_diagModel == 2 && m->_overMet < (int) _layerCnt) {
      diagSTable0 = _process->getDiagSpaceTable(m->_overMet);
      diagWTable0 = _process->getWidthTable(m->_overMet);
    } else {
      diagSTable0 = _process->getDiagSpaceTable(m->_met);
    }
  } else {  // no variation
    wTable = _process->getWidthTable(m->_met);
    sTable = _process->getSpaceTable(m->_met);
    dTable = _process->getDataRateTable(m->_met);
    wTable0 = _process->getWidthTable(m->_met);
    sTable0 = _process->getSpaceTable(m->_met);
    if (_diagModel == 2 && m->_overMet < (int) _layerCnt) {
      diagSTable0 = _process->getDiagSpaceTable(m->_overMet);
      diagWTable0 = _process->getWidthTable(m->_overMet);
    } else {
      diagSTable0 = _process->getDiagSpaceTable(m->_met);
    }
    if (_maxMinFlag)
      for (uint i = 1; i < 3; i++) {
        dTable->add(i);
      }
  }
  m->_widthTable.resetCnt();
  for (uint wIndex = 0; (wIndex < wTable->getCnt()) && (wIndex < widthCnt);
       wIndex++) {
    double w = wTable->get(wIndex);  // layout
    m->_widthTable.add(w);
  }
  if (_diagModel == 2 && m->_overMet < (int) _layerCnt) {
    m->_diagWidthTable0.resetCnt();
    if (diagWTable0) {
      for (uint wIndex = 0;
           (wIndex < diagWTable0->getCnt()) && (wIndex < widthCnt);
           wIndex++) {
        double w = diagWTable0->get(wIndex);
        m->_diagWidthTable0.add(w);
      }
    }
  }
  m->_spaceTable.resetCnt();
  if (m->_diagModel == 1) {
    m->_spaceTable.add(0.0);
  }
  for (uint sIndex = 0; (sIndex < sTable->getCnt()) && (sIndex < spaceCnt);
       sIndex++) {
    double s = sTable->get(sIndex);  // layout
    m->_spaceTable.add(s);
  }
  if (m->_diagModel == 2)
    m->_spaceTable.add(99);
  m->_spaceTable.add(100);
  m->_diagSpaceTable0.resetCnt();
  if (diagSTable0) {
    for (uint dsIndex = 0;
         (dsIndex < diagSTable0->getCnt()) && (dsIndex < spaceCnt);
         dsIndex++) {
      double ds = diagSTable0->get(dsIndex);
      m->_diagSpaceTable0.add(ds);
    }
  }
  m->_dataTable.resetCnt();
  //	if (xvar!=NULL || _maxMinFlag) {
  if (!_maxMinFlag && xvar != NULL)
    m->_dataTable.add(0.0);
  m->_widthTable0.resetCnt();
  for (uint wIndex1 = 0; (wIndex1 < wTable0->getCnt()) && (wIndex1 < widthCnt);
       wIndex1++) {
    double w = wTable0->get(wIndex1);
    m->_widthTable0.add(w);
  }
  m->_spaceTable0.resetCnt();
  if (m->_diagModel == 1) {
    m->_spaceTable0.add(0.0);
  }
  for (uint sIndex1 = 0; (sIndex1 < sTable0->getCnt()) && (sIndex1 < spaceCnt);
       sIndex1++) {
    double s = sTable0->get(sIndex1);
    m->_spaceTable0.add(s);
  }
  if (m->_diagModel == 2)
    m->_spaceTable0.add(99);
  m->_spaceTable0.add(100);
  //	}

  for (uint dIndex = 0; (dIndex < dTable->getCnt()) && (dIndex < dCnt);
       dIndex++) {
    double r = dTable->get(dIndex);  // layout
    m->_dataTable.add(r);
  }
  if (pTable != NULL) {
    m->_pTable.resetCnt();
    for (uint pIndex = 0; pIndex < pTable->getCnt(); pIndex++) {
      double p = pTable->get(pIndex);
      m->_pTable.add(p);
    }
  }
}
uint extRCModel::measureDiagWithVar(extMeasure* measure)
{
  uint cnt = 0;
  int met = measure->_met;
  extVariation* xvar = _process->getVariation(measure->_met);

  extConductor* cond = _process->getConductor(met);
  double t = cond->_thickness;
  double h = cond->_height;
  double ro = cond->_p;
  double res = 0.0;
  double top_ext = cond->_top_ext;
  double bot_ext = cond->_bot_ext;

  //        extMasterConductor* m= _process->getMasterConductor(met);
  if (top_ext != 0.0 || bot_ext != 0.0) {
    xvar = NULL;
    measure->_metExtFlag = true;
  }

  for (uint dIndex = 0; dIndex < measure->_dataTable.getCnt(); dIndex++) {
    double r = measure->_dataTable.get(dIndex);  // layout
    measure->_rIndex = dIndex;

    uint wcnt;
    uint scnt;
    uint dwcnt;
    uint dscnt;
    if (dIndex) {
      wcnt = measure->_widthTable.getCnt();
      scnt = measure->_spaceTable.getCnt();
      dwcnt = measure->_diagWidthTable0.getCnt();
      dscnt = measure->_diagSpaceTable0.getCnt();
    } else {
      wcnt = measure->_widthTable0.getCnt();
      scnt = measure->_spaceTable0.getCnt();
      dwcnt = measure->_diagWidthTable0.getCnt();
      dscnt = measure->_diagSpaceTable0.getCnt();
    }
    for (uint wIndex = 0; wIndex < wcnt; wIndex++) {
      double w;
      if (!dIndex)
        w = measure->_widthTable0.get(wIndex);
      else
        w = measure->_widthTable.get(wIndex);  // layout
      measure->_wIndex = wIndex;
      for (uint dwIndex = 0; dwIndex < dwcnt; dwIndex++) {
        double dw;
        dw = measure->_diagWidthTable0.get(dwIndex);
        measure->_dwIndex = dwIndex;
        for (uint dsIndex = 0; dsIndex < dscnt; dsIndex++) {
          double ds;
          ds = measure->_diagSpaceTable0.get(dsIndex);
          measure->_dsIndex = dsIndex;
          for (uint sIndex = 0; sIndex < scnt; sIndex++) {
            double s;
            if (!dIndex)
              s = measure->_spaceTable0.get(sIndex);
            else
              s = measure->_spaceTable.get(sIndex);
            double top_width = w + 2 * top_ext;
            double top_widthR = w + 2 * top_ext;
            double bot_width = w + 2 * bot_ext;
            double thickness = t;
            double bot_widthR = w + 2 * bot_ext;
            double thicknessR = t;

            if (r == 0.0) {
              //                                        		top_width=
              //                                        w;
              //                                        top_widthR= w;
              if (xvar != NULL) {
                double a = xvar->getP(w);
                if (a != 0.0)
                  ro = a;
              }
              res = measureResistance(
                  measure, ro, top_widthR, bot_widthR, thicknessR);
            } else if (xvar != NULL && !_maxMinFlag) {
              uint ss;
              //							if
              //(sIndex < scnt-1)
              if (sIndex < scnt - 2)
                ss = sIndex;
              else
                //								ss
                //= scnt-2;
                ss = scnt - 3;
              top_width = xvar->getTopWidth(wIndex, ss);
              top_widthR = xvar->getTopWidthR(wIndex, ss);
              bot_width = xvar->getBottomWidth(w, dIndex - 1);
              bot_width = top_width - bot_width;
              thickness = xvar->getThickness(w, dIndex - 1);
              bot_widthR = xvar->getBottomWidthR(w, dIndex - 1);
              bot_widthR = top_widthR - bot_widthR;
              thicknessR = xvar->getThicknessR(w, dIndex - 1);
              double a = xvar->getP(w);
              if (a != 0.0)
                ro = a;
              res = measureResistance(
                  measure, ro, top_widthR, bot_widthR, thicknessR);
            } else if (_maxMinFlag && r == 1.0) {
              top_width = w - 2 * cond->_min_cw_del;
              thickness = t - cond->_min_ct_del;
              bot_width = top_width - 2 * thickness * cond->_min_ca;
              if (bot_width > w)
                bot_width = w;
              res = measureResistance(
                  measure, ro, top_widthR, bot_widthR, thicknessR);
            } else if (_maxMinFlag && r == 2.0) {
              top_width = w + 2 * cond->_max_cw_del;
              thickness = t + cond->_max_ct_del;
              bot_width = top_width - 2 * thickness * cond->_max_ca;
              if (bot_width < w)
                bot_width = w;
              res = measureResistance(
                  measure, ro, top_widthR, bot_widthR, thicknessR);
            } else if (measure->_thickVarFlag) {
              thickness *= 1 + r;
              thicknessR *= 1 + r;
            } else {
              continue;
            }
            measure->setTargetParams(w, s, r, t, h, dw, ds);
            measurePatternVar(measure,
                              top_width,
                              bot_width,
                              thickness,
                              measure->_wireCnt,
                              NULL,
                              res * 0.5);

            cnt++;
          }
        }
      }
    }
  }
  return cnt;
}
uint extRCModel::measureWithVar(extMeasure* measure)
{
  uint cnt = 0;
  int met = measure->_met;
  extVariation* xvar = _process->getVariation(measure->_met);

  extConductor* cond = _process->getConductor(met);
  double t = cond->_thickness;
  double h = cond->_height;
  double ro = cond->_p;
  double res = 0.0;
  double top_ext = cond->_top_ext;
  double bot_ext = cond->_bot_ext;

  //	extMasterConductor* m= _process->getMasterConductor(met);
  if (top_ext != 0.0 || bot_ext != 0.0) {
    xvar = NULL;
    measure->_metExtFlag = true;
  }

  for (uint dIndex = 0; dIndex < measure->_dataTable.getCnt(); dIndex++) {
    double r = measure->_dataTable.get(dIndex);  // layout
    measure->_rIndex = dIndex;

    uint wcnt;
    uint scnt;
    if (dIndex) {
      wcnt = measure->_widthTable.getCnt();
      if (!measure->_diag)
        scnt = measure->_spaceTable.getCnt();
      else
        //      scnt=measure->_spaceTable0.getCnt();
        scnt = measure->_diagSpaceTable0.getCnt();
    } else {
      wcnt = measure->_widthTable0.getCnt();
      if (!measure->_diag)
        scnt = measure->_spaceTable0.getCnt();
      else
        scnt = measure->_diagSpaceTable0.getCnt();
    }
    for (uint wIndex = 0; wIndex < wcnt; wIndex++) {
      double w;
      if (!dIndex)
        w = measure->_widthTable0.get(wIndex);
      else
        w = measure->_widthTable.get(wIndex);  // layout
      measure->_wIndex = wIndex;

      for (uint sIndex = 0; sIndex < scnt; sIndex++) {
        double s;
        if (!measure->_diag) {
          if (!dIndex)
            s = measure->_spaceTable0.get(sIndex);
          else
            s = measure->_spaceTable.get(sIndex);  // layout
          if (sIndex == scnt - 1 && wIndex == wcnt - 1 && !measure->_overUnder)
            measure->_plate = true;
          else
            measure->_plate = false;
        } else
          s = measure->_diagSpaceTable0.get(sIndex);

        double top_width = w + 2 * top_ext;
        double top_widthR = w + 2 * top_ext;
        double bot_width = w + 2 * bot_ext;
        double thickness = t;
        double bot_widthR = w + 2 * bot_ext;
        double thicknessR = t;

        if (r == 0.0) {
          //					top_width= w;
          //					top_widthR= w;
          if (xvar != NULL) {
            double a = xvar->getP(w);
            if (a != 0.0)
              ro = a;
          }
          res = measureResistance(
              measure, ro, top_widthR, bot_widthR, thicknessR);
        } else if (xvar != NULL && !_maxMinFlag) {
          uint ss;
          if (measure->_diag)
            ss = 5;
          else {
            if (sIndex < scnt - 1)
              ss = sIndex;
            else
              ss = scnt - 2;
          }
          /*
                                                  top_width=
             xvar->getTopWidth(wIndex, sIndex); top_widthR=
             xvar->getTopWidthR(wIndex, sIndex);
          */
          top_width = xvar->getTopWidth(wIndex, ss);
          top_widthR = xvar->getTopWidthR(wIndex, ss);

          bot_width = xvar->getBottomWidth(w, dIndex - 1);
          bot_width = top_width - bot_width;

          thickness = xvar->getThickness(w, dIndex - 1);

          bot_widthR = xvar->getBottomWidthR(w, dIndex - 1);
          bot_widthR = top_widthR - bot_widthR;

          thicknessR = xvar->getThicknessR(w, dIndex - 1);
          double a = xvar->getP(w);
          if (a != 0.0)
            ro = a;
          res = measureResistance(
              measure, ro, top_widthR, bot_widthR, thicknessR);
        } else if (_maxMinFlag && r == 1.0) {
          top_width = w - 2 * cond->_min_cw_del;
          thickness = t - cond->_min_ct_del;
          bot_width = top_width - 2 * thickness * cond->_min_ca;
          if (bot_width > w)
            bot_width = w;
          res = measureResistance(
              measure, ro, top_widthR, bot_widthR, thicknessR);
        } else if (_maxMinFlag && r == 2.0) {
          top_width = w + 2 * cond->_max_cw_del;
          thickness = t + cond->_max_ct_del;
          bot_width = top_width - 2 * thickness * cond->_max_ca;
          if (bot_width < w)
            bot_width = w;
          res = measureResistance(
              measure, ro, top_widthR, bot_widthR, thicknessR);
        } else if (measure->_thickVarFlag) {
          thickness *= 1 + r;
          thicknessR *= 1 + r;
        } else {
          continue;
        }

        measure->setTargetParams(w, s, r, t, h);
        measurePatternVar(measure,
                          top_width,
                          bot_width,
                          thickness,
                          measure->_wireCnt,
                          NULL,
                          res * 0.5);

        //				measure->setTargetParams(w, s, 0.0, t,
        // h); 				measurePatternVar(measure, w, w, t,
        // measure->_wireCnt, "2");

        cnt++;
      }
    }
  }

  return cnt;
}
void extRCModel::allocOverTable(extMeasure* measure)
{
  for (uint ii = 0; ii < measure->_dataTable.getCnt(); ii++) {
    if (!ii)
      _modelTable[ii]->allocOverTable(measure->_met, &measure->_widthTable0);
    else
      _modelTable[ii]->allocOverTable(measure->_met, &measure->_widthTable);
  }
}
void extRCModel::allocDiagUnderTable(extMeasure* measure)
{
  for (uint ii = 0; ii < measure->_dataTable.getCnt(); ii++) {
    if (!ii) {
      if (_diagModel == 2)
        _modelTable[ii]->allocDiagUnderTable(
            measure->_met,
            &measure->_widthTable0,
            measure->_diagWidthTable0.getCnt(),
            measure->_diagSpaceTable0.getCnt());
      else if (_diagModel == 1)
        _modelTable[ii]->allocDiagUnderTable(measure->_met,
                                             &measure->_widthTable0);
    } else {
      if (_diagModel == 2)
        _modelTable[ii]->allocDiagUnderTable(
            measure->_met,
            &measure->_widthTable,
            measure->_diagWidthTable0.getCnt(),
            measure->_diagSpaceTable0.getCnt());
      else if (_diagModel == 1)
        _modelTable[ii]->allocDiagUnderTable(measure->_met,
                                             &measure->_widthTable);
    }
  }
}
void extRCModel::setDiagUnderTables(extMeasure* measure)
{
  for (uint ii = 0; ii < measure->_dataTable.getCnt(); ii++)
    _modelTable[ii]->setDiagUnderTables(measure->_met,
                                        measure->_overMet,
                                        &measure->_diagWidthTable0,
                                        &measure->_diagSpaceTable0);
}
void extRCModel::allocUnderTable(extMeasure* measure)
{
  for (uint ii = 0; ii < measure->_dataTable.getCnt(); ii++) {
    if (!ii)
      _modelTable[ii]->allocUnderTable(measure->_met, &measure->_widthTable0);
    else
      _modelTable[ii]->allocUnderTable(measure->_met, &measure->_widthTable);
  }
}
void extRCModel::allocOverUnderTable(extMeasure* measure)
{
  for (uint ii = 0; ii < measure->_dataTable.getCnt(); ii++) {
    if (!ii)
      _modelTable[ii]->allocOverUnderTable(measure->_met,
                                           &measure->_widthTable0);
    else
      _modelTable[ii]->allocOverUnderTable(measure->_met,
                                           &measure->_widthTable);
  }
}
uint extRCModel::linesOver(uint wireCnt,
                           uint widthCnt,
                           uint spaceCnt,
                           uint dCnt,
                           uint metLevel)
{
  sprintf(_patternName, "Over%d", wireCnt);

  openCapLogFile();
  uint cnt = 0;

  extMeasure measure;
  measure._wireCnt = wireCnt;

  for (uint met = 1; met < _layerCnt; met++) {
    if (metLevel > 0 && met != metLevel)
      continue;

    measure._met = met;
    computeTables(&measure, wireCnt, widthCnt, spaceCnt, dCnt);

    allocOverTable(&measure);

    for (uint underMet = 0; underMet < met; underMet++) {
      measure.setMets(met, underMet, -1);
      measure._capTable = _capOver;

      uint cnt1 = measureWithVar(&measure);

      logger_->info(RCX,
                    225,
                    "Finished {} measurements for pattern M{}_over_M{}",
                    cnt1,
                    met,
                    underMet);

      cnt += cnt1;
    }
  }
  if (metLevel < 0)
    logger_->info(
        RCX, 226, "Finished {} measurements for pattern MET_OVER_MET", cnt);

  closeCapLogFile();
  return cnt;
}
uint extRCModel::linesDiagUnder(uint wireCnt,
                                uint widthCnt,
                                uint spaceCnt,
                                uint dCnt,
                                uint metLevel)
{
  _diag = true;
  sprintf(_patternName, "DiagUnder%d", wireCnt);
  openCapLogFile();
  uint cnt = 0;

  extMeasure measure;
  measure._wireCnt = wireCnt;
  measure._diag = true;
  measure._diagModel = _diagModel;

  for (uint met = 1; met < _layerCnt - 1; met++) {
    if (metLevel > 0 && met != metLevel)
      continue;

    measure._met = met;
    measure._overMet = met;
    computeTables(&measure, wireCnt, widthCnt, spaceCnt, dCnt);

    allocDiagUnderTable(&measure);

    for (uint overMet = met + 1; overMet < met + 5 && overMet < _layerCnt;
         overMet++) {  // the max overMet need to be the same as in functions
                       // writeRulesDiagUnder readRulesDiagUnder
      measure.setMets(met, 0, overMet);
      uint cnt1;
      if (_diagModel == 2) {
        getDiagTables(&measure, widthCnt, spaceCnt);
        setDiagUnderTables(&measure);
        measure._capTable = _capDiagUnder;
        cnt1 = measureDiagWithVar(&measure);
      } else if (_diagModel == 1) {
        measure._capTable = _capDiagUnder;
        cnt1 = measureWithVar(&measure);
      }

      logger_->info(RCX,
                    227,
                    "Finished {} measurements for pattern M{}_diagUnder_M{}",
                    cnt1,
                    met,
                    overMet);

      cnt += cnt1;
    }
  }
  if (metLevel < 0)
    logger_->info(RCX,
                  228,
                  "Finished {} measurements for pattern MET_DIAGUNDER_MET",
                  cnt);

  closeCapLogFile();
  return cnt;
}
uint extRCModel::linesUnder(uint wireCnt,
                            uint widthCnt,
                            uint spaceCnt,
                            uint dCnt,
                            uint metLevel)
{
  sprintf(_patternName, "Under%d", wireCnt);
  openCapLogFile();
  uint cnt = 0;

  extMeasure measure;
  measure._wireCnt = wireCnt;

  for (uint met = 1; met < _layerCnt; met++) {
    if (metLevel > 0 && met != metLevel)
      continue;

    measure._met = met;
    computeTables(&measure, wireCnt, widthCnt, spaceCnt, dCnt);

    allocUnderTable(&measure);

    for (uint overMet = met + 1; overMet < _layerCnt; overMet++) {
      measure.setMets(met, 0, overMet);
      measure._capTable = _capUnder;

      uint cnt1 = measureWithVar(&measure);

      logger_->info(RCX,
                    229,
                    "Finished {} measurements for pattern M{}_under_M{}",
                    cnt1,
                    met,
                    overMet);

      cnt += cnt1;
    }
  }
  if (metLevel < 0)
    logger_->info(
        RCX, 230, "Finished {} measurements for pattern MET_UNDER_MET", cnt);

  closeCapLogFile();
  return cnt;
}
uint extRCModel::linesOverUnder(uint wireCnt,
                                uint widthCnt,
                                uint spaceCnt,
                                uint dCnt,
                                uint metLevel)
{
  sprintf(_patternName, "OverUnder%d", wireCnt);
  openCapLogFile();
  uint cnt = 0;

  extMeasure measure;
  measure._wireCnt = wireCnt;
  for (uint met = 1; met < _layerCnt - 1; met++) {
    if (metLevel > 0 && met != metLevel)
      continue;
    measure._met = met;
    computeTables(&measure, wireCnt, widthCnt, spaceCnt, dCnt);

    allocOverUnderTable(&measure);

    for (uint underMet = 1; underMet < met; underMet++) {
      for (uint overMet = met + 1; overMet < _layerCnt; overMet++) {
        measure.setMets(met, underMet, overMet);
        measure._capTable = _capUnder;

        uint cnt1 = measureWithVar(&measure);

        logger_->info(
            RCX,
            231,
            "\nFinished {} measurements for pattern M{}_over_M{}_under_M{}",
            cnt1,
            met,
            underMet,
            overMet);

        cnt += cnt1;
      }
    }
  }
  if (metLevel < 0)
    logger_->info(
        RCX, 230, "Finished {} measurements for pattern MET_UNDER_MET", cnt);

  closeCapLogFile();
  return cnt;
}

uint extMain::metRulesGen(const char* name,
                          const char* topDir,
                          const char* rulesFile,
                          int pattern,
                          bool writeFiles,
                          bool readFiles,
                          bool runSolver,
                          bool keepFile,
                          uint met)
{
  extRCModel* m = _modelTable->get(0);

  m->setOptions(topDir, name, writeFiles, readFiles, runSolver, keepFile, met);
  if ((pattern > 0) && (pattern <= 9))
    m->linesOver(pattern, 20, 20, 20, met);
  else if ((pattern > 10) && (pattern <= 19))
    m->linesUnder(pattern - 10, 20, 20, 20, met);
  else if ((pattern > 20) && (pattern <= 29))
    m->linesOverUnder(pattern - 20, 20, 20, 20, met);
  else if ((pattern > 30) && (pattern <= 39)) {
    m->setDiagModel(1);
    m->linesDiagUnder(pattern - 30, 20, 20, 20, met);
  } else if ((pattern > 40) && (pattern <= 49)) {
    m->setDiagModel(2);
    m->linesDiagUnder(pattern - 40, 20, 20, 20, met);
  }
  m->closeFiles();
  return 0;
}
uint extMain::writeRules(const char* name,
                         const char* topDir,
                         const char* rulesFile,
                         int pattern,
                         bool readDb,
                         bool readFiles)
{
  if (readDb) {
    GenExtRules(rulesFile, pattern);
    return 0;
  }

  if (!readFiles) {
    extRCModel* m = _modelTable->get(0);

    m->setOptions(topDir, name, false, true, false, false);
    m->writeRules((char*) rulesFile, false);
    return 0;
  }

  if (pattern > 0)
    rulesGen(name, topDir, rulesFile, pattern, false, true, false, false);
  else
    rulesGen(name, topDir, rulesFile, 205, false, true, false, false);
  return 0;
}
uint extMain::rulesGen(const char* name,
                       const char* topDir,
                       const char* rulesFile,
                       int pattern,
                       bool writeFiles,
                       bool readFiles,
                       bool runSolver,
                       bool keepFile)
{
  extRCModel* m = _modelTable->get(0);

  m->setOptions(topDir, name, writeFiles, readFiles, runSolver, keepFile);

  if ((pattern > 0) && (pattern <= 9))
    m->linesOver(pattern, 20, 20, 20);
  else if ((pattern > 10) && (pattern <= 19))
    m->linesUnder(pattern - 10, 20, 20, 20);
  else if ((pattern > 20) && (pattern <= 29))
    m->linesOverUnder(pattern - 20, 20, 20, 20);
  else if ((pattern > 30) && (pattern <= 39)) {
    m->setDiagModel(1);
    m->linesDiagUnder(pattern - 30, 20, 20, 20);
  } else if ((pattern > 40) && (pattern <= 49)) {
    m->setDiagModel(2);
    m->linesDiagUnder(pattern - 40, 20, 20, 20);
  } else if (pattern > 100) {
    m->linesOver(pattern % 10, 20, 20, 20);
    m->linesUnder(pattern % 10, 20, 20, 20);
    m->linesOverUnder(pattern % 10, 20, 20, 20);
    if (pattern > 200)
      m->setDiagModel(2);
    else
      m->setDiagModel(1);
    m->linesDiagUnder(pattern % 10, 20, 20, 20);
  }
  m->closeFiles();

  m->writeRules((char*) rulesFile, false);
  return 0;
}
uint extMain::readProcess(const char* name, const char* filename)
{
  /** for testing OverUnderIndex
  uint mCnt= atoi(filename);

  for (uint ii= 2; ii<mCnt; ii++) {
          fprintf(stdout, "\n");
          for (uint u= ii-1; u>0; u--) {
                  for (uint o=  ii+1; o<mCnt; o++) {
                          uint metIndex= getMetIndexOverUnder(ii, u, o, mCnt,
  logger_);

                          fprintf(stdout, "%d  m= %d  %d  = %d\n", u,ii,o,
  metIndex);
                  }
          }
          uint maxIndex= getMaxMetIndexOverUnder(ii, mCnt, logger_);
          fprintf(stdout, "\nm= %d  maxIndex= %d\n\n", ii, maxIndex);
  }
  return 1;
  */

  extProcess* p = new extProcess(32, 32, logger_);

  p->readProcess(name, (char*) filename);
  p->writeProcess("process.out");

  // create rc model

  uint layerCnt = p->getConductorCnt();
  extRCModel* m = new extRCModel(layerCnt, (char*) name, logger_);
  _modelTable->add(m);

  m->setProcess(p);
  m->setDataRateTable(1);

  return 0;
}
uint extMain::readExtRules(const char* name,
                           const char* filename,
                           int min,
                           int typ,
                           int max)
{
  //	extProcess *p= new extProcess(32, 32, logger_);

  //	p->readProcess(name, (char *) filename);

  // create rc model

  extRCModel* m = new extRCModel((char*) name, logger_);
  _modelTable->add(m);

  uint cornerTable[10];
  uint cornerCnt = 0;
  int dbunit = _block->getDbUnitsPerMicron();
  double dbFactor = 1;
  if (dbunit > 1000)
    dbFactor = dbunit * 0.001;

  logger_->info(RCX, 36, "Database dbFactor= {}  dbunit= {}", dbFactor, dbunit);

  _minModelIndex = 0;
  _maxModelIndex = 0;
  _typModelIndex = 0;
  if ((min >= 0) || (max >= 0)) {
    if ((min >= 0) && (max >= 0)) {
      _minModelIndex = min;
      _maxModelIndex = max;
      // ypModelIndex= (min+max)/2;

      cornerTable[cornerCnt++] = min;
      cornerTable[cornerCnt++] = max;
    } else if (min >= 0) {
      _minModelIndex = min;
      cornerTable[cornerCnt++] = min;
    } else if (max >= 0) {
      _maxModelIndex = max;
      cornerTable[cornerCnt++] = max;
    }
    m->readRules((char*) filename,
                 false,
                 true,
                 true,
                 true,
                 true,
                 cornerCnt,
                 cornerTable,
                 dbFactor);
    //		int modelCnt= getRCmodel(0)->getModelCnt();
  } else {
    m->readRules((char*) filename,
                 false,
                 true,
                 true,
                 true,
                 true,
                 0,
                 cornerTable,
                 dbFactor);
    int modelCnt = getRCmodel(0)->getModelCnt();
    _minModelIndex = 0;
    _maxModelIndex = modelCnt - 1;
    _typModelIndex = (modelCnt - 1) / 2;
  }

  //	m->setProcess(p);
  //	m->setDataRateTable(1);

  return 0;
}

<<<<<<< HEAD
void extMain::setLogger(Logger* logger)
{
  logger_ = logger;
}

=======
>>>>>>> dba00e47
uint extRCModel::findBiggestDatarateIndex(double d)
{
  return _dataRateTable->findNextBiggestIndex(d, 1);
}
int extRCModel::findDatarateIndex(double d)
{
  for (uint ii = 0; ii < _modelCnt; ii++) {
    if (d == _dataRateTable->get(ii))
      return ii;
    else if (d > _dataRateTable->get(ii))
      return ii - 1;
  }
  return -1;
}
int extRCModel::findClosestDataRate(uint n, double diff)
{
  if (n == _modelCnt - 1)
    return n;
  if (n == 0)
    return n;

  double down = _dataRateTable->get(n);
  double down_dist = diff - down;

  double up = _dataRateTable->get(n + 1);
  double up_dist = up - diff;

  if (down_dist > up_dist)
    return n++;

  return n;
}
int extRCModel::findVariationZero(double d)
{
  _noVariationIndex = _dataRateTable->findIndex(d);
  return _noVariationIndex;
}
extDistWidthRCTable* extRCModel::getWidthDistRCtable(uint met,
                                                     int mUnder,
                                                     int mOver,
                                                     int& n,
                                                     double dRate)
{
  int rIndex = 0;
  if (dRate > 0) {
    rIndex = findDatarateIndex(dRate);
    if (rIndex < 0)
      return NULL;
  }
  if ((mUnder > 0) && (mOver > 0)) {
    n = getMetIndexOverUnder(met,
                             mUnder,
                             mOver,
                             _layerCnt,
                             _modelTable[rIndex]->_capOverUnder[met]->_metCnt,
                             logger_);
    assert(n >= 0);
    return _modelTable[rIndex]->_capOverUnder[met];
  } else if (mOver) {
    n = mUnder;
    return _modelTable[rIndex]->_capOver[met];
  } else {
    n = mOver - met - 1;
    return _modelTable[rIndex]->_capUnder[met];
  }
}
/*
void extRCModel::getRCtable(Ath__array1D<int> *sTable, Ath__array1D<double>
*rcTable, uint valType, uint met, int mUnder, int mOver, int width, double
dRate)
{
        int n= 0;
        extDistWidthRCTable *capTable= getWidthDistRCtable(met, mUnder, mOver,
n, dRate); if (valType==0) // coupling ;
//_modelTable[rIndex]->_capOverUnder[met]->getFringeTable(n, width, sTable,
rcTable, false); else if (valType==1) // fringe capTable->getFringeTable(n,
width, sTable, rcTable, false); else if (valType==2) // res ;
//_modelTable[rIndex]->_capOverUnder[met]->getFringeTable(n, width, sTable,
rcTable, false); else // total ;
//_modelTable[rIndex]->_capOverUnder[met]->getFringeTable(n, width, sTable,
rcTable, false);
}
*/
}  // namespace rcx<|MERGE_RESOLUTION|>--- conflicted
+++ resolved
@@ -5808,14 +5808,6 @@
   return 0;
 }
 
-<<<<<<< HEAD
-void extMain::setLogger(Logger* logger)
-{
-  logger_ = logger;
-}
-
-=======
->>>>>>> dba00e47
 uint extRCModel::findBiggestDatarateIndex(double d)
 {
   return _dataRateTable->findNextBiggestIndex(d, 1);
