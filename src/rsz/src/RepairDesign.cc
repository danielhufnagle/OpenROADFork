--- conflicted
+++ resolved
@@ -154,9 +154,10 @@
   for (int i = resizer_->level_drvr_vertices_.size() - 1; i >= 0; i--) {
     Vertex* drvr = resizer_->level_drvr_vertices_[i];
     Pin* drvr_pin = drvr->pin();
+    // Always get the flat net for the top level port.
     Net* net = network_->isTopLevelPort(drvr_pin)
                    ? network_->net(network_->term(drvr_pin))
-                   : network_->net(drvr_pin);
+                   : db_network_->dbToSta(db_network_->flatNet(drvr_pin));
     dbNet* net_db = db_network_->staToDb(net);
     search_->findRequireds(drvr->level() + 1);
 
@@ -625,106 +626,64 @@
       }
     }
 
-<<<<<<< HEAD
-      // Get scope of driver, put any new buffers in that scope
-      sta::Pin* driver_pin = nullptr;
-      odb::dbModule* driver_parent = db_network_->getNetDriverParentModule(
-          net, driver_pin, db_network_->hasHierarchy());
-      odb::dbModInst* parent_mod_inst = driver_parent->getModInst();
-      Instance* parent;
-      if (parent_mod_inst) {
-        parent = db_network_->dbToSta(parent_mod_inst);
-      } else {
-        parent = db_network_->topInstance();
-      }
-
-      // note any hierarchical nets.
-      // and move them to the output of the buffer.
-      odb::dbModNet* driver_mod_net = db_network_->hierNet(driver_pin);
-      if (driver_mod_net) {
-        // only disconnect the modnet, we hook it to the output of the buffer.
-        db_network_->disconnectPin(driver_pin,
-                                   db_network_->dbToSta(driver_mod_net));
-      }
-
-      // make sure any nets created are scoped within hierarchy
-      // backwards compatible. new naming only used for hierarchy code.
-
-      std::string net_name = db_network_->hasHierarchy()
-                                 ? resizer_->makeUniqueNetName(parent)
-                                 : resizer_->makeUniqueNetName();
-      Net* new_net = db_network_->makeNet(net_name.c_str(), parent);
-
-      dbNet* net_db = db_network_->staToDb(net);
-      dbNet* new_net_db = db_network_->staToDb(new_net);
-      new_net_db->setSigType(net_db->getSigType());
-
-      string buffer_name = resizer_->makeUniqueInstName("gain");
-      const Point drvr_loc = db_network_->location(drvr_pin);
-
-      // create instance in driver parent
-      Instance* inst
-          = resizer_->makeBuffer(*size, buffer_name.c_str(), parent, drvr_loc);
-
-      LibertyPort *size_in, *size_out;
-      (*size)->bufferPorts(size_in, size_out);
-      Pin* buffer_ip_pin = nullptr;
-      Pin* buffer_op_pin = nullptr;
-      resizer_->getBufferPins(inst, buffer_ip_pin, buffer_op_pin);
-      db_network_->connectPin(buffer_ip_pin, net);
-      db_network_->connectPin(buffer_op_pin, new_net);
-      // put the mod net on the output of the buffer.
-      if (driver_mod_net) {
-        db_network_->connectPin(buffer_op_pin,
-                                db_network_->dbToSta(driver_mod_net));
-      }
-
-      repaired_net = true;
-      inserted_buffer_count_++;
-
-      int max_level = 0;
-      for (auto it = sinks.begin(); it != group_end; it++) {
-        LibertyPort* sink_port = network_->libertyPort(it->pin);
-        Instance* sink_inst = network_->instance(it->pin);
-        load -= sink_port->capacitance();
-        if (it->level > max_level) {
-          max_level = it->level;
-        }
-
-        odb::dbModNet* sink_mod_net = db_network_->hierNet(it->pin);
-        sta_->disconnectPin(it->pin);
-        sta_->connectPin(sink_inst, sink_port, new_net);
-        if (sink_mod_net) {
-          db_network_->connectPin(it->pin, db_network_->dbToSta(sink_mod_net));
-        }
-
-        if (it->level == 0) {
-          Pin* new_pin = network_->findPin(sink_inst, sink_port);
-          tree_boundary.push_back(graph_->pinLoadVertex(new_pin));
-        }
-=======
     if (bufferCin(*size) >= 0.9f * load_acc) {
       // We are getting dimishing returns on inserting a buffer, stop
       // the algorithm here (we might have been called with a low gain value)
       break;
     }
 
-    Net* new_net = resizer_->makeUniqueNet();
+    // Get scope of driver, put any new buffers in that scope
+    sta::Pin* driver_pin = nullptr;
+    odb::dbModule* driver_parent = db_network_->getNetDriverParentModule(
+        net, driver_pin, db_network_->hasHierarchy());
+    odb::dbModInst* parent_mod_inst = driver_parent->getModInst();
+    Instance* parent;
+    if (parent_mod_inst) {
+      parent = db_network_->dbToSta(parent_mod_inst);
+    } else {
+      parent = db_network_->topInstance();
+    }
+
+    // note any hierarchical nets.
+    // and move them to the output of the buffer.
+    odb::dbModNet* driver_mod_net = db_network_->hierNet(driver_pin);
+    if (driver_mod_net) {
+      // only disconnect the modnet, we hook it to the output of the buffer.
+      db_network_->disconnectPin(driver_pin,
+                                 db_network_->dbToSta(driver_mod_net));
+    }
+
+    // make sure any nets created are scoped within hierarchy
+    // backwards compatible. new naming only used for hierarchy code.
+
+    std::string net_name = db_network_->hasHierarchy()
+                               ? resizer_->makeUniqueNetName(parent)
+                               : resizer_->makeUniqueNetName();
+    Net* new_net = db_network_->makeNet(net_name.c_str(), parent);
+
     dbNet* net_db = db_network_->staToDb(net);
     dbNet* new_net_db = db_network_->staToDb(new_net);
     new_net_db->setSigType(net_db->getSigType());
 
     string buffer_name = resizer_->makeUniqueInstName("gain");
     const Point drvr_loc = db_network_->location(drvr_pin);
-    Instance* inst = resizer_->makeBuffer(*size,
-                                          buffer_name.c_str(),
-                                          // TODO: non-top module handling?
-                                          db_network_->topInstance(),
-                                          drvr_loc);
+
+    // create instance in driver parent
+    Instance* inst
+        = resizer_->makeBuffer(*size, buffer_name.c_str(), parent, drvr_loc);
+
     LibertyPort *size_in, *size_out;
     (*size)->bufferPorts(size_in, size_out);
-    sta_->connectPin(inst, size_in, net);
-    sta_->connectPin(inst, size_out, new_net);
+    Pin* buffer_ip_pin = nullptr;
+    Pin* buffer_op_pin = nullptr;
+    resizer_->getBufferPins(inst, buffer_ip_pin, buffer_op_pin);
+    db_network_->connectPin(buffer_ip_pin, net);
+    db_network_->connectPin(buffer_op_pin, new_net);
+    // put the mod net on the output of the buffer.
+    if (driver_mod_net) {
+      db_network_->connectPin(buffer_op_pin,
+                              db_network_->dbToSta(driver_mod_net));
+    }
 
     repaired_net = true;
     inserted_buffer_count_++;
@@ -737,20 +696,21 @@
       if (it->level > max_level) {
         max_level = it->level;
       }
+
+      odb::dbModNet* sink_mod_net = db_network_->hierNet(it->pin);
       sta_->disconnectPin(it->pin);
       sta_->connectPin(sink_inst, sink_port, new_net);
+      if (sink_mod_net) {
+        db_network_->connectPin(it->pin, db_network_->dbToSta(sink_mod_net));
+      }
+
       if (it->level == 0) {
         Pin* new_pin = network_->findPin(sink_inst, sink_port);
         tree_boundary.push_back(graph_->pinLoadVertex(new_pin));
->>>>>>> d4bb9505
-      }
-    }
-
-<<<<<<< HEAD
-      Pin* new_input_pin = buffer_ip_pin;  // network_->findPin(inst, size_in);
-=======
-    Pin* new_input_pin = network_->findPin(inst, size_in);
->>>>>>> d4bb9505
+      }
+    }
+
+    Pin* new_input_pin = buffer_ip_pin;
 
     Delay buffer_delay
         = resizer_->bufferDelay(*size, load_acc, resizer_->tgt_slew_dcalc_ap_);
