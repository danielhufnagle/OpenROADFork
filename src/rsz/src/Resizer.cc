--- conflicted
+++ resolved
@@ -416,23 +416,6 @@
   if (recordJournal) {
     journalRemoveBuffer(buffer);
   }
-<<<<<<< HEAD
-  debugPrint(
-      logger_, RSZ, "remove_buffer", 1, "remove {}", db_network_->name(buffer));
-
-  if (removed) {
-    odb::dbNet* db_survivor = db_network_->staToDb(survivor);
-    odb::dbNet* db_removed = db_network_->staToDb(removed);
-    db_survivor->mergeNet(db_removed);
-
-    sta_->disconnectPin(in_pin);
-    sta_->disconnectPin(out_pin);
-    sta_->deleteInstance(buffer);
-
-    sta_->deleteNet(removed);
-    parasitics_invalid_.erase(removed);
-=======
-  bool buffer_removed = false;
   if (!sdc_->isConstrained(in_pin) && !sdc_->isConstrained(out_pin)
       && !sdc_->isConstrained(removed) && !sdc_->isConstrained(buffer)) {
     debugPrint(logger_,
@@ -446,7 +429,6 @@
       odb::dbNet* db_survivor = db_network_->staToDb(survivor);
       odb::dbNet* db_removed = db_network_->staToDb(removed);
       if (db_survivor->mergeNet(db_removed)) {
-        buffer_removed = true;
         sta_->disconnectPin(in_pin);
         sta_->disconnectPin(out_pin);
         sta_->deleteInstance(buffer);
@@ -458,10 +440,7 @@
         updateParasitics();
       }
     }
->>>>>>> 4b80e42b
-  }
-  parasiticsInvalid(survivor);
-  updateParasitics();
+  }
 }
 
 void Resizer::ensureLevelDrvrVertices()
