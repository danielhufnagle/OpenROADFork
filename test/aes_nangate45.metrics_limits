{
  "instance_count" : "20110.8"
<<<<<<< HEAD
 ,"design_area" : "37132.8"
 ,"utilization" : "4.08"
 ,"worst_slack_min" : "-0.08321353751704608"
 ,"worst_slack_max" : "-0.31473144613658477"
 ,"tns_max" : "-168.16189827320002"
 ,"clock_skew" : "0.06"
 ,"max_slew_violations" : "0"
 ,"max_capacitance_violations" : "0"
 ,"max_fanout_violations" : "0"
=======
 ,"design_area" : "36969.6"
 ,"utilization" : "4.08"
 ,"worst_slack_min" : "-0.09647552662153905"
 ,"worst_slack_max" : "-0.32368195339194794"
 ,"tns_max" : "-168.61435768927376"
 ,"clock_skew" : "0.07342075488728515"
 ,"max_slew_slack" : "0"
 ,"max_capacitance_slack" : "0"
 ,"max_fanout_slack" : "0"
>>>>>>> a2a04f41
 ,"ANT::errors" : "0"
 ,"DRT::drv" : "0"
 ,"clock_period" : "0.8109"
}<|MERGE_RESOLUTION|>--- conflicted
+++ resolved
@@ -1,6 +1,5 @@
 {
   "instance_count" : "20110.8"
-<<<<<<< HEAD
  ,"design_area" : "37132.8"
  ,"utilization" : "4.08"
  ,"worst_slack_min" : "-0.08321353751704608"
@@ -10,17 +9,6 @@
  ,"max_slew_violations" : "0"
  ,"max_capacitance_violations" : "0"
  ,"max_fanout_violations" : "0"
-=======
- ,"design_area" : "36969.6"
- ,"utilization" : "4.08"
- ,"worst_slack_min" : "-0.09647552662153905"
- ,"worst_slack_max" : "-0.32368195339194794"
- ,"tns_max" : "-168.61435768927376"
- ,"clock_skew" : "0.07342075488728515"
- ,"max_slew_slack" : "0"
- ,"max_capacitance_slack" : "0"
- ,"max_fanout_slack" : "0"
->>>>>>> a2a04f41
  ,"ANT::errors" : "0"
  ,"DRT::drv" : "0"
  ,"clock_period" : "0.8109"
