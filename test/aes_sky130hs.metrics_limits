{
  "instance_count" : "27907.2"
 ,"design_area" : "373651.2"
 ,"utilization" : "12.360000000000001"
 ,"worst_slack_min" : "-0.42718314971169175"
 ,"worst_slack_max" : "-1.4001164667173445"
 ,"tns_max" : "-767.4602875573019"
 ,"clock_skew" : "0.9278666098084433"
<<<<<<< HEAD
 ,"max_slew_violations" : "157"
 ,"max_capacitance_violations" : "14"
=======
 ,"max_slew_violations" : "180"
 ,"max_capacitance_violations" : "12"
>>>>>>> 30d7da62
 ,"max_fanout_violations" : "0"
 ,"DPL::errors" : "0"
 ,"ANT::errors" : "0"
 ,"DRT::drv" : "0"
 ,"clock_period" : "2.811"
}<|MERGE_RESOLUTION|>--- conflicted
+++ resolved
@@ -6,13 +6,8 @@
  ,"worst_slack_max" : "-1.4001164667173445"
  ,"tns_max" : "-767.4602875573019"
  ,"clock_skew" : "0.9278666098084433"
-<<<<<<< HEAD
- ,"max_slew_violations" : "157"
+ ,"max_slew_violations" : "180"
  ,"max_capacitance_violations" : "14"
-=======
- ,"max_slew_violations" : "180"
- ,"max_capacitance_violations" : "12"
->>>>>>> 30d7da62
  ,"max_fanout_violations" : "0"
  ,"DPL::errors" : "0"
  ,"ANT::errors" : "0"
