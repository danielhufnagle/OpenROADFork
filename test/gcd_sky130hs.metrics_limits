{
  "IFP::instance_count" : "366.0"
 ,"DPL::design_area" : "6987.599999999999"
 ,"DPL::utilization" : "9.0"
 ,"RSZ::repair_design_buffer_count" : "0"
 ,"RSZ::max_slew_slack" : "0"
 ,"RSZ::max_capacitance_slack" : "0"
 ,"RSZ::max_fanout_slack" : "0"
 ,"RSZ::worst_slack_min" : "-0.08234359782658296"
 ,"RSZ::worst_slack_max" : "-0.4192070611518631"
 ,"RSZ::tns_max" : "-6.500571528507365"
 ,"RSZ::hold_buffer_count" : "0"
 ,"GRT::ANT::errors" : "0"
 ,"DRT::drv" : "0"
<<<<<<< HEAD
 ,"DRT::worst_slack_min" : "-0.07478333963754993"
 ,"DRT::worst_slack_max" : "-0.4305218994273359"
 ,"DRT::tns_max" : "-6.626146415883563"
 ,"DRT::clock_skew" : "0.013091328391878541"
=======
 ,"DRT::worst_slack_min" : "-0.07197580757347541"
 ,"DRT::worst_slack_max" : "-0.4333343164728569"
 ,"DRT::tns_max" : "-6.598612328982629"
 ,"DRT::clock_skew" : "0.008838013904211508"
>>>>>>> 86a2cb52
 ,"DRT::max_slew_slack" : "0"
 ,"DRT::max_capacitance_slack" : "0"
 ,"DRT::max_fanout_slack" : "0"
 ,"DRT::clock_period" : "1.78"
 ,"DRT::ANT::errors" : "0"
}<|MERGE_RESOLUTION|>--- conflicted
+++ resolved
@@ -12,17 +12,10 @@
  ,"RSZ::hold_buffer_count" : "0"
  ,"GRT::ANT::errors" : "0"
  ,"DRT::drv" : "0"
-<<<<<<< HEAD
- ,"DRT::worst_slack_min" : "-0.07478333963754993"
- ,"DRT::worst_slack_max" : "-0.4305218994273359"
- ,"DRT::tns_max" : "-6.626146415883563"
- ,"DRT::clock_skew" : "0.013091328391878541"
-=======
  ,"DRT::worst_slack_min" : "-0.07197580757347541"
  ,"DRT::worst_slack_max" : "-0.4333343164728569"
  ,"DRT::tns_max" : "-6.598612328982629"
  ,"DRT::clock_skew" : "0.008838013904211508"
->>>>>>> 86a2cb52
  ,"DRT::max_slew_slack" : "0"
  ,"DRT::max_capacitance_slack" : "0"
  ,"DRT::max_fanout_slack" : "0"
