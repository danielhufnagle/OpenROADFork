{
  "IFP::instance_count" : "59841.6"
 ,"DPL::design_area" : "879259.2"
 ,"DPL::utilization" : "40.32"
 ,"RSZ::repair_design_buffer_count" : "427"
 ,"RSZ::max_slew_slack" : "0"
 ,"RSZ::max_capacitance_slack" : "0"
 ,"RSZ::max_fanout_slack" : "0"
 ,"RSZ::worst_slack_min" : "-0.6002020163316032"
 ,"RSZ::worst_slack_max" : "-0.6294176470731911"
 ,"RSZ::tns_max" : "-3185.0691600000005"
 ,"RSZ::hold_buffer_count" : "21"
 ,"GRT::ANT::errors" : "1"
 ,"DRT::drv" : "0"
<<<<<<< HEAD
 ,"DRT::worst_slack_min" : "-0.7168624787017585"
 ,"DRT::worst_slack_max" : "-0.9301033541392836"
 ,"DRT::tns_max" : "-3188.2073067201964"
 ,"DRT::clock_skew" : "0.48447260907636214"
=======
 ,"DRT::worst_slack_min" : "-0.7104947943639305"
 ,"DRT::worst_slack_max" : "-0.9343399653210727"
 ,"DRT::tns_max" : "-3188.8552355602274"
 ,"DRT::clock_skew" : "0.5166518026303183"
>>>>>>> 237a7087
 ,"DRT::max_slew_slack" : "0"
 ,"DRT::max_capacitance_slack" : "0"
 ,"DRT::max_fanout_slack" : "0"
 ,"DRT::clock_period" : "6.387"
}<|MERGE_RESOLUTION|>--- conflicted
+++ resolved
@@ -12,17 +12,10 @@
  ,"RSZ::hold_buffer_count" : "21"
  ,"GRT::ANT::errors" : "1"
  ,"DRT::drv" : "0"
-<<<<<<< HEAD
- ,"DRT::worst_slack_min" : "-0.7168624787017585"
- ,"DRT::worst_slack_max" : "-0.9301033541392836"
- ,"DRT::tns_max" : "-3188.2073067201964"
- ,"DRT::clock_skew" : "0.48447260907636214"
-=======
  ,"DRT::worst_slack_min" : "-0.7104947943639305"
  ,"DRT::worst_slack_max" : "-0.9343399653210727"
  ,"DRT::tns_max" : "-3188.8552355602274"
  ,"DRT::clock_skew" : "0.5166518026303183"
->>>>>>> 237a7087
  ,"DRT::max_slew_slack" : "0"
  ,"DRT::max_capacitance_slack" : "0"
  ,"DRT::max_fanout_slack" : "0"
