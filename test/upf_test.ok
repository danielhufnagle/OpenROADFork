--- conflicted
+++ resolved
@@ -288,21 +288,6 @@
 [INFO DPO-0312] Found 0 edge spacing violations and 0 padding violations.
 [INFO DPO-0303] Running algorithm for independent set matching.
 [INFO DPO-0300] Set matching objective is wirelength.
-<<<<<<< HEAD
-[INFO DPO-0301] Pass   1 of matching; objective is 9.786975e+05.
-[INFO DPO-0302] End of matching; objective is 9.742575e+05, improvement is 0.45 percent.
-[INFO DPO-0303] Running algorithm for global swaps.
-[INFO DPO-0306] Pass   1 of global swaps; hpwl is 9.450875e+05.
-[INFO DPO-0306] Pass   2 of global swaps; hpwl is 9.447175e+05.
-[INFO DPO-0307] End of global swaps; objective is 9.447175e+05, improvement is 3.03 percent.
-[INFO DPO-0303] Running algorithm for vertical swaps.
-[INFO DPO-0308] Pass   1 of vertical swaps; hpwl is 9.248000e+05.
-[INFO DPO-0308] Pass   2 of vertical swaps; hpwl is 9.226600e+05.
-[INFO DPO-0309] End of vertical swaps; objective is 9.226600e+05, improvement is 2.33 percent.
-[INFO DPO-0303] Running algorithm for reordering.
-[INFO DPO-0304] Pass   1 of reordering; objective is 9.226600e+05.
-[INFO DPO-0305] End of reordering; objective is 9.226600e+05, improvement is 0.00 percent.
-=======
 [INFO DPO-0301] Pass   1 of matching; objective is 9.802875e+05.
 [INFO DPO-0302] End of matching; objective is 9.779875e+05, improvement is 0.23 percent.
 [INFO DPO-0303] Running algorithm for global swaps.
@@ -315,23 +300,11 @@
 [INFO DPO-0303] Running algorithm for reordering.
 [INFO DPO-0304] Pass   1 of reordering; objective is 9.411475e+05.
 [INFO DPO-0305] End of reordering; objective is 9.411475e+05, improvement is 0.05 percent.
->>>>>>> 4f69487d
 [INFO DPO-0303] Running algorithm for random improvement.
 [INFO DPO-0324] Random improver is using displacement generator.
 [INFO DPO-0325] Random improver is using hpwl objective.
 [INFO DPO-0326] Random improver cost string is (a).
 [INFO DPO-0332] End of pass, Generator displacement called 500 times.
-<<<<<<< HEAD
-[INFO DPO-0335] Generator displacement, Cumulative attempts 500, swaps 38, moves   450 since last reset.
-[INFO DPO-0333] End of pass, Objective hpwl, Initial cost 9.226600e+05, Scratch cost 9.226600e+05, Incremental cost 9.226600e+05, Mismatch? N
-[INFO DPO-0338] End of pass, Total cost is 9.226600e+05.
-[INFO DPO-0327] Pass   1 of random improver; improvement in cost is 0.00 percent.
-[INFO DPO-0328] End of random improver; improvement is 0.000000 percent.
-[INFO DPO-0380] Cell flipping.
-[INFO DPO-0382] Changed 15 cell orientations for row compatibility.
-[INFO DPO-0383] Performed 9 cell flips.
-[INFO DPO-0384] End of flipping; objective is 9.203575e+05, improvement is 0.25 percent.
-=======
 [INFO DPO-0335] Generator displacement, Cumulative attempts 500, swaps 44, moves   441 since last reset.
 [INFO DPO-0333] End of pass, Objective hpwl, Initial cost 9.411475e+05, Scratch cost 9.276025e+05, Incremental cost 9.270575e+05, Mismatch? Y
 [INFO DPO-0338] End of pass, Total cost is 9.276025e+05.
@@ -351,7 +324,6 @@
 [INFO DPO-0382] Changed 0 cell orientations for row compatibility.
 [INFO DPO-0383] Performed 7 cell flips.
 [INFO DPO-0384] End of flipping; objective is 9.086725e+05, improvement is 0.40 percent.
->>>>>>> 4f69487d
 [INFO DPO-0313] Found 0 cells in wrong regions.
 [INFO DPO-0315] Found 0 row alignment problems.
 [INFO DPO-0314] Found 0 site alignment problems.
@@ -359,14 +331,8 @@
 [INFO DPO-0312] Found 0 edge spacing violations and 0 padding violations.
 Detailed Improvement Results
 ------------------------------------------
-<<<<<<< HEAD
-Original HPWL              965.6 u
-Final HPWL                 906.1 u
-Delta HPWL                  -6.2 %
-=======
 Original HPWL              979.6 u
 Final HPWL                 908.1 u
 Delta HPWL                  -7.3 %
->>>>>>> 4f69487d
 
 No differences found.